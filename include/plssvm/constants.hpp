/**
 * @file
 * @author Alexander Van Craen
 * @author Marcel Breyer
 * @copyright 2018-today The PLSSVM project - All Rights Reserved
 * @license This file is part of the PLSSVM project which is released under the MIT license.
 *          See the LICENSE.md file in the project root for full license information.
 *
 * @brief Global type definitions and compile-time constants.
 */

#ifndef PLSSVM_CONSTANTS_HPP_
#define PLSSVM_CONSTANTS_HPP_
#pragma once

namespace plssvm {

<<<<<<< HEAD
// TODO: replace "verbose" flag with a dedicated logging library?!

/// Per default use a verbose output of all information.
constexpr bool verbose_default = true;
/// If `true` use verbose output of information (e.g., runtimes). May be changed by a user.
extern bool verbose;

=======
>>>>>>> f1b4a5f3
/// Integer type used inside kernels.
using kernel_index_type = int;  // TODO: remove and replace by backend specific type?

/// Global compile-time constant used for internal caching. May be changed during the CMake configuration step.
#if defined(PLSSVM_THREAD_BLOCK_SIZE)
constexpr kernel_index_type THREAD_BLOCK_SIZE = PLSSVM_THREAD_BLOCK_SIZE;
#else
constexpr kernel_index_type THREAD_BLOCK_SIZE = 16;
#endif

/// Global compile-time constant used for internal caching. May be changed during the CMake configuration step.
#if defined(PLSSVM_INTERNAL_BLOCK_SIZE)
constexpr kernel_index_type INTERNAL_BLOCK_SIZE = PLSSVM_INTERNAL_BLOCK_SIZE;
#else
constexpr kernel_index_type INTERNAL_BLOCK_SIZE = 6;
#endif

/// Global compile-time constant used for internal caching in the OpenMP kernel. May be changed during the CMake configuration step.
#if defined(PLSSVM_OPENMP_BLOCK_SIZE)
constexpr kernel_index_type OPENMP_BLOCK_SIZE = PLSSVM_OPENMP_BLOCK_SIZE;
#else
constexpr kernel_index_type OPENMP_BLOCK_SIZE = 64;
#endif

// perform sanity checks
static_assert(THREAD_BLOCK_SIZE > 0, "THREAD_BLOCK_SIZE must be greater than 0!");
static_assert(INTERNAL_BLOCK_SIZE > 0, "INTERNAL_BLOCK_SIZE must be greater than 0!");
static_assert(OPENMP_BLOCK_SIZE > 0, "OPENMP_BLOCK_SIZE must be greater than 0!");

}  // namespace plssvm

#endif  // PLSSVM_CONSTANTS_HPP_<|MERGE_RESOLUTION|>--- conflicted
+++ resolved
@@ -15,16 +15,6 @@
 
 namespace plssvm {
 
-<<<<<<< HEAD
-// TODO: replace "verbose" flag with a dedicated logging library?!
-
-/// Per default use a verbose output of all information.
-constexpr bool verbose_default = true;
-/// If `true` use verbose output of information (e.g., runtimes). May be changed by a user.
-extern bool verbose;
-
-=======
->>>>>>> f1b4a5f3
 /// Integer type used inside kernels.
 using kernel_index_type = int;  // TODO: remove and replace by backend specific type?
 
