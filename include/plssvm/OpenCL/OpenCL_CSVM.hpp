#pragma once

#include <plssvm/CSVM.hpp>
#include <plssvm/kernel_types.hpp>

#include "../../../src/plssvm/OpenCL/manager/configuration.hpp"
#include "../../../src/plssvm/OpenCL/manager/device.hpp"
#include "../../../src/plssvm/OpenCL/manager/manager.hpp"
#include <plssvm/OpenCL/DevicePtrOpenCL.hpp>
#include <plssvm/distribution.hpp>
#include <stdexcept>

namespace plssvm {

class OpenCL_CSVM : public CSVM {
  public:
<<<<<<< HEAD
    OpenCL_CSVM(real_t cost_, real_t epsilon_, unsigned kernel_, real_t degree_, real_t gamma_, real_t coef0_, bool info_);
    void load_w(){};                                   // TODO: implement load_w
    std::vector<real_t> predict(real_t *, int, int){}; //TODO: implement predict

  protected:
    virtual void loadDataDevice();
    std::vector<real_t> CG(const std::vector<real_t> &b, const int, const real_t);
    void resizeData(int boundary);
    void resizeData(const int device, int boundary);
    void resizeDatalast(int boundary);
    void resizeDatalast(const int device, int boundary);
=======
    OpenCL_CSVM(real_t cost_, real_t epsilon_, kernel_type kernel_, real_t degree_, real_t gamma_, real_t coef0_, bool info_);
    void load_w(){};                                                // TODO: implement load_w
    std::vector<real_t> predict(real_t *, int, int) { return {}; }; //TODO: implement predict

  private:
    void loadDataDevice();
    std::vector<real_t> CG(const std::vector<real_t> &b, const int, const real_t);
    inline void resizeData(int boundary);
    inline void resizeData(const int device, int boundary);
    inline void resizeDatalast(int boundary);
    inline void resizeDatalast(const int device, int boundary);
>>>>>>> fc74a766
    // inline void resize(const int old_boundary,const int new_boundary);
    distribution distr;
    opencl::manager_t manager{"../platform_configuration.cfg"};
    opencl::device_t first_device;
    std::vector<cl_kernel> kernel_q_cl;
    std::vector<cl_kernel> svm_kernel_linear;
    std::vector<opencl::DevicePtrOpenCL<real_t>> datlast_cl;
    std::vector<opencl::DevicePtrOpenCL<real_t>> data_cl;
};

} // namespace plssvm<|MERGE_RESOLUTION|>--- conflicted
+++ resolved
@@ -14,7 +14,6 @@
 
 class OpenCL_CSVM : public CSVM {
   public:
-<<<<<<< HEAD
     OpenCL_CSVM(real_t cost_, real_t epsilon_, unsigned kernel_, real_t degree_, real_t gamma_, real_t coef0_, bool info_);
     void load_w(){};                                   // TODO: implement load_w
     std::vector<real_t> predict(real_t *, int, int){}; //TODO: implement predict
@@ -26,19 +25,6 @@
     void resizeData(const int device, int boundary);
     void resizeDatalast(int boundary);
     void resizeDatalast(const int device, int boundary);
-=======
-    OpenCL_CSVM(real_t cost_, real_t epsilon_, kernel_type kernel_, real_t degree_, real_t gamma_, real_t coef0_, bool info_);
-    void load_w(){};                                                // TODO: implement load_w
-    std::vector<real_t> predict(real_t *, int, int) { return {}; }; //TODO: implement predict
-
-  private:
-    void loadDataDevice();
-    std::vector<real_t> CG(const std::vector<real_t> &b, const int, const real_t);
-    inline void resizeData(int boundary);
-    inline void resizeData(const int device, int boundary);
-    inline void resizeDatalast(int boundary);
-    inline void resizeDatalast(const int device, int boundary);
->>>>>>> fc74a766
     // inline void resize(const int old_boundary,const int new_boundary);
     distribution distr;
     opencl::manager_t manager{"../platform_configuration.cfg"};
