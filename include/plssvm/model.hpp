/**
 * @file
 * @author Alexander Van Craen
 * @author Marcel Breyer
 * @copyright 2018-today The PLSSVM project - All Rights Reserved
 * @license This file is part of the PLSSVM project which is released under the MIT license.
 *          See the LICENSE.md file in the project root for full license information.
 *
 * @brief Implements a model class encapsulating the results of a SVM fit call.
 */

#ifndef PLSSVM_MODEL_HPP_
#define PLSSVM_MODEL_HPP_
#pragma once

#include "plssvm/classification_types.hpp"            // plssvm::classification_type
#include "plssvm/constants.hpp"                       // plssvm::real_type
#include "plssvm/data_set.hpp"                        // plssvm::data_set
#include "plssvm/detail/assert.hpp"                   // PLSSVM_ASSERT
#include "plssvm/detail/io/libsvm_model_parsing.hpp"  // plssvm::detail::io::{parse_libsvm_model_header, parse_libsvm_model_data, write_libsvm_model_data}
#include "plssvm/detail/logger.hpp"                   // plssvm::detail::log, plssvm::verbosity_level
#include "plssvm/detail/performance_tracker.hpp"      // plssvm::detail::tracking_entry
<<<<<<< HEAD
#include "plssvm/detail/type_list.hpp"                // plssvm::detail::{real_type_list, label_type_list, type_list_contains_v}
#include "plssvm/matrix.hpp"                          // plssvm::soa_matrix
=======
#include "plssvm/detail/type_list.hpp"                // plssvm::detail::{supported_label_types, tuple_contains_v}
#include "plssvm/matrix.hpp"                          // plssvm::aos_matrix
>>>>>>> cb67a709
#include "plssvm/parameter.hpp"                       // plssvm::parameter

#include "fmt/chrono.h"  // format std::chrono types using fmt
#include "fmt/core.h"    // fmt::format

#include <chrono>    // std::chrono::{time_point, steady_clock, duration_cast, milliseconds}
#include <cstddef>   // std::size_t
#include <iostream>  // std::cout, std::endl
#include <memory>    // std::shared_ptr, std::make_shared
#include <string>    // std::string
#include <tuple>     // std::tie
#include <utility>   // std::move
#include <vector>    // std::vector

namespace plssvm {

/**
 * @example model_examples.cpp
 * @brief A few examples regarding the plssvm::model class.
 */

/**
 * @brief Implements a class encapsulating the result of a call to the SVM fit function. A model is used to predict the labels of a new data set.
 * @tparam U the type of the used labels (must be an arithmetic type or `std:string`; default: `int`)
 */
template <typename U = int>
class model {
    // make sure only valid template types are used
    static_assert(detail::tuple_contains_v<U, detail::supported_label_types>, "Illegal label type provided! See the 'label_type_list' in the type_list.hpp header for a list of the allowed types.");

    // plssvm::csvm needs the private constructor
    friend class csvm;

  public:
    /// The type of the labels: any arithmetic type or `std::string`.
    using label_type = U;
    /// The unsigned size type.
    using size_type = std::size_t;

    /**
     * @brief Read a previously learned model from the LIBSVM model file @p filename.
     * @param[in] filename the model file to read
     * @throws plssvm::invalid_file_format_exception all exceptions thrown by plssvm::detail::io::parse_libsvm_model_header and plssvm::detail::io::parse_libsvm_data
     */
    explicit model(const std::string &filename);

    /**
     * @brief Save the model to a LIBSVM model file for later usage.
     * @param[in] filename the file to save the model to
     */
    void save(const std::string &filename) const;

    /**
     * @brief The number of support vectors used in this model.
     * @return the number of support vectors (`[[nodiscard]]`)
     */
    [[nodiscard]] size_type num_support_vectors() const noexcept { return num_support_vectors_; }
    /**
     * @brief The number of features of the support vectors used in this model.
     * @return the number of features (`[[nodiscard]]`)
     */
    [[nodiscard]] size_type num_features() const noexcept { return num_features_; }

    /**
     * @brief Return the SVM parameter that were used to learn this model.
     * @return the SVM parameter (`[[nodiscard]]`)
     */
    [[nodiscard]] const parameter &get_params() const noexcept { return params_; }
    /**
     * @brief The support vectors representing the learned model.
     * @details The support vectors are of dimension `num_support_vectors()` x `num_features()`.
     * @return the support vectors (`[[nodiscard]]`)
     */
    [[nodiscard]] const soa_matrix<real_type> &support_vectors() const noexcept { return data_.data(); }

    /**
     * @brief Returns the labels of the support vectors.
     * @details If the labels are present, they can be retrieved as `std::vector` using: `dataset.labels()->%get()`.
     * @return the labels (`[[nodiscard]]`)
     */
    [[nodiscard]] const std::vector<label_type> &labels() const noexcept { return data_.labels()->get(); }
    /**
     * @brief Returns the number of classes in this model.
     * @details If the data set contains the labels `std::vector<int>{ -1, 1, 1, -1, -1, 1 }`, this function returns `2`.
     *          It is the same as: `model.classes().size()`
     * @return the number of classes (`[[nodiscard]]`)
     */
    [[nodiscard]] size_type num_classes() const noexcept { return data_.num_classes(); }
    /**
     * @brief Returns the classes of the support vectors.
     * @details If the support vectors contain the labels `std::vector<int>{ -1, 1, 1, -1, -1, 1 }`, this function returns the classes `{ -1, 1 }`.
     * @return all classes (`[[nodiscard]]`)
     */
    [[nodiscard]] std::vector<label_type> classes() const { return data_.classes().value(); }

    /**
     * @brief The learned weights for the support vectors.
     * @details It is of size `num_classes() x num_support_vectors()`.
     * @return the weights (`[[nodiscard]]`)
     */
    [[nodiscard]] const std::vector<aos_matrix<real_type>> &weights() const noexcept {
        PLSSVM_ASSERT(alpha_ptr_ != nullptr, "The alpha_ptr may never be a nullptr!");
        return *alpha_ptr_;
    }
    /**
     * @brief The bias values for the different classes after learning.
     * @return the bias `rho` (`[[nodiscard]]`)
     */
    [[nodiscard]] const std::vector<real_type> &rho() const noexcept {
        PLSSVM_ASSERT(rho_ptr_ != nullptr, "The rho_ptr may never be a nullptr!");
        return *rho_ptr_;
    }
    /**
     * @brief Returns the multi-class classification strategy used to ft this model.
     * @return the multi-class classification strategy (`[[nodiscard]]`)
     */
    [[nodiscard]] classification_type get_classification_type() const noexcept { return classification_strategy_; }
    /**
     * @brief Returns the number of CG iterations to learn the classifiers used for this model.
     * @details Equal to `std::nullopt` if the model has been read from a model file.
     * @return the number of iterations (`[[nodiscard]]`)
     */
    [[nodiscard]] const std::optional<std::vector<unsigned long long>> &num_iters() const noexcept { return num_iters_; }

  private:
    /**
     * @brief Create a new model using the SVM parameter @p params and the @p data.
     * @details Default initializes the weights, i.e., no weights have currently been learned.
     * @note This constructor may only be used in the befriended base C-SVM class!
     * @param[in] params the SVM parameters used to learn this model
     * @param[in] data the data used to learn this model
     * @param[in] classification_strategy the classification strategy used to fit this model
     */
    model(parameter params, data_set<label_type> data, classification_type classification_strategy);

    /// The SVM parameter used to learn this model.
    parameter params_{};
    /// The classification strategy (one vs. all or one vs. one) used to fit this model.
    classification_type classification_strategy_{};
    /// The data (support vectors + respective label) used to learn this model.
    data_set<label_type> data_{};
    /// The number of support vectors representing this model.
    size_type num_support_vectors_{ 0 };
    /// The number of features per support vector.
    size_type num_features_{ 0 };
    /// The number of iterations needed to fit this model.
    std::optional<std::vector<unsigned long long>> num_iters_{};

    /**
     * @brief The learned weights for each support vector.
     * @note Must be initialized to an empty vector instead of a `nullptr`.
     */
    std::shared_ptr<std::vector<aos_matrix<real_type>>> alpha_ptr_{ std::make_shared<std::vector<aos_matrix<real_type>>>() };

    /**
     * @brief For each class, holds the indices of all data points in the support vectors.
     * @note Must be initialized to an empty vector instead of a `nullptr`.
     */
    std::shared_ptr<std::vector<std::vector<std::size_t>>> index_sets_ptr_{ std::make_shared<std::vector<std::vector<std::size_t>>>() };

    /**
     * @brief The bias after learning this model.
     * @note Must be initialized to an empty vector instead of a `nullptr`.
     */
    std::shared_ptr<std::vector<real_type>> rho_ptr_{ std::make_shared<std::vector<real_type>>() };

    /**
     * @brief A vector used to speedup the prediction in case of the linear kernel function.
     * @details Will be reused by subsequent calls to `plssvm::csvm::fit`/`plssvm::csvm::score` with the same `plssvm::model`.
     * @note Must be initialized to an empty vector instead of a `nullptr` in order to be passable as const reference.
     */
    std::shared_ptr<aos_matrix<real_type>> w_ptr_{ std::make_shared<aos_matrix<real_type>>() };
};

template <typename U>
model<U>::model(parameter params, data_set<label_type> data, const classification_type classification_strategy) :
    params_{ std::move(params) }, classification_strategy_{ classification_strategy }, data_{ std::move(data) }, num_support_vectors_{ data_.num_data_points() }, num_features_{ data_.num_features() } {}

template <typename U>
model<U>::model(const std::string &filename) {
    const std::chrono::time_point start_time = std::chrono::steady_clock::now();

    // open the file
    detail::io::file_reader reader{ filename };
    reader.read_lines('#');

    // parse the libsvm model header
    std::vector<label_type> labels{};
    std::vector<label_type> unique_labels{};
    std::vector<std::size_t> num_sv_per_class{};
    std::size_t num_header_lines{};
    std::tie(params_, *rho_ptr_, labels, unique_labels, num_sv_per_class, num_header_lines) = detail::io::parse_libsvm_model_header<label_type>(reader.lines());

    // create empty support vectors and alpha vector
    soa_matrix<real_type> support_vectors{};

    // parse libsvm model data
    std::tie(num_support_vectors_, num_features_, support_vectors, *alpha_ptr_, classification_strategy_) = detail::io::parse_libsvm_model_data(reader, num_sv_per_class, num_header_lines);

    switch (classification_strategy_) {
        case classification_type::oaa:
            // empty index set for the OAA classification
            index_sets_ptr_ = std::make_shared<std::vector<std::vector<std::size_t>>>();
            break;
        case classification_type::oao: {
            // fill index_sets -> support vectors are sorted!
            index_sets_ptr_ = std::make_shared<std::vector<std::vector<std::size_t>>>(unique_labels.size());
            std::size_t running_idx{ 0 };
            for (std::size_t i = 0; i < num_sv_per_class.size(); ++i) {
                (*index_sets_ptr_)[i] = std::vector<std::size_t>(num_sv_per_class[i]);
                std::iota((*index_sets_ptr_)[i].begin(), (*index_sets_ptr_)[i].end(), running_idx);
                running_idx += num_sv_per_class[i];
            }
        } break;
    }

    // create data set
    PLSSVM_ASSERT(support_vectors.num_rows() == labels.size(), "Number of labels ({}) must match the number of data points ({})!", labels.size(), support_vectors.num_rows());
    const verbosity_level old_verbosity = verbosity;
    verbosity = verbosity_level::quiet;
    data_ = data_set<label_type>{};
    data_.num_data_points_ = support_vectors.num_rows();
    data_.num_features_ = support_vectors.num_cols();
    (*data_.data_ptr_) = std::move(support_vectors);
    data_.labels_ptr_ = std::make_shared<typename decltype(data_.labels_ptr_)::element_type>(std::move(labels));  // prevent multiple calls to "create_mapping"
    data_.create_mapping(unique_labels);
    verbosity = old_verbosity;

    const std::chrono::time_point end_time = std::chrono::steady_clock::now();
    detail::log(verbosity_level::full | verbosity_level::timing,
                "Read {} support vectors with {} features and {} classes using {} classification in {} using the libsvm model parser from file '{}'.\n\n",
                detail::tracking_entry{ "model_read", "num_support_vectors", num_support_vectors_ },
                detail::tracking_entry{ "model_read", "num_features", num_features_ },
                detail::tracking_entry{ "model_read", "num_classes", this->num_classes() },
                classification_type_to_full_string(classification_strategy_),
                detail::tracking_entry{ "model_read", "time", std::chrono::duration_cast<std::chrono::milliseconds>(end_time - start_time) },
                detail::tracking_entry{ "model_read", "filename", filename });
    PLSSVM_DETAIL_PERFORMANCE_TRACKER_ADD_TRACKING_ENTRY((plssvm::detail::tracking_entry{ "model_read", "rho", *rho_ptr_ }));
    PLSSVM_DETAIL_PERFORMANCE_TRACKER_ADD_TRACKING_ENTRY((plssvm::detail::tracking_entry{ "model_read", "classification_type", classification_strategy_ }));
}

template <typename U>
void model<U>::save(const std::string &filename) const {
    PLSSVM_ASSERT(rho_ptr_ != nullptr, "The rho_ptr may never be a nullptr!");
    PLSSVM_ASSERT(alpha_ptr_ != nullptr, "The alpha_ptr may never be a nullptr!");
    PLSSVM_ASSERT(index_sets_ptr_ != nullptr, "The index_sets_ptr may never be a nullptr!");

    const std::chrono::time_point start_time = std::chrono::steady_clock::now();

    // save model file header and support vectors
    detail::io::write_libsvm_model_data(filename, params_, classification_strategy_, *rho_ptr_, *alpha_ptr_, *index_sets_ptr_, data_);

    const std::chrono::time_point end_time = std::chrono::steady_clock::now();
    detail::log(verbosity_level::full | verbosity_level::timing,
                "Write {} support vectors with {} features and {} classes using {} classification in {} to the libsvm model file '{}'.\n",
                detail::tracking_entry{ "model_write", "num_support_vectors", num_support_vectors_ },
                detail::tracking_entry{ "model_write", "num_features", num_features_ },
                detail::tracking_entry{ "model_write", "num_classes", this->num_classes() },
                classification_type_to_full_string(classification_strategy_),
                detail::tracking_entry{ "model_write", "time", std::chrono::duration_cast<std::chrono::milliseconds>(end_time - start_time) },
                detail::tracking_entry{ "model_write", "filename", filename });
    PLSSVM_DETAIL_PERFORMANCE_TRACKER_ADD_TRACKING_ENTRY((plssvm::detail::tracking_entry{ "model_write", "rho", *rho_ptr_ }));
    PLSSVM_DETAIL_PERFORMANCE_TRACKER_ADD_TRACKING_ENTRY((plssvm::detail::tracking_entry{ "model_write", "classification_type", classification_strategy_ }));
}

}  // namespace plssvm

#endif  // PLSSVM_MODEL_HPP_<|MERGE_RESOLUTION|>--- conflicted
+++ resolved
@@ -20,13 +20,8 @@
 #include "plssvm/detail/io/libsvm_model_parsing.hpp"  // plssvm::detail::io::{parse_libsvm_model_header, parse_libsvm_model_data, write_libsvm_model_data}
 #include "plssvm/detail/logger.hpp"                   // plssvm::detail::log, plssvm::verbosity_level
 #include "plssvm/detail/performance_tracker.hpp"      // plssvm::detail::tracking_entry
-<<<<<<< HEAD
-#include "plssvm/detail/type_list.hpp"                // plssvm::detail::{real_type_list, label_type_list, type_list_contains_v}
+#include "plssvm/detail/type_list.hpp"                // plssvm::detail::{supported_label_types, tuple_contains_v}
 #include "plssvm/matrix.hpp"                          // plssvm::soa_matrix
-=======
-#include "plssvm/detail/type_list.hpp"                // plssvm::detail::{supported_label_types, tuple_contains_v}
-#include "plssvm/matrix.hpp"                          // plssvm::aos_matrix
->>>>>>> cb67a709
 #include "plssvm/parameter.hpp"                       // plssvm::parameter
 
 #include "fmt/chrono.h"  // format std::chrono types using fmt
