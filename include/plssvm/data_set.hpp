--- conflicted
+++ resolved
@@ -565,49 +565,32 @@
 }
 
 template <typename U>
-<<<<<<< HEAD
-data_set<U>::data_set(const std::vector<std::vector<real_type>> &data_points) :
+data_set<U>::data_set(const std::vector<std::vector<real_type>> &data_points) try :
     data_set{ soa_matrix<real_type>{ data_points } } {}
-
-template <typename U>
-data_set<U>::data_set(const std::vector<std::vector<real_type>> &data_points, std::vector<label_type> labels) :
-    data_set{ soa_matrix<real_type>{ data_points }, std::move(labels) } { }
-
-template <typename U>
-data_set<U>::data_set(const std::vector<std::vector<real_type>> &data_points, scaling scale_parameter) :
-    data_set{ soa_matrix<real_type>{ data_points }, std::move(scale_parameter) } {}
-
-template <typename U>
-data_set<U>::data_set(const std::vector<std::vector<real_type>> &data_points, std::vector<label_type> labels, scaling scale_parameter) :
-    data_set{ soa_matrix<real_type>{ data_points }, std::move(labels), std::move(scale_parameter) } { }
-=======
-data_set<U>::data_set(const std::vector<std::vector<real_type>> &data_points) try :
-    data_set{ aos_matrix<real_type>{ data_points } } {}
     catch (const matrix_exception &e) {
         throw data_set_exception{ e.what() };
     }
 
 template <typename U>
 data_set<U>::data_set(const std::vector<std::vector<real_type>> &data_points, std::vector<label_type> labels) try :
-    data_set{ aos_matrix<real_type>{ data_points }, std::move(labels) } {}
+    data_set{ soa_matrix<real_type>{ data_points }, std::move(labels) } {}
     catch (const matrix_exception &e) {
         throw data_set_exception{ e.what() };
     }
 
 template <typename U>
 data_set<U>::data_set(const std::vector<std::vector<real_type>> &data_points, scaling scale_parameter) try :
-    data_set{ aos_matrix<real_type>{ data_points }, std::move(scale_parameter) } {}
+    data_set{ soa_matrix<real_type>{ data_points }, std::move(scale_parameter) } {}
     catch (const matrix_exception &e) {
         throw data_set_exception{ e.what() };
     }
 
 template <typename U>
 data_set<U>::data_set(const std::vector<std::vector<real_type>> &data_points, std::vector<label_type> labels, scaling scale_parameter) try :
-    data_set{ aos_matrix<real_type>{ data_points }, std::move(labels), std::move(scale_parameter) } {}
+    data_set{ soa_matrix<real_type>{ data_points }, std::move(labels), std::move(scale_parameter) } {}
     catch (const matrix_exception &e) {
         throw data_set_exception{ e.what() };
     }
->>>>>>> cb67a709
 
 template <typename U>
 template <layout_type layout>
