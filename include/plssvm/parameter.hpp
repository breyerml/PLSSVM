/**
 * @file
 * @author Alexander Van Craen
 * @author Marcel Breyer
 * @copyright 2018-today The PLSSVM project - All Rights Reserved
 * @license This file is part of the PLSSVM project which is released under the MIT license.
 *          See the LICENSE.md file in the project root for full license information.
 *
 * @brief Implements the parameter class encapsulating all important C-SVM parameters.
 */

#ifndef PLSSVM_PARAMETER_HPP_
#define PLSSVM_PARAMETER_HPP_
#pragma once

<<<<<<< HEAD
#include "plssvm/backend_types.hpp"                         // plssvm::backend_type
#include "plssvm/backends/SYCL/implementation_type.hpp"     // plssvm::sycl_generic::implementation_type
#include "plssvm/backends/SYCL/kernel_invocation_type.hpp"  // plssvm::sycl_generic::kernel_invocation_type
#include "plssvm/kernel_types.hpp"                          // plssvm::kernel_type
#include "plssvm/target_platforms.hpp"                      // plssvm::target_platform
=======
#include "plssvm/constants.hpp"                                    // plssvm::real_type
#include "plssvm/default_value.hpp"                                // plssvm::default_value, plssvm::is_default_value_v
#include "plssvm/detail/igor_utility.hpp"                          // plssvm::detail::{has_only_named_args_v, get_value_from_named_parameter}
#include "plssvm/detail/logging_without_performance_tracking.hpp"  // plssvm::detail::log
#include "plssvm/detail/type_traits.hpp"                           // PLSSVM_REQUIRES, plssvm::detail::{remove_cvref_t, always_false_v}
#include "plssvm/detail/utility.hpp"                               // plssvm::detail::unreachable
#include "plssvm/kernel_function_types.hpp"                        // plssvm::kernel_function_type, plssvm::kernel_function_type_to_math_string
#include "plssvm/verbosity_levels.hpp"                             // plssvm::verbosity_level, plssvm::verbosity
>>>>>>> 6d990766

#include "fmt/core.h"     // fmt::format
#include "fmt/ostream.h"  // fmt::formatter, fmt::ostream_formatter
#include "igor/igor.hpp"  // IGOR_MAKE_NAMED_ARGUMENT, igor::parser, igor::has_unnamed_arguments, igor::has_other_than

#include <iosfwd>       // forward declare std::ostream and std::istream
#include <string_view>  // std::string_view
#include <type_traits>  // std::is_same_v, std::is_convertible_v
#include <utility>      // std::forward

namespace plssvm {

<<<<<<< HEAD
namespace sycl {
using namespace ::plssvm::sycl_generic;
}
=======
/// @cond Doxygen_suppress
// create named arguments
/// Create a named argument for the `kernel` SVM parameter.
IGOR_MAKE_NAMED_ARGUMENT(kernel_type);
/// Create a named argument for the `gamma` SVM parameter.
IGOR_MAKE_NAMED_ARGUMENT(gamma);
/// Create a named argument for the `degree` SVM parameter.
IGOR_MAKE_NAMED_ARGUMENT(degree);
/// Create a named argument for the `coef0` SVM parameter.
IGOR_MAKE_NAMED_ARGUMENT(coef0);
/// Create a named argument for the `cost` SVM parameter.
IGOR_MAKE_NAMED_ARGUMENT(cost);
/// Create a named argument for the termination criterion `epsilon` of the CG algorithm.
IGOR_MAKE_NAMED_ARGUMENT(epsilon);
/// Create a named argument for the maximum number of iterations `max_iter` performed in the CG algorithm.
IGOR_MAKE_NAMED_ARGUMENT(max_iter);
/// Create a named argument for the used solver type.
IGOR_MAKE_NAMED_ARGUMENT(solver);
/// Create a named argument for the classification type used for fitting a model.
IGOR_MAKE_NAMED_ARGUMENT(classification);
/// Create a named argument for the SYCL backend specific SYCL implementation type (DPC++ or AdaptiveCpp).
IGOR_MAKE_NAMED_ARGUMENT(sycl_implementation_type);
/// Create a named argument for the SYCL backend specific kernel invocation type.
IGOR_MAKE_NAMED_ARGUMENT(sycl_kernel_invocation_type);
/// @endcond

namespace detail {
>>>>>>> 6d990766

/**
 * @brief Trait to check whether @p Args only contains named-parameter that can be used to initialize a `plssvm::parameter` struct.
 */
template <typename... Args>
constexpr bool has_only_parameter_named_args_v = !igor::has_other_than<Args...>(plssvm::kernel_type, plssvm::gamma, plssvm::degree, plssvm::coef0, plssvm::cost);

/**
 * @brief Trait to check whether @p Args only contains named-parameter that can be used to initialize a `plssvm::parameter` struct including SYCL specific named-parameters.
 */
template <typename... Args>
constexpr bool has_only_sycl_parameter_named_args_v = !igor::has_other_than<Args...>(plssvm::kernel_type, plssvm::gamma, plssvm::degree, plssvm::coef0, plssvm::cost, plssvm::sycl_implementation_type, plssvm::sycl_kernel_invocation_type);

}  // namespace detail

/**
 * @example parameter_examples.cpp
 * @brief A few examples regarding the plssvm::parameter class.
 */

/**
 * @brief Class for encapsulating all important C-SVM parameters.
 */
struct parameter {
    /**
     * @brief Default construct a parameter set, i.e., each SVM parameter has its default value.
     */
    constexpr parameter() noexcept = default;
    /**
     * @brief Construct a parameter set by explicitly overwriting the SVM parameters' default values.
     * @param[in] kernel_p the kernel type: linear, polynomial, or radial-basis functions (rbf)
     * @param[in] degree_p the degree used in the polynomial kernel function
     * @param[in] gamma_p the gamma used in the polynomial and rbf kernel functions
     * @param[in] coef0_p the coef0 used in the polynomial kernel function
     * @param[in] cost_p the cost used in all kernel functions
     */
    constexpr parameter(const kernel_function_type kernel_p, const int degree_p, const real_type gamma_p, const real_type coef0_p, const real_type cost_p) noexcept {
        // not in member initializer list since we want to override the default value
        kernel_type = kernel_p;
        degree = degree_p;
        gamma = gamma_p;
        coef0 = coef0_p;
        cost = cost_p;
    }

    /**
     * @brief Construct a parameter by using the values in @p params and overwriting all values using the provided named-parameters.
     * @tparam Args the type of the named-parameters
     * @param[in] params the parameters used to overwrite the default values
     * @param[in] named_args the potential named-parameters
     */
    template <typename... Args, PLSSVM_REQUIRES(detail::has_only_named_args_v<Args...>)>
    constexpr explicit parameter(const parameter &params, Args &&...named_args) :
        parameter{ params } {
        this->set_named_arguments(std::forward<Args>(named_args)...);
    }

    /**
     * @brief Construct a parameter set by overwriting the SVM parameters' default values that are provided using named-parameters.
     * @tparam Args the type of the named-parameters
     * @param[in] named_args the potential named-parameters
     */
    template <typename... Args, PLSSVM_REQUIRES(detail::has_only_named_args_v<Args...>)>
    constexpr explicit parameter(Args &&...named_args) noexcept {
        this->set_named_arguments(std::forward<Args>(named_args)...);
    }

    /// The used kernel function: linear, polynomial, or radial basis functions (rbf).
    default_value<kernel_function_type> kernel_type{ default_init<kernel_function_type>{ kernel_function_type::rbf } };
    /// The degree parameter used in the polynomial kernel function.
    default_value<int> degree{ default_init<int>{ 3 } };
    /// The gamma parameter used in the polynomial and rbf kernel functions.
    default_value<real_type> gamma{ default_init<real_type>{ 0.0 } };
    /// The coef0 parameter used in the polynomial kernel function.
    default_value<real_type> coef0{ default_init<real_type>{ 0.0 } };
    /// The cost parameter in the C-SVM.
<<<<<<< HEAD
    real_type cost = real_type{ 1.0 };
    /// The error tolerance parameter for the CG algorithm.
    real_type epsilon = static_cast<real_type>(0.001);
    /// If `true` additional information (e.g. timings) will be printed during execution.
    bool print_info = true;
    /// The used backend: automatic (depending on the specified target_platforms), OpenMP, OpenCL, CUDA, or SYCL.
    backend_type backend = backend_type::automatic;
    /// The target platform: automatic (depending on the used backend), CPUs or GPUs from NVIDIA, AMD or Intel.
    target_platform target = target_platform::automatic;

    /// The kernel invocation type when using SYCL as backend.
    sycl::kernel_invocation_type sycl_kernel_invocation_type = sycl::kernel_invocation_type::automatic;
    /// The SYCL implementation to use with --backend=sycl.
    sycl::implementation_type sycl_implementation_type = sycl::implementation_type::automatic;

    /// The name of the data/test file to parse.
    std::string input_filename{};
    /// The name of the model file to write the learned support vectors to/to parse the saved model from.
    std::string model_filename{};
    /// The name of the file to write the prediction to.
    std::string predict_filename{};

    /// The data used the train the SVM.
    std::shared_ptr<const std::vector<std::vector<real_type>>> data_ptr{};
    /// The labels associated with each data point.
    std::shared_ptr<const std::vector<real_type>> value_ptr{};
    /// The weights associated with each data point after training.
    std::shared_ptr<const std::vector<real_type>> alpha_ptr{};
    /// The test data to predict.
    std::shared_ptr<const std::vector<std::vector<real_type>>> test_data_ptr{};

    /// The rho value of the calculated/read model.
    real_type rho = real_type{ 0.0 };

  protected:
=======
    default_value<real_type> cost{ default_init<real_type>{ 1.0 } };

>>>>>>> 6d990766
    /**
     * @brief Checks whether the current parameter set is **equivalent** to the one given by @p other.
     * @details Compares the member variables based on the `kernel`, i.e., for example for the rbf kernel both parameter sets
     *          must **only** have the same `gamma` and `cost` values **but** may differ in the values of `degree` or `coef0`.
     *          If all members should be compared regardless of the kernel type, one can use the operator== overload.
     * @param[in] other the other parameter set compared to this one
     * @return `true` if both parameter sets are equivalent, `false` otherwise (`[[nodiscard]]`)
     */
    [[nodiscard]] constexpr bool equivalent(const parameter &other) const noexcept {
        // equality check, but only the member variables that a necessary for the current kernel type are compared!
        // cannot be equal if both parameters have different kernel types
        if (kernel_type != other.kernel_type) {
            return false;
        }
        // check member variables based on kernel type
        switch (kernel_type.value()) {
            case kernel_function_type::linear:
                return cost == other.cost;
            case kernel_function_type::polynomial:
                return degree == other.degree && gamma == other.gamma && coef0 == other.coef0 && cost == other.cost;
            case kernel_function_type::rbf:
                return gamma == other.gamma && cost == other.cost;
        }
        return false;
    }

  private:
    /**
     * @brief Overwrite the default values of this parameter object with the potential provided named-parameters @p named_args.
     * @tparam Args the type of the named-parameters
     * @param[in] named_args the potential named-parameters
     */
    template <typename... Args>
    void set_named_arguments(Args &&...named_args) {
        igor::parser parser{ std::forward<Args>(named_args)... };

        // compile time check: only named parameter are permitted
        static_assert(!parser.has_unnamed_arguments(), "Can only use named parameter!");
        // compile time check: each named parameter must only be passed once
        static_assert(!parser.has_duplicates(), "Can only use each named parameter once!");
        // compile time check: only some named parameters are allowed
        static_assert(!parser.has_other_than(plssvm::kernel_type, plssvm::gamma, plssvm::degree, plssvm::coef0, plssvm::cost, plssvm::sycl_implementation_type, plssvm::sycl_kernel_invocation_type),
                      "An illegal named parameter has been passed!");

        // shorthand function for emitting a warning if a provided parameter is not used by the current kernel function
        [[maybe_unused]] const auto print_warning = [](const std::string_view param_name, const kernel_function_type kernel) {
            // NOTE: can't use the log function due to circular dependencies
            detail::log(verbosity_level::full | verbosity_level::warning,
                        "WARNING: {} parameter provided, which is not used in the {} kernel ({})!\n",
                        param_name,
                        kernel,
                        kernel_function_type_to_math_string(kernel));
        };

        // compile time/runtime check: the values must have the correct types
        if constexpr (parser.has(plssvm::kernel_type)) {
            // get the value of the provided named parameter
            kernel_type = detail::get_value_from_named_parameter<typename decltype(kernel_type)::value_type>(parser, plssvm::kernel_type);
        }
        if constexpr (parser.has(plssvm::gamma)) {
            // get the value of the provided named parameter
            gamma = detail::get_value_from_named_parameter<typename decltype(gamma)::value_type>(parser, plssvm::gamma);
            // runtime check: the value may only be used with a specific kernel type
            if (kernel_type == kernel_function_type::linear) {
                print_warning("gamma", kernel_type);
            }
        }
        if constexpr (parser.has(plssvm::degree)) {
            // get the value of the provided named parameter
            degree = detail::get_value_from_named_parameter<typename decltype(degree)::value_type>(parser, plssvm::degree);
            // runtime check: the value may only be used with a specific kernel type
            if (kernel_type == kernel_function_type::linear || kernel_type == kernel_function_type::rbf) {
                print_warning("degree", kernel_type);
            }
        }
        if constexpr (parser.has(plssvm::coef0)) {
            // get the value of the provided named parameter
            coef0 = detail::get_value_from_named_parameter<typename decltype(coef0)::value_type>(parser, plssvm::coef0);
            // runtime check: the value may only be used with a specific kernel type
            if (kernel_type == kernel_function_type::linear || kernel_type == kernel_function_type::rbf) {
                print_warning("coef0", kernel_type);
            }
        }
        if constexpr (parser.has(plssvm::cost)) {
            // get the value of the provided named parameter
            cost = detail::get_value_from_named_parameter<typename decltype(cost)::value_type>(parser, plssvm::cost);
        }
    }
};

/**
 * @brief Compares the two parameter sets @p lhs and @p rhs for equality.
 * @details Two parameter sets are equal if and only if **all** SVM parameters are equal.
 * @param[in] lhs the first parameter set
 * @param[in] rhs the second parameter set
 * @return `true` if both parameter sets are equal, `false` otherwise (`[[nodiscard]]`)
 */
[[nodiscard]] constexpr bool operator==(const parameter &lhs, const parameter &rhs) noexcept {
    return lhs.kernel_type == rhs.kernel_type && lhs.degree == rhs.degree && lhs.gamma == rhs.gamma && lhs.coef0 == rhs.coef0 && lhs.cost == rhs.cost;
}
/**
 * @brief Compares the two parameter sets @p lhs and @p rhs for inequality.
 * @details Two parameter sets are unequal if **any** of the SVM parameters are unequal.
 * @param[in] lhs the first parameter set
 * @param[in] rhs the second parameter set
 * @return `true` if both parameter sets are unequal, `false` otherwise (`[[nodiscard]]`)
 */
[[nodiscard]] constexpr bool operator!=(const parameter &lhs, const parameter &rhs) noexcept {
    return !(lhs == rhs);
}

/**
 * @brief Checks whether the two parameter sets @p lhs and @p rhs are **equivalent**.
 * @details Compares the member variables based on the `kernel`, i.e., for example for the rbf kernel both parameter sets
 *          must **only** have the same `gamma` and `cost` values **but** may differ in the values of `degree` or `coef0`.
 *          If all members should be compared regardless of the kernel type, one can use the operator== overload.
 * @param[in] lhs the first parameter set
 * @param[in] rhs the second parameter set
 * @return `true` if both parameter sets are equivalent, `false` otherwise (`[[nodiscard]]`)
 */
[[nodiscard]] constexpr bool equivalent(const parameter &lhs, const parameter &rhs) noexcept {
    return lhs.equivalent(rhs);
}

/**
 * @brief Output all parameters encapsulated by @p params to the given output-stream @p out.
 * @param[in,out] out the output-stream to write the parameters to
 * @param[in] params the parameter set
 * @return the output-stream
 */
std::ostream &operator<<(std::ostream &out, const parameter &params);

}  // namespace plssvm

template <>
struct fmt::formatter<plssvm::parameter> : fmt::ostream_formatter {};

#endif  // PLSSVM_PARAMETER_HPP_<|MERGE_RESOLUTION|>--- conflicted
+++ resolved
@@ -13,13 +13,6 @@
 #define PLSSVM_PARAMETER_HPP_
 #pragma once
 
-<<<<<<< HEAD
-#include "plssvm/backend_types.hpp"                         // plssvm::backend_type
-#include "plssvm/backends/SYCL/implementation_type.hpp"     // plssvm::sycl_generic::implementation_type
-#include "plssvm/backends/SYCL/kernel_invocation_type.hpp"  // plssvm::sycl_generic::kernel_invocation_type
-#include "plssvm/kernel_types.hpp"                          // plssvm::kernel_type
-#include "plssvm/target_platforms.hpp"                      // plssvm::target_platform
-=======
 #include "plssvm/constants.hpp"                                    // plssvm::real_type
 #include "plssvm/default_value.hpp"                                // plssvm::default_value, plssvm::is_default_value_v
 #include "plssvm/detail/igor_utility.hpp"                          // plssvm::detail::{has_only_named_args_v, get_value_from_named_parameter}
@@ -28,7 +21,6 @@
 #include "plssvm/detail/utility.hpp"                               // plssvm::detail::unreachable
 #include "plssvm/kernel_function_types.hpp"                        // plssvm::kernel_function_type, plssvm::kernel_function_type_to_math_string
 #include "plssvm/verbosity_levels.hpp"                             // plssvm::verbosity_level, plssvm::verbosity
->>>>>>> 6d990766
 
 #include "fmt/core.h"     // fmt::format
 #include "fmt/ostream.h"  // fmt::formatter, fmt::ostream_formatter
@@ -41,11 +33,6 @@
 
 namespace plssvm {
 
-<<<<<<< HEAD
-namespace sycl {
-using namespace ::plssvm::sycl_generic;
-}
-=======
 /// @cond Doxygen_suppress
 // create named arguments
 /// Create a named argument for the `kernel` SVM parameter.
@@ -73,7 +60,6 @@
 /// @endcond
 
 namespace detail {
->>>>>>> 6d990766
 
 /**
  * @brief Trait to check whether @p Args only contains named-parameter that can be used to initialize a `plssvm::parameter` struct.
@@ -150,46 +136,8 @@
     /// The coef0 parameter used in the polynomial kernel function.
     default_value<real_type> coef0{ default_init<real_type>{ 0.0 } };
     /// The cost parameter in the C-SVM.
-<<<<<<< HEAD
-    real_type cost = real_type{ 1.0 };
-    /// The error tolerance parameter for the CG algorithm.
-    real_type epsilon = static_cast<real_type>(0.001);
-    /// If `true` additional information (e.g. timings) will be printed during execution.
-    bool print_info = true;
-    /// The used backend: automatic (depending on the specified target_platforms), OpenMP, OpenCL, CUDA, or SYCL.
-    backend_type backend = backend_type::automatic;
-    /// The target platform: automatic (depending on the used backend), CPUs or GPUs from NVIDIA, AMD or Intel.
-    target_platform target = target_platform::automatic;
-
-    /// The kernel invocation type when using SYCL as backend.
-    sycl::kernel_invocation_type sycl_kernel_invocation_type = sycl::kernel_invocation_type::automatic;
-    /// The SYCL implementation to use with --backend=sycl.
-    sycl::implementation_type sycl_implementation_type = sycl::implementation_type::automatic;
-
-    /// The name of the data/test file to parse.
-    std::string input_filename{};
-    /// The name of the model file to write the learned support vectors to/to parse the saved model from.
-    std::string model_filename{};
-    /// The name of the file to write the prediction to.
-    std::string predict_filename{};
-
-    /// The data used the train the SVM.
-    std::shared_ptr<const std::vector<std::vector<real_type>>> data_ptr{};
-    /// The labels associated with each data point.
-    std::shared_ptr<const std::vector<real_type>> value_ptr{};
-    /// The weights associated with each data point after training.
-    std::shared_ptr<const std::vector<real_type>> alpha_ptr{};
-    /// The test data to predict.
-    std::shared_ptr<const std::vector<std::vector<real_type>>> test_data_ptr{};
-
-    /// The rho value of the calculated/read model.
-    real_type rho = real_type{ 0.0 };
-
-  protected:
-=======
     default_value<real_type> cost{ default_init<real_type>{ 1.0 } };
 
->>>>>>> 6d990766
     /**
      * @brief Checks whether the current parameter set is **equivalent** to the one given by @p other.
      * @details Compares the member variables based on the `kernel`, i.e., for example for the rbf kernel both parameter sets
