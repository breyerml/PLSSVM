/**
 * @file
 * @author Alexander Van Craen
 * @author Marcel Breyer
 * @copyright 2018-today The PLSSVM project - All Rights Reserved
 * @license This file is part of the PLSSVM project which is released under the MIT license.
 *          See the LICENSE.md file in the project root for full license information.
 *
 * @brief Defines an enumeration holding all possible backends.
 *        Can also include backends not available on the current target platform.
 */

#ifndef PLSSVM_BACKEND_TYPES_HPP_
#define PLSSVM_BACKEND_TYPES_HPP_
#pragma once

#include "plssvm/backends/SYCL/implementation_type.hpp"  // plssvm::sycl::implementation_type
#include "plssvm/detail/type_traits.hpp"                 // plssvm::detail::remove_cvref_t
#include "plssvm/target_platforms.hpp"                   // plssvm::list_available_target_platforms

#include "fmt/ostream.h"  // fmt::formatter, fmt::ostream_formatter

#include <iosfwd>  // forward declare std::ostream and std::istream
#include <vector>  // std::vector

namespace plssvm {

/**
 * @brief Enum class for all possible backend types.
 * @note All different SYCL implementations have the same backend type "sycl".
 */
enum class backend_type {
<<<<<<< HEAD
    /** The default backend dependent on the specified target platforms. */
    automatic,
    /** [OpenMP](https://www.openmp.org/) to target CPUs only. */
=======
    /** The default backend. Depends on the specified target platform. */
    automatic,
    /** [OpenMP](https://www.openmp.org/) to target CPUs only (currently no OpenMP target offloading support). */
>>>>>>> 6d990766
    openmp,
    /** [CUDA](https://developer.nvidia.com/cuda-zone) to target NVIDIA GPUs only. */
    cuda,
    /** [HIP](https://github.com/ROCm-Developer-Tools/HIP) to target AMD and NVIDIA GPUs. */
    hip,
    /** [OpenCL](https://www.khronos.org/opencl/) to target CPUs and GPUs from different vendors. */
    opencl,
    /** [SYCL](https://www.khronos.org/sycl/) to target CPUs and GPUs from different vendors. Currently tested SYCL implementations are [DPC++](https://github.com/intel/llvm) and [AdaptiveCpp](https://github.com/AdaptiveCpp/AdaptiveCpp) (formerly known as hipSYCL). */
    sycl
};

/**
 * @brief Return a list of all currently available backends.
 * @details Only backends that where found during the CMake configuration are available.
<<<<<<< HEAD
 * @return the available backends (`[[nodiscard]]`)
=======
 * @return a list of the available backends (`[[nodiscard]]`)
>>>>>>> 6d990766
 */
[[nodiscard]] std::vector<backend_type> list_available_backends();

/**
<<<<<<< HEAD
 * @brief Returns the default backend used given the specified target platforms during the CMake configuration.
 * @return the default backend (`[[nodiscard]]`)
 */
[[nodiscard]] backend_type determine_default_backend();
=======
 * @brief Returns the default backend (if plssvm::backend_type::automatic is used) given the backend and target platform lists.
 * @param[in] available_backends list of backends; if no backends are provided, queries all available backends
 * @param[in] available_target_platforms list of target platforms; if no target platforms are provided, queries all available target platforms
 * @return the default backend given the backend and target platform lists (`[[nodiscard]]`)
 */
[[nodiscard]] backend_type determine_default_backend(const std::vector<backend_type> &available_backends = list_available_backends(),
                                                     const std::vector<target_platform> &available_target_platforms = list_available_target_platforms());
>>>>>>> 6d990766

/**
 * @brief Output the @p backend to the given output-stream @p out.
 * @param[in,out] out the output-stream to write the backend type to
 * @param[in] backend the backend type
 * @return the output-stream
 */
std::ostream &operator<<(std::ostream &out, backend_type backend);

/**
 * @brief Use the input-stream @p in to initialize the @p backend type.
 * @param[in,out] in input-stream to extract the backend type from
 * @param[in] backend the backend type
 * @return the input-stream
 */
std::istream &operator>>(std::istream &in, backend_type &backend);

/// @cond Doxygen_suppress
// clang-format off
// Forward declare all possible C-SVMs.
namespace openmp { class csvm; }
namespace cuda { class csvm; }
namespace hip { class csvm; }
namespace opencl { class csvm; }
namespace adaptivecpp { class csvm; }
namespace dpcpp { class csvm; }
// clang-format on

namespace detail {

/**
 * @brief No `value` member variable if anything other than a C-SVM has been provided.
 */
template <typename T>
struct csvm_to_backend_type {};

/**
 * @brief Sets the `value` to `plssvm::backend_type::openmp` for the OpenMP C-SVM.
 */
template <>
struct csvm_to_backend_type<openmp::csvm> {
    /// The enum value representing the OpenMP backend.
    static constexpr backend_type value = backend_type::openmp;
};
/**
 * @brief Sets the `value` to `plssvm::backend_type::cuda` for the CUDA C-SVM.
 */
template <>
struct csvm_to_backend_type<cuda::csvm> {
    /// The enum value representing the CUDA backend.
    static constexpr backend_type value = backend_type::cuda;
};
/**
 * @brief Sets the `value` to `plssvm::backend_type::hip` for the HIP C-SVM.
 */
template <>
struct csvm_to_backend_type<hip::csvm> {
    /// The enum value representing the HIP backend.
    static constexpr backend_type value = backend_type::hip;
};
/**
 * @brief Sets the `value` to `plssvm::backend_type::opencl` for the OpenCL C-SVM.
 */
template <>
struct csvm_to_backend_type<opencl::csvm> {
    /// The enum value representing the OpenCL backend.
    static constexpr backend_type value = backend_type::opencl;
};
/**
 * @brief Sets the `value` to `plssvm::backend_type::sycl` for the SYCL C-SVM using AdaptiveCpp as SYCL implementation.
 * @details Also sets a member variable `impl` to the value `plssvm::sycl::implementation_type::adaptivecpp` (only present for SYCL backends!).
 */
template <>
struct csvm_to_backend_type<adaptivecpp::csvm> {
    /// The enum value representing the SYCL (AdaptiveCpp) backend.
    static constexpr backend_type value = backend_type::sycl;
    /// The enum value representing the SYCL implementation for the (AdaptiveCpp) SYCL backend.
    static constexpr sycl::implementation_type impl = sycl::implementation_type::adaptivecpp;
};
/**
 * @brief Sets the `value` to `plssvm::backend_type::sycl` for the SYCL C-SVM using DPC++ as SYCL implementation.
 * @details Also sets a member variable `impl` to the value `plssvm::sycl::implementation_type::dpcpp` (only present for SYCL backends!).
 */
template <>
struct csvm_to_backend_type<dpcpp::csvm> {
    /// The enum value representing the SYCL (DPC++) backend.
    static constexpr backend_type value = backend_type::sycl;
    /// The enum value representing the SYCL implementation for the (DPC++) SYCL backend.
    static constexpr sycl::implementation_type impl = sycl::implementation_type::dpcpp;
};

}  // namespace detail
/// @endcond

/**
 * @brief Get the plssvm::backend_type of the C-SVM class of type @p T. Ignores all top-level const, volatile, and reference qualifiers.
 * @details Provides a member variable `value` if @p T is a valid C-SVM.
 *          If @p T is a SYCL C-SVM, an additional member variable `impl` is provided showing the used SYCL implementation.
 * @tparam T the type of the C-SVM to get the backend type from
 */
template <typename T>
struct csvm_to_backend_type : detail::csvm_to_backend_type<detail::remove_cvref_t<T>> {};
/**
 * @copydoc plssvm::csvm_to_backend_type
 * @details A shorthand for `plssvm::csvm_to_backend_type::value`.
 */
template <typename T>
constexpr backend_type csvm_to_backend_type_v = csvm_to_backend_type<T>::value;

}  // namespace plssvm

template <>
struct fmt::formatter<plssvm::backend_type> : fmt::ostream_formatter {};

#endif  // PLSSVM_BACKEND_TYPES_HPP_<|MERGE_RESOLUTION|>--- conflicted
+++ resolved
@@ -30,15 +30,9 @@
  * @note All different SYCL implementations have the same backend type "sycl".
  */
 enum class backend_type {
-<<<<<<< HEAD
-    /** The default backend dependent on the specified target platforms. */
-    automatic,
-    /** [OpenMP](https://www.openmp.org/) to target CPUs only. */
-=======
     /** The default backend. Depends on the specified target platform. */
     automatic,
     /** [OpenMP](https://www.openmp.org/) to target CPUs only (currently no OpenMP target offloading support). */
->>>>>>> 6d990766
     openmp,
     /** [CUDA](https://developer.nvidia.com/cuda-zone) to target NVIDIA GPUs only. */
     cuda,
@@ -53,21 +47,11 @@
 /**
  * @brief Return a list of all currently available backends.
  * @details Only backends that where found during the CMake configuration are available.
-<<<<<<< HEAD
- * @return the available backends (`[[nodiscard]]`)
-=======
  * @return a list of the available backends (`[[nodiscard]]`)
->>>>>>> 6d990766
  */
 [[nodiscard]] std::vector<backend_type> list_available_backends();
 
 /**
-<<<<<<< HEAD
- * @brief Returns the default backend used given the specified target platforms during the CMake configuration.
- * @return the default backend (`[[nodiscard]]`)
- */
-[[nodiscard]] backend_type determine_default_backend();
-=======
  * @brief Returns the default backend (if plssvm::backend_type::automatic is used) given the backend and target platform lists.
  * @param[in] available_backends list of backends; if no backends are provided, queries all available backends
  * @param[in] available_target_platforms list of target platforms; if no target platforms are provided, queries all available target platforms
@@ -75,7 +59,6 @@
  */
 [[nodiscard]] backend_type determine_default_backend(const std::vector<backend_type> &available_backends = list_available_backends(),
                                                      const std::vector<target_platform> &available_target_platforms = list_available_target_platforms());
->>>>>>> 6d990766
 
 /**
  * @brief Output the @p backend to the given output-stream @p out.
