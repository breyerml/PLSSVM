/**
 * @file
 * @author Alexander Van Craen
 * @author Marcel Breyer
 * @copyright 2018-today The PLSSVM project - All Rights Reserved
 * @license This file is part of the PLSSVM project which is released under the MIT license.
 *          See the LICENSE.md file in the project root for full license information.
 *
 * @brief Implements utility functions for string manipulation and querying.
 */

#ifndef PLSSVM_DETAIL_STRING_UTILITY_HPP_
#define PLSSVM_DETAIL_STRING_UTILITY_HPP_
#pragma once

#include <string>       // std::string
#include <string_view>  // std::string_view
#include <vector>       // std::vector

namespace plssvm::detail {

/**
 * @brief Checks if the string @p str starts with the prefix @p sv.
 * @param[in] str the string to check
 * @param[in] sv the string to match against the start of @p str
 * @return `true` if @p str starts with the string @p sv, otherwise `false` (`[[nodiscard]]`)
 */
[[nodiscard]] bool starts_with(std::string_view str, std::string_view sv) noexcept;
/**
 * @brief Checks if the string @p str starts with the character @p c.
 * @param[in] str the string to check
 * @param[in] c the character to match against the first character of @p str
 * @return `true` if @p str starts with the character @p c, otherwise `false` (`[[nodiscard]]`)
 */
[[nodiscard]] bool starts_with(std::string_view str, char c) noexcept;
/**
 * @brief Checks if the string @p str ends with the suffix @p sv.
 * @param[in] str the string to check
 * @param[in] sv the string to match against the end of @p str
 * @return `true` if @p str ends with the string @p sv, otherwise `false` (`[[nodiscard]]`)
 */
[[nodiscard]] bool ends_with(std::string_view str, std::string_view sv) noexcept;
/**
 * @brief Checks if the string @p str ends with the character @p c.
 * @param[in] str the string to check
 * @param[in] c the character to match against the last character of @p str
 * @return `true` if @p str ends with the character @p c, otherwise `false` (`[[nodiscard]]`)
 */
[[nodiscard]] bool ends_with(std::string_view str, char c) noexcept;
/**
 * @brief Checks if the string @p str contains the string @p sv.
 * @param[in] str the string to check
 * @param[in] sv the string to find
 * @return `true` if @p str contains the string @p sv, otherwise `false` (`[[nodiscard]]`)
 */
[[nodiscard]] bool contains(std::string_view str, std::string_view sv) noexcept;
/**
 * @brief Checks if the string @p str contains the character @p c.
 * @param[in] str the string to check
 * @param[in] c the character to find
 * @return `true` if @p str contains the character @p c, otherwise `false` (`[[nodiscard]]`)
 */
[[nodiscard]] bool contains(std::string_view str, char c) noexcept;

/**
 * @brief Returns a new [`std::string_view`](https://en.cppreference.com/w/cpp/string/basic_string_view) equal to @p str where all leading whitespaces are removed.
 * @param[in] str the string to remove the leading whitespaces
 * @return the string @p str without leading whitespace (`[[nodiscard]]`)
 */
[[nodiscard]] std::string_view trim_left(std::string_view str) noexcept;
/**
 * @brief Returns a new [`std::string_view`](https://en.cppreference.com/w/cpp/string/basic_string_view) equal to @p str where all trailing whitespaces are removed.
 * @param[in] str the string to remove the trailing whitespaces
 * @return the string @p str without trailing whitespace (`[[nodiscard]]`)
 */
[[nodiscard]] std::string_view trim_right(std::string_view str) noexcept;
/**
 * @brief Returns a new [`std::string_view`](https://en.cppreference.com/w/cpp/string/basic_string_view) equal to @p str where all leading and trailing whitespaces are removed.
 * @param[in] str the string to remove the leading and trailing whitespaces
 * @return the string @p str without leading and trailing whitespace (`[[nodiscard]]`)
 */
[[nodiscard]] std::string_view trim(std::string_view str) noexcept;

/**
 * @brief Replaces all occurrences of @p what with @p with in the string @p str.
 * @param[in,out] str the string to replace the values
 * @param[in] what the string to replace
 * @param[in] with the string to replace with
 * @return the replaced string
 */
std::string &replace_all(std::string &str, std::string_view what, std::string_view with);

/**
 * @brief Convert the string @p str to its all lower case representation.
 * @param[in,out] str the string to transform
 * @return the transformed string
 */
std::string &to_lower_case(std::string &str);

/**
 * @brief Return a new string with the same content as @p str but all lower case.
 * @details In contrast to to_lower_case(std::string&) this function does not change the input string @p str.
 * @param[in] str the string to use in the transformation
 * @return the transformed string (`[[nodiscard]]`)
 */
[[nodiscard]] std::string as_lower_case(std::string_view str);

/**
 * @brief Convert the string @p str to its all upper case representation.
 * @param[in,out] str the string to transform
 * @return the transformed string
 */
std::string &to_upper_case(std::string &str);

/**
 * @brief Return a new string with the same content as @p str but all upper case.
 * @details In contrast to to_upper_case(std::string&) this function does not change the input string @p str.
 * @param[in] str the string to use in the transformation
 * @return the transformed string (`[[nodiscard]]`)
 */
[[nodiscard]] std::string as_upper_case(std::string_view str);

/**
 * @brief Split the string @p str at the positions with delimiter @p delim and return the sub-strings.
 * @param[in] str the string to split
 * @param[in] delim the split delimiter
 * @return the split sub-strings (`[[nodiscard]]`)
 */
<<<<<<< HEAD
[[nodiscard]] std::vector<std::string_view> split(std::string_view str, char delim);

}  // namespace plssvm::detail
=======
[[nodiscard]] std::vector<std::string_view> split(std::string_view str, char delim = ' ');

}  // namespace plssvm::detail

#endif  // PLSSVM_DETAIL_STRING_UTILITY_HPP_
>>>>>>> 6d990766
<|MERGE_RESOLUTION|>--- conflicted
+++ resolved
@@ -126,14 +126,8 @@
  * @param[in] delim the split delimiter
  * @return the split sub-strings (`[[nodiscard]]`)
  */
-<<<<<<< HEAD
-[[nodiscard]] std::vector<std::string_view> split(std::string_view str, char delim);
-
-}  // namespace plssvm::detail
-=======
 [[nodiscard]] std::vector<std::string_view> split(std::string_view str, char delim = ' ');
 
 }  // namespace plssvm::detail
 
-#endif  // PLSSVM_DETAIL_STRING_UTILITY_HPP_
->>>>>>> 6d990766
+#endif  // PLSSVM_DETAIL_STRING_UTILITY_HPP_