--- conflicted
+++ resolved
@@ -142,27 +142,6 @@
     return split_str;
 }
 
-<<<<<<< HEAD
-/**
- * @brief Extract the first integer from the given string @p str and converts it to @p T.
- * @tparam T the type to convert the first integer to
- * @param[in] str the string to check
- * @throws std::runtime_error if @p str doesn't contain an integer
- * @return the converted integer of type @p T (`[[nodiscard]]`)
- */
-template <typename T>
-[[nodiscard]] inline T extract_first_integer_from_string(std::string_view str) {
-    const std::string_view::size_type n = str.find_first_of("0123456789");
-    if (n != std::string_view::npos) {
-        const std::string_view::size_type m = str.find_first_not_of("0123456789", n);
-        return convert_to<T>(str.substr(n, m != std::string_view::npos ? m - n : m));
-    }
-    throw std::runtime_error{ fmt::format("String {} doesn't contain any integer!", str) };
-}
-
-}  // namespace plssvm::detail
-=======
 }  // namespace plssvm::detail
 
-#endif  // PLSSVM_DETAIL_STRING_CONVERSION_HPP_
->>>>>>> 6d990766
+#endif  // PLSSVM_DETAIL_STRING_CONVERSION_HPP_