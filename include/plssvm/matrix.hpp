--- conflicted
+++ resolved
@@ -24,18 +24,12 @@
 #include <algorithm>    // std::equal, std::all_of
 #include <array>        // std::array
 #include <cstddef>      // std::size_t
-<<<<<<< HEAD
+#include <cstring>      // std::memcpy
 #include <iosfwd>       // std::istream forward declaration
 #include <iostream>     // std::clog, std::endl
 #include <ostream>      // std::ostream
-#include <type_traits>  // std::is_arithmetic_v
-=======
-#include <cstring>      // std::memcpy
-#include <iosfwd>       // std::istream forward declaration
-#include <ostream>      // std::ostream
 #include <string_view>  // std::string_view
-#include <type_traits>  // std::enable_if, std::is_convertible_v
->>>>>>> 1d663b8e
+#include <type_traits>  // std::enable_if, std::is_convertible_v, std::is_arithmetic_v
 #include <utility>      // std::swap
 #include <vector>       // std::vector
 
@@ -109,7 +103,6 @@
     template <layout_type other_layout_>
     explicit matrix(const matrix<T, other_layout_> &other);
     /**
-<<<<<<< HEAD
      * @brief Construct a new matrix from @p other with the new padding sizes @p row_padding and @p col_padding. Respects potential different layout types.
      * @tparam other_layout_ the layout_type of the other matrix
      * @param[in] other the other matrix
@@ -117,15 +110,23 @@
     template <layout_type other_layout_>
     matrix(const matrix<T, other_layout_> &other, size_type row_padding, size_type col_padding);
 
-=======
-     * @brief Create a matrix of size @p num_rows x @p num_cols.
+    /**
+     * @brief Create a matrix of size @p num_rows x @p num_cols and initialize all entries with the value @p init.
+     * @param[in] num_rows the number of rows in the matrix
+     * @param[in] num_cols the number of columns in the matrix
+     * @param[in] init the value of all entries in the matrix
+     * @throws plssvm::matrix_exception if at least one of @p num_rows or @p num_cols is zero
+     */
+    matrix(const size_type num_rows, const size_type num_cols, const_reference init) :
+        matrix{ num_rows, num_cols, init, size_type{ 0 }, size_type{ 0 } } {}
+    /**
+     * @brief Create a matrix of size @p num_rows x @p num_cols and default-initializes all values.
      * @param[in] num_rows the number of rows in the matrix
      * @param[in] num_cols the number of columns in the matrix
      * @throws plssvm::matrix_exception if exactly one of @p num_rows or @p num_cols is zero; creates an empty matrix if both are zero
      */
     matrix(const size_type num_rows, const size_type num_cols) :
-        matrix{ num_rows, num_cols, value_type{} } {}
->>>>>>> 1d663b8e
+        matrix{ num_rows, num_cols, value_type{}, size_type{ 0 }, size_type{ 0 }  } {}
     /**
      * @brief Create a matrix of size @p num_rows x @p num_cols and initialize all entries with the value @p init.
      * @tparam U the type of the @p init value; must be convertible to @p T
@@ -134,26 +135,25 @@
      * @param[in] init the value of all entries in the matrix
      * @throws plssvm::matrix_exception if exactly one of @p num_rows or @p num_cols is zero; creates an empty matrix if both are zero
      */
-<<<<<<< HEAD
-    matrix(const size_type num_rows, const size_type num_cols, const_reference init) :
-        matrix{ num_rows, num_cols, init, size_type{ 0 }, size_type{ 0 } } {}
-    /**
-     * @brief Create a matrix of size @p num_rows x @p num_cols and default-initializes all values.
-=======
     template <typename U, std::enable_if_t<std::is_convertible_v<U, T>, bool> = true>
     matrix(size_type num_rows, size_type num_cols, const U &init);
     /**
      * @brief Create a matrix of size @p num_rows x @p num_cols and initialize it to the values provided via @p data.
->>>>>>> 1d663b8e
      * @param[in] num_rows the number of rows in the matrix
      * @param[in] num_cols the number of cols in the matrix
      * @param[in] data the data values
      * @throws plssvm::matrix_exception if exactly one of @p num_rows or @p num_cols is zero; creates an empty matrix if both are zero
      * @throws plssvm::matrix_exception if @p num_rows times @p num_cols is not equal to the number of values in @p data
      */
-<<<<<<< HEAD
-    matrix(const size_type num_rows, const size_type num_cols) :
-        matrix{ num_rows, num_cols, value_type{}, size_type{ 0 }, size_type{ 0 } } {}
+    matrix(size_type num_rows, size_type num_cols, const std::vector<value_type> &data);
+    /**
+     * @brief Create a matrix of size @p num_rows x @p num_cols and initialize it to the values provided via @p data.
+     * @param[in] num_rows the number of rows in the matrix
+     * @param[in] num_cols the number of cols in the matrix
+     * @param[in] data the pointer to the data values
+     * @throws plssvm::matrix_exception if exactly one of @p num_rows or @p num_cols is zero; creates an empty matrix if both are zero
+     */
+    matrix(size_type num_rows, size_type num_cols, const_pointer data);
 
     /**
      * @brief Create a matrix of size (@p num_rows + @p row_padding) x (@p num_cols + @p col_padding) and initialize all entries with the value @p init.
@@ -177,17 +177,6 @@
      */
     matrix(const size_type num_rows, const size_type num_cols, size_type row_padding, size_type col_padding) :
         matrix{ num_rows, num_cols, value_type{}, row_padding, col_padding } {}
-=======
-    matrix(size_type num_rows, size_type num_cols, const std::vector<value_type> &data);
-    /**
-     * @brief Create a matrix of size @p num_rows x @p num_cols and initialize it to the values provided via @p data.
-     * @param[in] num_rows the number of rows in the matrix
-     * @param[in] num_cols the number of cols in the matrix
-     * @param[in] data the pointer to the data values
-     * @throws plssvm::matrix_exception if exactly one of @p num_rows or @p num_cols is zero; creates an empty matrix if both are zero
-     */
-    matrix(size_type num_rows, size_type num_cols, const_pointer data);
->>>>>>> 1d663b8e
 
     /**
      * @brief Create a matrix from the provided 2D vector @p data.
@@ -349,11 +338,7 @@
 template <typename T, layout_type layout_>
 template <layout_type other_layout_>
 matrix<T, layout_>::matrix(const matrix<T, other_layout_> &other) :
-<<<<<<< HEAD
     matrix{ other.num_rows(), other.num_cols(), other.padding()[0], other.padding()[1] } {
-=======
-    matrix{ other.num_rows(), other.num_cols() } {
->>>>>>> 1d663b8e
     if constexpr (layout_ == other_layout_) {
         // same layout -> simply memcpy underlying array
         std::memcpy(data_.data(), other.data(), this->num_entries_padded() * sizeof(T));
@@ -388,21 +373,46 @@
 }
 
 template <typename T, layout_type layout_>
-<<<<<<< HEAD
-matrix<T, layout_>::matrix(const size_type num_rows, const size_type num_cols, const_reference init, const size_type row_padding, const size_type col_padding) :
-    num_rows_{ num_rows }, row_padding_{ row_padding }, num_cols_{ num_cols }, col_padding_{ col_padding }, data_(this->num_entries_padded(), value_type{}) {
-    if (num_rows_ == 0) {
-        throw matrix_exception{ "The number of rows is zero!" };
-=======
 template <typename U, std::enable_if_t<std::is_convertible_v<U, T>, bool>>
-matrix<T, layout_>::matrix(const size_type num_rows, const size_type num_cols, const U &init) :
-    num_rows_{ num_rows }, num_cols_{ num_cols }, data_(num_rows * num_cols, static_cast<T>(init)) {
+matrix<T, layout_>::matrix(const size_type num_rows, const size_type num_cols, const U &init, const size_type row_padding, const size_type col_padding) :
+    num_rows_{ num_rows }, row_padding_{ row_padding }, num_cols_{ num_cols }, col_padding_{ col_padding }, data_(this->num_entries_padded(), static_cast<value_type>(U{})) {
     if (num_rows_ == 0 && num_cols_ != 0) {
         throw matrix_exception{ "The number of rows is zero but the number of columns is not!" };
->>>>>>> 1d663b8e
     }
     if (num_rows_ != 0 && num_cols_ == 0) {
         throw matrix_exception{ "The number of columns is zero but the number of rows is not!" };
+    }
+    // TODO: implement correctly
+}
+
+template <typename T, layout_type layout_>
+matrix<T, layout_>::matrix(const size_type num_rows, const size_type num_cols, const std::vector<value_type> &data) :
+    num_rows_{ num_rows }, num_cols_{ num_cols }, data_(num_rows * num_cols) {
+    if (num_rows_ == 0 && num_cols_ != 0) {
+        throw matrix_exception{ "The number of rows is zero but the number of columns is not!" };
+    }
+    if (num_rows_ != 0 && num_cols_ == 0) {
+        throw matrix_exception{ "The number of columns is zero but the number of rows is not!" };
+    }
+    if (this->num_entries() != data.size()) {
+        throw matrix_exception{ fmt::format("The number of entries in the matrix ({}) must be equal to the size of the data ({})!", this->num_entries(), data.size()) };
+    }
+    // memcpy data to matrix
+    std::memcpy(data_.data(), data.data(), this->num_entries() * sizeof(T));
+}
+
+template <typename T, layout_type layout_>
+matrix<T, layout_>::matrix(const size_type num_rows, const size_type num_cols, const_pointer data) :
+    num_rows_{ num_rows }, num_cols_{ num_cols }, data_(num_rows * num_cols) {
+    if (num_rows_ == 0 && num_cols_ != 0) {
+        throw matrix_exception{ "The number of rows is zero but the number of columns is not!" };
+    }
+    if (num_rows_ != 0 && num_cols_ == 0) {
+        throw matrix_exception{ "The number of columns is zero but the number of rows is not!" };
+    }
+    if (this->num_entries() > 0) {
+        // memcpy data to matrix
+        std::memcpy(data_.data(), data, this->num_entries() * sizeof(T));
     }
 
     if (init != value_type{}) {
@@ -418,51 +428,8 @@
 }
 
 template <typename T, layout_type layout_>
-<<<<<<< HEAD
 matrix<T, layout_>::matrix(const std::vector<std::vector<value_type>> &data, const size_type row_padding, const size_type col_padding) :
     row_padding_{ row_padding }, col_padding_{ col_padding } {
-    if (data.empty()) {
-        throw matrix_exception{ "The data to create the matrix from may not be empty!" };
-=======
-matrix<T, layout_>::matrix(const size_type num_rows, const size_type num_cols, const std::vector<value_type> &data) :
-    num_rows_{ num_rows }, num_cols_{ num_cols }, data_(num_rows * num_cols) {
-    if (num_rows_ == 0 && num_cols_ != 0) {
-        throw matrix_exception{ "The number of rows is zero but the number of columns is not!" };
->>>>>>> 1d663b8e
-    }
-    if (num_rows_ != 0 && num_cols_ == 0) {
-        throw matrix_exception{ "The number of columns is zero but the number of rows is not!" };
-    }
-    if (this->num_entries() != data.size()) {
-        throw matrix_exception{ fmt::format("The number of entries in the matrix ({}) must be equal to the size of the data ({})!", this->num_entries(), data.size()) };
-    }
-    // memcpy data to matrix
-    std::memcpy(data_.data(), data.data(), this->num_entries() * sizeof(T));
-}
-
-<<<<<<< HEAD
-    num_rows_ = data.size();
-    num_cols_ = data.front().size();
-    data_ = std::vector<value_type>(this->num_entries_padded(), value_type{});
-=======
-template <typename T, layout_type layout_>
-matrix<T, layout_>::matrix(const size_type num_rows, const size_type num_cols, const_pointer data) :
-    num_rows_{ num_rows }, num_cols_{ num_cols }, data_(num_rows * num_cols) {
-    if (num_rows_ == 0 && num_cols_ != 0) {
-        throw matrix_exception{ "The number of rows is zero but the number of columns is not!" };
-    }
-    if (num_rows_ != 0 && num_cols_ == 0) {
-        throw matrix_exception{ "The number of columns is zero but the number of rows is not!" };
-    }
-    if (this->num_entries() > 0) {
-        // memcpy data to matrix
-        std::memcpy(data_.data(), data, this->num_entries() * sizeof(T));
-    }
-}
->>>>>>> 1d663b8e
-
-template <typename T, layout_type layout_>
-matrix<T, layout_>::matrix(const std::vector<std::vector<value_type>> &data) {
     if (data.empty()) {
         // the provided 2D vector was empty -> set to empty matrix
         num_rows_ = 0;
@@ -479,7 +446,7 @@
         // the provided 2D vector contains at least one element -> initialize matrix
         num_rows_ = data.size();
         num_cols_ = data.front().size();
-        data_ = std::vector<value_type>(num_rows_ * num_cols_);
+        data_ = std::vector<value_type>(this->num_entries_padded(), value_type{});
 
         #pragma omp parallel for collapse(2)
         for (std::size_t row = 0; row < num_rows_; ++row) {
@@ -524,17 +491,12 @@
                                  "WARNING: attempting to access padding row {} (only {} real rows exist)!",
                                  row) << std::endl;
     }
-<<<<<<< HEAD
     if (col >= this->num_cols_padded()) {
         throw matrix_exception{ fmt::format("The current column ({}) must be smaller than the number of columns including padding ({} + {})!", col, num_cols_, col_padding_) };
     } else if (col >= this->num_cols()) {
         std::clog << fmt::format(fmt::fg(fmt::color::orange),
                                  "WARNING: attempting to access padding column {} (only {} real columns exist)!",
                                  col) << std::endl;
-=======
-    if (col >= num_cols_) {
-        throw matrix_exception{ fmt::format("The current column ({}) must be smaller than the number of columns ({})!", col, num_cols_) };
->>>>>>> 1d663b8e
     }
 
     return (*this)(row, col);
@@ -548,17 +510,12 @@
                                  "WARNING: attempting to access padding row {} (only {} real rows exist)!",
                                  row) << std::endl;
     }
-<<<<<<< HEAD
     if (col >= this->num_cols_padded()) {
         throw matrix_exception{ fmt::format("The current column ({}) must be smaller than the number of columns including padding ({} + {})!", col, num_cols_, col_padding_) };
     } else if (col >= this->num_cols()) {
         std::clog << fmt::format(fmt::fg(fmt::color::orange),
                                  "WARNING: attempting to access padding column {} (only {} real columns exist)!",
                                  col) << std::endl;
-=======
-    if (col >= num_cols_) {
-        throw matrix_exception{ fmt::format("The current column ({}) must be smaller than the number of columns ({})!", col, num_cols_) };
->>>>>>> 1d663b8e
     }
 
     return (*this)(row, col);
@@ -618,11 +575,7 @@
  */
 template <typename T, layout_type layout_>
 [[nodiscard]] inline bool operator==(const matrix<T, layout_> &lhs, const matrix<T, layout_> &rhs) noexcept {
-<<<<<<< HEAD
-    return lhs.num_rows_ == rhs.num_rows_ && lhs.row_padding_ == rhs.row_padding_ && lhs.num_cols_ == rhs.num_cols_ && lhs.col_padding_ == rhs.col_padding_ && std::equal(lhs.data(), lhs.data() + lhs.num_entries(), rhs.data());
-=======
-    return lhs.shape() == rhs.shape() && std::equal(lhs.data(), lhs.data() + lhs.num_entries(), rhs.data());
->>>>>>> 1d663b8e
+    return lhs.shape() == rhs.shape() && lhs.padding() == rhs.padding() && std::equal(lhs.data(), lhs.data() + lhs.num_entries(), rhs.data());
 }
 /**
  * @brief Compares @p lhs and @p rhs for inequality.
@@ -671,16 +624,9 @@
 using soa_matrix = matrix<T, layout_type::soa>;
 
 }  // namespace plssvm
-<<<<<<< HEAD
 
 template <>
 struct fmt::formatter<plssvm::layout_type> : fmt::ostream_formatter {};
-
-=======
-
-template <>
-struct fmt::formatter<plssvm::layout_type> : fmt::ostream_formatter {};
->>>>>>> 1d663b8e
 template <typename T, plssvm::layout_type layout>
 struct fmt::formatter<plssvm::matrix<T, layout>> : fmt::ostream_formatter {};
 
