--- conflicted
+++ resolved
@@ -627,13 +627,8 @@
                     }
                 } else {
                     // use previously calculated w vector
-<<<<<<< HEAD
-                    soa_matrix<real_type> binary_w{ shape{ 1, num_features } };
+                    soa_matrix<real_type> binary_w{ shape{ 1, num_features }, shape{ PADDING_SIZE, PADDING_SIZE } };
 #pragma omp parallel for default(none) shared(model, binary_w) firstprivate(num_features, pos)
-=======
-                    soa_matrix<real_type> binary_w{ 1, num_features, PADDING_SIZE, PADDING_SIZE };
-                    #pragma omp parallel for default(none) shared(model, binary_w) firstprivate(num_features, pos)
->>>>>>> b6f10ce9
                     for (std::size_t dim = 0; dim < num_features; ++dim) {
                         binary_w(0, dim) = (*model.w_ptr_)(pos, dim);
                     }
@@ -843,14 +838,6 @@
         if (const std::vector<std::size_t> failed_cg_explicit_constraints = check_sizes(total_memory_needed_explicit_per_device, usable_device_memory_per_device); failed_cg_explicit_constraints.empty()) {
             // use the explicit solver type
             used_solver = solver_type::cg_explicit;
-<<<<<<< HEAD
-=======
-        } else if (total_memory_needed > total_device_memory && total_memory_needed < total_system_memory) {
-            detail::log(verbosity_level::full | verbosity_level::warning,
-                        "WARNING: the selected automatic solver_type 'cg_streaming' is currently not implemented! Falling back to 'cg_implicit'.");
-            // used_solver = solver_type::cg_streaming;
-            used_solver = solver_type::cg_implicit;
->>>>>>> b6f10ce9
         } else {
             detail::log(verbosity_level::full, "Cannot use cg_explicit due to memory constraints on device(s) {}!\n", format_vector(failed_cg_explicit_constraints));
 
