--- conflicted
+++ resolved
@@ -264,11 +264,7 @@
      * @return the result matrix `X`, the respective biases, and the number of iterations necessary to solve the system of linear equations (`[[nodiscard]]`)
      */
     template <typename... Args>
-<<<<<<< HEAD
-    [[nodiscard]] std::pair<aos_matrix<real_type>, std::vector<real_type>> solve_system_of_linear_equations(const soa_matrix<real_type> &A, const aos_matrix<real_type> &B, const parameter &params, Args&&... named_args) const;
-=======
-    [[nodiscard]] std::tuple<aos_matrix<real_type>, std::vector<real_type>, unsigned long long> solve_lssvm_system_of_linear_equations(const aos_matrix<real_type> &A, const aos_matrix<real_type> &B, const parameter &params, Args &&...named_args) const;
->>>>>>> cb67a709
+    [[nodiscard]] std::tuple<aos_matrix<real_type>, std::vector<real_type>, unsigned long long> solve_lssvm_system_of_linear_equations(const soa_matrix<real_type> &A, const aos_matrix<real_type> &B, const parameter &params, Args &&...named_args) const;
     /**
      * @brief Solve the system of linear equations `AX = B` where `A` is the kernel matrix using the Conjugate Gradients (CG) algorithm.
      * @param[in] A the kernel matrix
@@ -278,11 +274,7 @@
      * @param[in] cd_solver_variant the variation of the CG algorithm to use, i.e., how the kernel matrix is assembled (currently: explicit, streaming, implicit)
      * @return the result matrix `X` and the number of CG iterations necessary to solve the system of linear equations (`[[nodiscard]]`)
      */
-<<<<<<< HEAD
-    [[nodiscard]] soa_matrix<real_type> conjugate_gradients(const detail::simple_any &A, const soa_matrix<real_type> &B, real_type eps, unsigned long long max_cg_iter, solver_type cd_solver_variant) const;
-=======
-    [[nodiscard]] std::pair<aos_matrix<real_type>, unsigned long long> conjugate_gradients(const detail::simple_any &A, const aos_matrix<real_type> &B, real_type eps, unsigned long long max_cg_iter, solver_type cd_solver_variant) const;
->>>>>>> cb67a709
+    [[nodiscard]] std::pair<soa_matrix<real_type>, unsigned long long> conjugate_gradients(const detail::simple_any &A, const soa_matrix<real_type> &B, real_type eps, unsigned long long max_cg_iter, solver_type cd_solver_variant) const;
     /**
      * @brief Perform a dimensional reduction for the kernel matrix.
      * @details Reduces the resulting dimension by `2` compared to the original LS-SVM formulation.
@@ -438,13 +430,8 @@
                 for (std::size_t j = i + 1; j < num_classes; ++j) {
                     // TODO: reduce amount of copies!?
                     // assemble one vs. one classification matrix and rhs
-<<<<<<< HEAD
-                    const std::size_t num_data_points_in_sub_matrix{ indices[i].size() + indices[j].size() };
+                    const std::size_t num_data_points_in_sub_matrix{ index_sets[i].size() + index_sets[j].size() };
                     soa_matrix<real_type> binary_data{ num_data_points_in_sub_matrix, num_features };
-=======
-                    const std::size_t num_data_points_in_sub_matrix{ index_sets[i].size() + index_sets[j].size() };
-                    aos_matrix<real_type> binary_data{ num_data_points_in_sub_matrix, num_features };
->>>>>>> cb67a709
                     aos_matrix<real_type> binary_y{ 1, num_data_points_in_sub_matrix };  // note: the first dimension will always be one, since only one rhs is needed
 
                     // note: if this is changed, it must also be changed in the libsvm_model_parsing.hpp in the calculate_alpha_idx function!!!
@@ -515,13 +502,8 @@
         PLSSVM_ASSERT(model.alpha_ptr_->front().num_rows() == calculate_number_of_classifiers(classification_type::oaa, data.num_classes()), "The number of rows in the matrix must be {}, but is {}!", model.alpha_ptr_->front().num_rows(), calculate_number_of_classifiers(classification_type::oaa, data.num_classes()));
         PLSSVM_ASSERT(model.alpha_ptr_->front().num_cols() == data.num_data_points(), "The number of weights ({}) must be equal to the number of support vectors ({})!", model.alpha_ptr_->front().num_cols(), data.num_data_points());
 
-<<<<<<< HEAD
         const soa_matrix<real_type> &sv = *model.data_.data_ptr_;
-        const aos_matrix<real_type> &alpha = model.alpha_ptr_->back();
-=======
-        const aos_matrix<real_type> &sv = *model.data_.data_ptr_;
         const aos_matrix<real_type> &alpha = model.alpha_ptr_->front();  // num_classes x num_data_points
->>>>>>> cb67a709
 
         // predict values using OAA -> num_data_points x num_classes
         const aos_matrix<real_type> votes = predict_values(model.params_, sv, alpha, *model.rho_ptr_, *model.w_ptr_, predict_points);
@@ -576,35 +558,14 @@
                 const std::vector<real_type> binary_rho{ (*model.rho_ptr_)[pos] };
 
                 // create binary support vector matrix, based on the number of classes
-<<<<<<< HEAD
                 const soa_matrix<real_type> &binary_sv = [&]() {
-                   if (num_classes == 2) {
-                       // no special assembly needed in binary case
-                       return *model.data_.data_ptr_;
-                   } else {
-                       // note: if this is changed, it must also be changed in the libsvm_model_parsing.hpp in the calculate_alpha_idx function!!!
-                       // order the indices in increasing order
-                       soa_matrix<real_type> temp{ num_data_points_in_sub_matrix, num_features };
-                       std::vector<std::size_t> sorted_indices(num_data_points_in_sub_matrix);
-                       std::merge(indices[i].cbegin(), indices[i].cend(), indices[j].cbegin(), indices[j].cend(), sorted_indices.begin());
-                       // copy the support vectors to the binary support vectors
-                       #pragma omp parallel for collapse(2) default(none) shared(sorted_indices, temp, model) firstprivate(num_data_points_in_sub_matrix, num_features)
-                       for (std::size_t si = 0; si < num_data_points_in_sub_matrix; ++si) {
-                           for (std::size_t dim = 0; dim < num_features; ++dim) {
-                               temp(si, dim) = (*model.data_.data_ptr_)(sorted_indices[si], dim);
-                           }
-                       }
-                       return temp;
-                   }
-=======
-                const aos_matrix<real_type> &binary_sv = [&]() {
                     if (num_classes == 2) {
                         // no special assembly needed in binary case
                         return *model.data_.data_ptr_;
                     } else {
                         // note: if this is changed, it must also be changed in the libsvm_model_parsing.hpp in the calculate_alpha_idx function!!!
                         // order the indices in increasing order
-                        aos_matrix<real_type> temp{ num_data_points_in_sub_matrix, num_features };
+                        soa_matrix<real_type> temp{ num_data_points_in_sub_matrix, num_features };
                         std::vector<std::size_t> sorted_indices(num_data_points_in_sub_matrix);
                         std::merge(index_sets[i].cbegin(), index_sets[i].cend(), index_sets[j].cbegin(), index_sets[j].cend(), sorted_indices.begin());
                         // copy the support vectors to the binary support vectors
@@ -616,7 +577,6 @@
                         }
                         return temp;
                     }
->>>>>>> cb67a709
                 }();
 
                 // predict binary pair
@@ -717,11 +677,7 @@
 //*************************************************************************************************************************************//
 
 template <typename... Args>
-<<<<<<< HEAD
-std::pair<aos_matrix<real_type>, std::vector<real_type>> csvm::solve_system_of_linear_equations(const soa_matrix<real_type> &A, const aos_matrix<real_type> &B, const parameter &params, Args &&...named_args) const {
-=======
-std::tuple<aos_matrix<real_type>, std::vector<real_type>, unsigned long long> csvm::solve_lssvm_system_of_linear_equations(const aos_matrix<real_type> &A, const aos_matrix<real_type> &B, const parameter &params, Args &&...named_args) const {
->>>>>>> cb67a709
+std::tuple<aos_matrix<real_type>, std::vector<real_type>, unsigned long long> csvm::solve_lssvm_system_of_linear_equations(const soa_matrix<real_type> &A, const aos_matrix<real_type> &B, const parameter &params, Args &&...named_args) const {
     PLSSVM_ASSERT(!A.empty(), "The A matrix may not be empty!");
     PLSSVM_ASSERT(!B.empty(), "The B matrix may not be empty!");
     PLSSVM_ASSERT(A.num_rows() == B.num_cols(), "The number of data points in A ({}) and B ({}) must be the same!", A.num_rows(), B.num_cols());
@@ -872,14 +828,9 @@
                 detail::tracking_entry{ "kernel_matrix", "kernel_matrix_assembly", std::chrono::duration_cast<std::chrono::milliseconds>(assembly_end_time - assembly_start_time) });
 
     // choose the correct algorithm based on the (provided) solver type -> currently only CG available
-<<<<<<< HEAD
-    const soa_matrix<real_type> X = conjugate_gradients(kernel_matrix, B_red, used_epsilon, used_max_iter, used_solver);  // TODO: q_red for implicit
-
-=======
-    aos_matrix<real_type> X;
+    soa_matrix<real_type> X;
     unsigned long long num_iter{};
     std::tie(X, num_iter) = conjugate_gradients(kernel_matrix, B_red, used_epsilon, used_max_iter, used_solver);  // TODO: q_red for implicit
->>>>>>> cb67a709
 
     // calculate bias and undo dimensional reduction
     aos_matrix<real_type> X_ret{ num_rhs, A.num_rows() };
