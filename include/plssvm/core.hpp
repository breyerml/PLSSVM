/**
 * @file
 * @author Alexander Van Craen
 * @author Marcel Breyer
 * @copyright 2018-today The PLSSVM project - All Rights Reserved
 * @license This file is part of the PLSSVM project which is released under the MIT license.
 *          See the LICENSE.md file in the project root for full license information.
 *
 * @brief Core header including all other necessary headers.
 */

#ifndef PLSSVM_CORE_HPP_
#define PLSSVM_CORE_HPP_
#pragma once

#include "plssvm/csvm.hpp"                                  // the base C-SVM every backend is inheriting from
#include "plssvm/csvm_factory.hpp"                          // a factory function to instantiate a C-SVM using a runtime backend; includes the available backend C-SVMs

#include "plssvm/classification_report.hpp"                 // reports different metrics (precision, recall, f1 score, and support) for the different classes after scoring

#include "plssvm/constants.hpp"                             // verbosity flag und compile-time constants
#include "plssvm/parameter.hpp"                             // the C-SVM parameter

#include "plssvm/matrix.hpp"                                // a custom matrix class
#include "plssvm/data_set.hpp"                              // a data set used for training a C-SVM
#include "plssvm/model.hpp"                                 // the model as a result of training a C-SVM

<<<<<<< HEAD
#include "plssvm/backends/SYCL/implementation_type.hpp"
#include "plssvm/backends/SYCL/kernel_invocation_type.hpp"
=======
#include "plssvm/backend_types.hpp"                         // all supported backend types
#include "plssvm/classification_types.hpp"                  // all supported multi-class classification strategies
#include "plssvm/kernel_function_types.hpp"                 // all supported kernel function types
#include "plssvm/solver_types.hpp"                          // all supported solver types (e.g., Conjugate Gradients with explicit, streaming, or implicit kernel matrix generation)
#include "plssvm/target_platforms.hpp"                      // all supported target platforms
#include "plssvm/verbosity_levels.hpp"                      // all supported verbosity levels

#include "plssvm/backends/SYCL/implementation_type.hpp"     // the SYCL implementation type
#include "plssvm/backends/SYCL/kernel_invocation_type.hpp"  // the SYCL specific kernel invocation typ

#include "plssvm/exceptions/exceptions.hpp"                 // exception hierarchy
#include "plssvm/version/version.hpp"                       // version information
>>>>>>> 6d990766

/// The main namespace containing all public API functions.
namespace plssvm {}

/// Namespace containing versioning information.
namespace plssvm::version {}

/// Namespace containing implementation details. **Should not** directly be used by users.
namespace plssvm::detail {}
/// Namespace containing implementation details for the IO related functions. **Should not** directly be used by users.
namespace plssvm::detail::io {}
/// Namespace containing implementation details for the command line interface functionality. **Should not** directly be used by users.
namespace plssvm::detail::cmd {}

/// Namespace containing operator overloads for [std::vector](https://en.cppreference.com/w/cpp/container/vector) and other mathematical functions on vectors.
namespace plssvm::operators {}

/// Namespace containing the C-SVM using the OpenMP backend.
namespace plssvm::openmp {}

/// Namespace containing the C-SVM using the CUDA backend.
namespace plssvm::cuda {}
/// Namespace containing CUDA backend specific implementation details. **Should not** directly be used by users.
namespace plssvm::cuda::detail {}

/// Namespace containing the C-SVM using the HIP backend.
namespace plssvm::hip {}
/// Namespace containing HIP backend specific implementation details. **Should not** directly be used by users.
namespace plssvm::hip::detail {}

/// Namespace containing the C-SVM using the OpenCL backend.
namespace plssvm::opencl {}
/// Namespace containing OpenCL backend specific implementation details. **Should not** directly be used by users.
namespace plssvm::opencl::detail {}

<<<<<<< HEAD
/// Namespace containing the C-SVM using the SYCL backend independent of the used SYCL implementation. **May not** directly be used by users. Use `plssvm::sycl` instead.
namespace plssvm::sycl_generic {}

/// Namespace containing SYCL backend specific implementation details independent of the used SYCL implementation. **Should not** directly be used by users.
namespace plssvm::sycl_generic::detail {}

/// Namespace containing the C-SVM using the SYCL backend with DPC++ as SYCL implementation.
namespace plssvm::dpcpp {
using namespace plssvm::sycl_generic;
}

/// Namespace containing the C-SVM using the SYCL backend with DPC++ as SYCL implementation. **Should not** directly be used by users.
namespace plssvm::dpcpp::detail {}

/// Namespace containing the C-SVM using the SYCL backend with hipSYCL as SYCL implementation.
namespace plssvm::hipsycl {
using namespace plssvm::sycl_generic;
}

/// Namespace containing the C-SVM using the SYCL backend with hipSYCL as SYCL implementation. **Should not** directly be used by users.
namespace plssvm::hipsycl::detail {}

/// Namespace containing the C-SVM using the SYCL backend with the preferred SYCL implementation.
namespace plssvm::sycl {
using namespace plssvm::sycl_generic;
#if defined(PLSSVM_HAS_SYCL_BACKEND)
using namespace plssvm::PLSSVM_SYCL_BACKEND_PREFERRED_IMPLEMENTATION;
#endif
}

/// Namespace containing the C-SVM using the SYCL backend with the preferred SYCL implementation. **Should not** directly be used by users.
namespace plssvm::sycl::detail {}
=======
/// Namespace containing the C-SVM using the SYCL backend with DPC++ as SYCL implementation.
namespace plssvm::dpcpp {
using namespace plssvm::sycl;
}
/// Namespace containing the C-SVM using the SYCL backend with DPC++ as SYCL implementation. **Should not** directly be used by users.
namespace plssvm::dpcpp::detail {}

/// Namespace containing the C-SVM using the SYCL backend with AdaptiveCpp as SYCL implementation.
namespace plssvm::adaptivecpp {
using namespace plssvm::sycl;
}
/// Namespace containing the C-SVM using the SYCL backend with AdaptiveCpp as SYCL implementation. **Should not** directly be used by users.
namespace plssvm::adaptivecpp::detail {}

/// Namespace containing the C-SVM using the SYCL backend with the preferred SYCL implementation.
namespace plssvm::sycl {
#if defined(PLSSVM_HAS_SYCL_BACKEND)
using namespace plssvm::PLSSVM_SYCL_BACKEND_PREFERRED_IMPLEMENTATION;
#endif
}  // namespace plssvm::sycl
/// Namespace containing the C-SVM using the SYCL backend with the preferred SYCL implementation. **Should not** directly be used by users.
namespace plssvm::sycl::detail {}

#endif  // PLSSVM_CORE_HPP_
>>>>>>> 6d990766
<|MERGE_RESOLUTION|>--- conflicted
+++ resolved
@@ -25,10 +25,6 @@
 #include "plssvm/data_set.hpp"                              // a data set used for training a C-SVM
 #include "plssvm/model.hpp"                                 // the model as a result of training a C-SVM
 
-<<<<<<< HEAD
-#include "plssvm/backends/SYCL/implementation_type.hpp"
-#include "plssvm/backends/SYCL/kernel_invocation_type.hpp"
-=======
 #include "plssvm/backend_types.hpp"                         // all supported backend types
 #include "plssvm/classification_types.hpp"                  // all supported multi-class classification strategies
 #include "plssvm/kernel_function_types.hpp"                 // all supported kernel function types
@@ -41,7 +37,6 @@
 
 #include "plssvm/exceptions/exceptions.hpp"                 // exception hierarchy
 #include "plssvm/version/version.hpp"                       // version information
->>>>>>> 6d990766
 
 /// The main namespace containing all public API functions.
 namespace plssvm {}
@@ -77,40 +72,6 @@
 /// Namespace containing OpenCL backend specific implementation details. **Should not** directly be used by users.
 namespace plssvm::opencl::detail {}
 
-<<<<<<< HEAD
-/// Namespace containing the C-SVM using the SYCL backend independent of the used SYCL implementation. **May not** directly be used by users. Use `plssvm::sycl` instead.
-namespace plssvm::sycl_generic {}
-
-/// Namespace containing SYCL backend specific implementation details independent of the used SYCL implementation. **Should not** directly be used by users.
-namespace plssvm::sycl_generic::detail {}
-
-/// Namespace containing the C-SVM using the SYCL backend with DPC++ as SYCL implementation.
-namespace plssvm::dpcpp {
-using namespace plssvm::sycl_generic;
-}
-
-/// Namespace containing the C-SVM using the SYCL backend with DPC++ as SYCL implementation. **Should not** directly be used by users.
-namespace plssvm::dpcpp::detail {}
-
-/// Namespace containing the C-SVM using the SYCL backend with hipSYCL as SYCL implementation.
-namespace plssvm::hipsycl {
-using namespace plssvm::sycl_generic;
-}
-
-/// Namespace containing the C-SVM using the SYCL backend with hipSYCL as SYCL implementation. **Should not** directly be used by users.
-namespace plssvm::hipsycl::detail {}
-
-/// Namespace containing the C-SVM using the SYCL backend with the preferred SYCL implementation.
-namespace plssvm::sycl {
-using namespace plssvm::sycl_generic;
-#if defined(PLSSVM_HAS_SYCL_BACKEND)
-using namespace plssvm::PLSSVM_SYCL_BACKEND_PREFERRED_IMPLEMENTATION;
-#endif
-}
-
-/// Namespace containing the C-SVM using the SYCL backend with the preferred SYCL implementation. **Should not** directly be used by users.
-namespace plssvm::sycl::detail {}
-=======
 /// Namespace containing the C-SVM using the SYCL backend with DPC++ as SYCL implementation.
 namespace plssvm::dpcpp {
 using namespace plssvm::sycl;
@@ -134,5 +95,4 @@
 /// Namespace containing the C-SVM using the SYCL backend with the preferred SYCL implementation. **Should not** directly be used by users.
 namespace plssvm::sycl::detail {}
 
-#endif  // PLSSVM_CORE_HPP_
->>>>>>> 6d990766
+#endif  // PLSSVM_CORE_HPP_