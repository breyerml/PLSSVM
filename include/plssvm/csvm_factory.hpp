/**
 * @file
 * @author Alexander Van Craen
 * @author Marcel Breyer
 * @copyright 2018-today The PLSSVM project - All Rights Reserved
 * @license This file is part of the PLSSVM project which is released under the MIT license.
 *          See the LICENSE.md file in the project root for full license information.
 *
 * @brief Factory function for constructing a new C-SVM based on the provided `plssvm::backend_type` and potential additional parameter.
 */

#ifndef PLSSVM_CSVM_FACTORY_HPP_
#define PLSSVM_CSVM_FACTORY_HPP_
#pragma once

#include "plssvm/backend_types.hpp"                      // plssvm::backend, plssvm::csvm_to_backend_type_v
#include "plssvm/backends/SYCL/implementation_type.hpp"  // plssvm::sycl::implementation_type
#include "plssvm/csvm.hpp"                               // plssvm::csvm, plssvm::csvm_backend_exists_v
#include "plssvm/detail/igor_utility.hpp"                // plssvm::detail::get_value_from_named_parameter
#include "plssvm/detail/type_traits.hpp"                 // plssvm::detail::remove_cvref_t
#include "plssvm/exceptions/exceptions.hpp"              // plssvm::unsupported_backend_exception

#include "plssvm/backends/SYCL/detail/constants.hpp"  // alias plssvm::sycl to the PLSSVM_SYCL_BACKEND_PREFERRED_IMPLEMENTATION
                                                      // or to plssvm::dpcpp if no SYCL backend is available

// only include requested/available backends
#if defined(PLSSVM_HAS_OPENMP_BACKEND)
    #include "plssvm/backends/OpenMP/csvm.hpp"  // plssvm::openmp::csvm, plssvm::csvm_backend_exists_v
#endif
#if defined(PLSSVM_HAS_CUDA_BACKEND)
    #include "plssvm/backends/CUDA/csvm.hpp"  // plssvm::cuda::csvm, plssvm::csvm_backend_exists_v
#endif
#if defined(PLSSVM_HAS_HIP_BACKEND)
    #include "plssvm/backends/HIP/csvm.hpp"  // plssvm::hip::csvm, plssvm::csvm_backend_exists_v
#endif
#if defined(PLSSVM_HAS_OPENCL_BACKEND)
    #include "plssvm/backends/OpenCL/csvm.hpp"  // plssvm::opencl::csvm, plssvm::csvm_backend_exists_v
#endif
#if defined(PLSSVM_HAS_SYCL_BACKEND)
    #if defined(PLSSVM_SYCL_BACKEND_HAS_DPCPP)
<<<<<<< HEAD
        #include "plssvm/backends/DPCPP/csvm.hpp"  // plssvm::dpcpp::csvm
    #endif
    #if defined(PLSSVM_SYCL_BACKEND_HAS_HIPSYCL)
        #include "plssvm/backends/hipSYCL/csvm.hpp"  // plssvm::hipsycl::csvm
=======
        #include "plssvm/backends/SYCL/DPCPP/csvm.hpp"  // plssvm::dpcpp::csvm, plssvm::csvm_backend_exists_v
    #endif
    #if defined(PLSSVM_SYCL_BACKEND_HAS_ADAPTIVECPP)
        #include "plssvm/backends/SYCL/AdaptiveCpp/csvm.hpp"  // plssvm::adaptivecpp::csvm, plssvm::csvm_backend_exists_v
>>>>>>> 6d990766
    #endif
#endif

#include "fmt/core.h"     // fmt::format
#include "igor/igor.hpp"  // igor::parser, igor::has_unnamed_arguments

#include <memory>       // std::unique_ptr, std::make_unique
#include <type_traits>  // std::is_same_v, std::is_constructible_v
#include <utility>      // std::forward

namespace plssvm {

namespace detail {

/**
 * @brief Construct a C-SVM using the parameters @p args.
 * @details The default case, no special parameters for the C-SVMs are necessary.
 * @tparam csvm_type the type of the C-SVM
 * @tparam Args the types of the parameters to initialize the C-SVM
 * @param[in] args the parameters used to initialize the C-SVM
 * @throws plssvm::unsupported_backend_exception if the @p backend is not recognized
 * @return the C-SVM (`[[nodiscard]]`)
 */
<<<<<<< HEAD
template <typename T>
[[nodiscard]] std::unique_ptr<csvm<T>> make_csvm(const parameter<T> &params) {
    switch (params.backend) {
        case backend_type::automatic: {
            parameter<T> new_params{ params };
            new_params.backend = determine_default_backend();
            return make_csvm(new_params);
        }
        case backend_type::openmp:
#if defined(PLSSVM_HAS_OPENMP_BACKEND)
            return std::make_unique<openmp::csvm<T>>(params);
#else
            throw unsupported_backend_exception{ "No OpenMP backend available!" };
#endif
=======
template <typename csvm_type, typename... Args>
[[nodiscard]] inline std::unique_ptr<csvm> make_csvm_default_impl([[maybe_unused]] Args &&...args) {
    // test whether the backend is available
    if constexpr (csvm_backend_exists_v<csvm_type>) {
        // test whether the backend can be constructed with the provided parameter
        if constexpr (std::is_constructible_v<csvm_type, Args...>) {
            return std::make_unique<csvm_type>(std::forward<Args>(args)...);
        } else {
            throw unsupported_backend_exception{ fmt::format("Provided invalid (named) arguments for the {} backend!", csvm_to_backend_type_v<csvm_type>) };
        }
    } else {
        throw unsupported_backend_exception{ fmt::format("No {} backend available!", csvm_to_backend_type_v<csvm_type>) };
    }
}
>>>>>>> 6d990766

/**
 * @brief Construct a SYCL C-SVM using the parameters @p args.
 * @details The special case for the SYCL backend to handle the SYCL specific parameters.
 * @tparam Args the types of the parameters to initialize the SYCL C-SVM
 * @param[in] args the parameters used to initialize the SYCL C-SVM
 * @throws plssvm::unsupported_backend_exception if the @p backend is not recognized
 * @return the SYCL C-SVM (`[[nodiscard]]`)
 */
template <typename... Args>
[[nodiscard]] inline std::unique_ptr<csvm> make_csvm_sycl_impl([[maybe_unused]] Args &&...args) {
    // check igor parameter
    igor::parser parser{ args... };

    // get the SYCL implementation type to use
    sycl::implementation_type impl_type = sycl::implementation_type::automatic;
    // check whether a specific SYCL implementation type has been requested
    if constexpr (parser.has(sycl_implementation_type)) {
        // compile time check: the value must have the correct type
        impl_type = detail::get_value_from_named_parameter<sycl::implementation_type>(parser, sycl_implementation_type);
    }

    switch (impl_type) {
        case sycl::implementation_type::automatic:
            return make_csvm_default_impl<sycl::csvm>(std::forward<Args>(args)...);
        case sycl::implementation_type::dpcpp:
            return make_csvm_default_impl<dpcpp::csvm>(std::forward<Args>(args)...);
        case sycl::implementation_type::adaptivecpp:
            return make_csvm_default_impl<adaptivecpp::csvm>(std::forward<Args>(args)...);
    }
    throw unsupported_backend_exception{ "No sycl backend available!" };
}

/**
 * @brief Create a new C-SVM using the @p backend type and the additional parameter @p args.
 * @tparam Args the types of the parameters to initialize the C-SVM
 * @param[in] backend the backend to use
 * @param[in] args the parameters used to initialize the respective C-SVM
 * @throws plssvm::unsupported_backend_exception if the @p backend is not recognized
 * @return the C-SVM (`[[nodiscard]]`)
 */
template <typename... Args>
[[nodiscard]] inline std::unique_ptr<csvm> make_csvm_impl(const backend_type backend, Args &&...args) {
    switch (backend) {
        case backend_type::automatic:
            return make_csvm_impl(determine_default_backend(), std::forward<Args>(args)...);
        case backend_type::openmp:
            return make_csvm_default_impl<openmp::csvm>(std::forward<Args>(args)...);
        case backend_type::cuda:
            return make_csvm_default_impl<cuda::csvm>(std::forward<Args>(args)...);
        case backend_type::hip:
            return make_csvm_default_impl<hip::csvm>(std::forward<Args>(args)...);
        case backend_type::opencl:
            return make_csvm_default_impl<opencl::csvm>(std::forward<Args>(args)...);
        case backend_type::sycl:
<<<<<<< HEAD
#if defined(PLSSVM_HAS_SYCL_BACKEND)
            switch (params.sycl_implementation_type) {
                case sycl::implementation_type::automatic:
                    return std::make_unique<PLSSVM_SYCL_BACKEND_PREFERRED_IMPLEMENTATION::csvm<T>>(params);
                case sycl::implementation_type::dpcpp:
    #if defined(PLSSVM_SYCL_BACKEND_HAS_DPCPP)
                    return std::make_unique<dpcpp::csvm<T>>(params);
    #else
                    throw unsupported_backend_exception{ "No SYCL backend using DPC++ available!" };
    #endif
                case sycl::implementation_type::hipsycl:
    #if defined(PLSSVM_SYCL_BACKEND_HAS_HIPSYCL)
                    return std::make_unique<hipsycl::csvm<T>>(params);
    #else
                    throw unsupported_backend_exception{ "No SYCL backend using hipSYCL available!" };
    #endif
            }
#else
            throw unsupported_backend_exception{ "No SYCL backend available!" };
#endif
=======
            return make_csvm_sycl_impl(std::forward<Args>(args)...);
>>>>>>> 6d990766
    }
    throw unsupported_backend_exception{ "Unrecognized backend provided!" };
}

}  // namespace detail

/**
 * @example csvm_factory_examples.cpp
 * @brief A few examples regarding the plssvm::make_csvm function.
 */

/**
 * @brief Create a new C-SVM using the @p backend type and additional parameter @p args.
 * @tparam Args the types of the parameters to initialize the C-SVM
 * @param[in] backend the backend to use
 * @param[in] args the parameters used to initialize the respective C-SVM
 * @throws plssvm::unsupported_backend_exception if the @p backend is not recognized
 * @return the C-SVM (`[[nodiscard]]`)
 */
template <typename... Args>
[[nodiscard]] inline std::unique_ptr<csvm> make_csvm(const backend_type backend, Args &&...args) {
    return detail::make_csvm_impl(backend, std::forward<Args>(args)...);
}
/**
 * @brief Create a new C-SVM using the automatic backend type and the additional parameter @p args.
 * @tparam Args the types of the parameters to initialize the C-SVM
 * @param[in] args the parameters used to initialize the respective C-SVM
 * @throws plssvm::unsupported_backend_exception if the @p backend is not recognized
 * @return the C-SVM (`[[nodiscard]]`)
 */
template <typename... Args>
[[nodiscard]] inline std::unique_ptr<csvm> make_csvm(Args &&...args) {
    return detail::make_csvm_impl(backend_type::automatic, std::forward<Args>(args)...);
}

}  // namespace plssvm

#endif  // PLSSVM_CSVM_FACTORY_HPP_<|MERGE_RESOLUTION|>--- conflicted
+++ resolved
@@ -38,17 +38,10 @@
 #endif
 #if defined(PLSSVM_HAS_SYCL_BACKEND)
     #if defined(PLSSVM_SYCL_BACKEND_HAS_DPCPP)
-<<<<<<< HEAD
-        #include "plssvm/backends/DPCPP/csvm.hpp"  // plssvm::dpcpp::csvm
-    #endif
-    #if defined(PLSSVM_SYCL_BACKEND_HAS_HIPSYCL)
-        #include "plssvm/backends/hipSYCL/csvm.hpp"  // plssvm::hipsycl::csvm
-=======
         #include "plssvm/backends/SYCL/DPCPP/csvm.hpp"  // plssvm::dpcpp::csvm, plssvm::csvm_backend_exists_v
     #endif
     #if defined(PLSSVM_SYCL_BACKEND_HAS_ADAPTIVECPP)
         #include "plssvm/backends/SYCL/AdaptiveCpp/csvm.hpp"  // plssvm::adaptivecpp::csvm, plssvm::csvm_backend_exists_v
->>>>>>> 6d990766
     #endif
 #endif
 
@@ -72,22 +65,6 @@
  * @throws plssvm::unsupported_backend_exception if the @p backend is not recognized
  * @return the C-SVM (`[[nodiscard]]`)
  */
-<<<<<<< HEAD
-template <typename T>
-[[nodiscard]] std::unique_ptr<csvm<T>> make_csvm(const parameter<T> &params) {
-    switch (params.backend) {
-        case backend_type::automatic: {
-            parameter<T> new_params{ params };
-            new_params.backend = determine_default_backend();
-            return make_csvm(new_params);
-        }
-        case backend_type::openmp:
-#if defined(PLSSVM_HAS_OPENMP_BACKEND)
-            return std::make_unique<openmp::csvm<T>>(params);
-#else
-            throw unsupported_backend_exception{ "No OpenMP backend available!" };
-#endif
-=======
 template <typename csvm_type, typename... Args>
 [[nodiscard]] inline std::unique_ptr<csvm> make_csvm_default_impl([[maybe_unused]] Args &&...args) {
     // test whether the backend is available
@@ -102,7 +79,6 @@
         throw unsupported_backend_exception{ fmt::format("No {} backend available!", csvm_to_backend_type_v<csvm_type>) };
     }
 }
->>>>>>> 6d990766
 
 /**
  * @brief Construct a SYCL C-SVM using the parameters @p args.
@@ -158,30 +134,7 @@
         case backend_type::opencl:
             return make_csvm_default_impl<opencl::csvm>(std::forward<Args>(args)...);
         case backend_type::sycl:
-<<<<<<< HEAD
-#if defined(PLSSVM_HAS_SYCL_BACKEND)
-            switch (params.sycl_implementation_type) {
-                case sycl::implementation_type::automatic:
-                    return std::make_unique<PLSSVM_SYCL_BACKEND_PREFERRED_IMPLEMENTATION::csvm<T>>(params);
-                case sycl::implementation_type::dpcpp:
-    #if defined(PLSSVM_SYCL_BACKEND_HAS_DPCPP)
-                    return std::make_unique<dpcpp::csvm<T>>(params);
-    #else
-                    throw unsupported_backend_exception{ "No SYCL backend using DPC++ available!" };
-    #endif
-                case sycl::implementation_type::hipsycl:
-    #if defined(PLSSVM_SYCL_BACKEND_HAS_HIPSYCL)
-                    return std::make_unique<hipsycl::csvm<T>>(params);
-    #else
-                    throw unsupported_backend_exception{ "No SYCL backend using hipSYCL available!" };
-    #endif
-            }
-#else
-            throw unsupported_backend_exception{ "No SYCL backend available!" };
-#endif
-=======
             return make_csvm_sycl_impl(std::forward<Args>(args)...);
->>>>>>> 6d990766
     }
     throw unsupported_backend_exception{ "Unrecognized backend provided!" };
 }
