/**
 * @file
 * @author Alexander Van Craen
 * @author Marcel Breyer
 * @copyright 2018-today The PLSSVM project - All Rights Reserved
 * @license This file is part of the PLSSVM project which is released under the MIT license.
 *          See the LICENSE.md file in the project root for full license information.
 *
 * @brief Defines an enumeration holding all possible SYCL kernel invocation types.
 */

#ifndef PLSSVM_BACKENDS_SYCL_KERNEL_INVOCATION_TYPE_HPP_
#define PLSSVM_BACKENDS_SYCL_KERNEL_INVOCATION_TYPE_HPP_
#pragma once

#include "fmt/ostream.h"  // fmt::formatter, fmt::ostream_formatter

#include <iosfwd>  // forward declare std::ostream and std::istream

namespace plssvm::sycl_generic {

/**
 * @brief Enum class for all possible SYCL kernel invocation types.
 */
enum class kernel_invocation_type {
    /** Use the best kernel invocation type for the current SYCL implementation and target hardware platform. */
    automatic,
    /** Use the [`nd_range` invocation type](https://www.khronos.org/registry/SYCL/specs/sycl-2020/html/sycl-2020.html#_parallel_for_invoke). */
    nd_range
};

/**
 * @brief Output the @p invocation type to the given output-stream @p out.
 * @param[in,out] out the output-stream to write the backend type to
 * @param[in] invocation the SYCL kernel invocation type
 * @return the output-stream
 */
std::ostream &operator<<(std::ostream &out, kernel_invocation_type invocation);

/**
 * @brief Use the input-stream @p in to initialize the @p invocation type.
 * @param[in,out] in input-stream to extract the backend type from
 * @param[in] invocation the SYCL kernel invocation type
 * @return the input-stream
 */
std::istream &operator>>(std::istream &in, kernel_invocation_type &invocation);

<<<<<<< HEAD
}  // namespace plssvm::sycl_generic
=======
}  // namespace plssvm::sycl

template <>
struct fmt::formatter<plssvm::sycl::kernel_invocation_type> : fmt::ostream_formatter {};

#endif  // PLSSVM_BACKENDS_SYCL_KERNEL_INVOCATION_TYPE_HPP_
>>>>>>> 6d990766
<|MERGE_RESOLUTION|>--- conflicted
+++ resolved
@@ -17,7 +17,7 @@
 
 #include <iosfwd>  // forward declare std::ostream and std::istream
 
-namespace plssvm::sycl_generic {
+namespace plssvm::sycl {
 
 /**
  * @brief Enum class for all possible SYCL kernel invocation types.
@@ -45,13 +45,9 @@
  */
 std::istream &operator>>(std::istream &in, kernel_invocation_type &invocation);
 
-<<<<<<< HEAD
-}  // namespace plssvm::sycl_generic
-=======
 }  // namespace plssvm::sycl
 
 template <>
 struct fmt::formatter<plssvm::sycl::kernel_invocation_type> : fmt::ostream_formatter {};
 
-#endif  // PLSSVM_BACKENDS_SYCL_KERNEL_INVOCATION_TYPE_HPP_
->>>>>>> 6d990766
+#endif  // PLSSVM_BACKENDS_SYCL_KERNEL_INVOCATION_TYPE_HPP_