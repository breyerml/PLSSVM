--- conflicted
+++ resolved
@@ -13,12 +13,7 @@
 #define PLSSVM_BACKENDS_SYCL_CG_EXPLICIT_BLAS_HPP_
 #pragma once
 
-<<<<<<< HEAD
-#include "plssvm/constants.hpp"  // plssvm::real_type, plssvm::THREAD_BLOCK_SIZE, plssvm::FEATURE_BLOCK_SIZE, plssvm::INTERNAL_BLOCK_SIZE
-#include "plssvm/backends/SYCL/detail/constants.hpp"  // PLSSVM_SYCL_BACKEND_COMPILER_HIPSYCL
-=======
 #include "plssvm/constants.hpp"  // plssvm::real_type, plssvm::THREAD_BLOCK_SIZE, plssvm::FEATURE_BLOCK_SIZE
->>>>>>> 1b704bc4
 
 #include "sycl/sycl.hpp"  // sycl::nd_item
 
@@ -68,25 +63,50 @@
             }
 
             // load data into shared memory
-            if (nd_idx.get_local_id(0) < FEATURE_BLOCK_SIZE && dim + nd_idx.get_local_id(0) < k_) {
-                if (i_cached_idx < k_) {
-                    A_cache_[nd_idx.get_local_id(0)][nd_idx.get_local_id(1)] = A_[(dim + nd_idx.get_local_id(0)) * k_ + i_cached_idx];
-                }
-                if (j < n_) {
-                    B_cache_[nd_idx.get_local_id(0)][nd_idx.get_local_id(1)] = B_[(dim + nd_idx.get_local_id(0)) * n_ + j];
+            for (unsigned internal = 0; internal < INTERNAL_BLOCK_SIZE; ++internal) {
+                const unsigned long long global_i = i_cached_idx_linear + internal * THREAD_BLOCK_SIZE;
+                const unsigned long long global_j = j_linear + internal * THREAD_BLOCK_SIZE;
+
+                if (global_i < k_) {
+                    if (dim + nd_idx.get_local_id(0) < k_) {
+                        A_cache_[nd_idx.get_local_id(0)][internal * THREAD_BLOCK_SIZE + nd_idx.get_local_id(1)] = A_[(dim + nd_idx.get_local_id(0)) * k_ + global_i];
+                    }
+                    if (dim + nd_idx.get_local_id(0) + THREAD_BLOCK_SIZE < k_) {
+                        A_cache_[nd_idx.get_local_id(0) + THREAD_BLOCK_SIZE][internal * THREAD_BLOCK_SIZE + nd_idx.get_local_id(1)] = A_[(dim + nd_idx.get_local_id(0) + THREAD_BLOCK_SIZE) * k_ + global_i];
+                    }
+                }
+
+                if (global_j < n_) {
+                    if (dim + nd_idx.get_local_id(0) < k_) {
+                        B_cache_[nd_idx.get_local_id(0)][internal * THREAD_BLOCK_SIZE + nd_idx.get_local_id(1)] = B_[(dim + nd_idx.get_local_id(0)) * n_ + global_j];
+                    }
+                    if (dim + nd_idx.get_local_id(0) + THREAD_BLOCK_SIZE < k_) {
+                        B_cache_[nd_idx.get_local_id(0) + THREAD_BLOCK_SIZE][internal * THREAD_BLOCK_SIZE + nd_idx.get_local_id(1)] = B_[(dim + nd_idx.get_local_id(0) + THREAD_BLOCK_SIZE) * n_ + global_j];
+                    }
                 }
             }
             nd_idx.barrier();
 
             // calculation
-            for (unsigned long long block_dim = 0; block_dim < FEATURE_BLOCK_SIZE; ++block_dim) {
-                temp += A_cache_[block_dim][nd_idx.get_local_id(0)] * B_cache_[block_dim][nd_idx.get_local_id(1)];
-            }
-            nd_idx.barrier();
-        }
-
-        if (i < m_ && j < n_) {
-            C_[i * n_ + j] = alpha_ * temp + beta_ * C_[i * n_ + j];
+            for (unsigned block_dim = 0; block_dim < FEATURE_BLOCK_SIZE; ++block_dim) {
+                for (unsigned internal_i = 0; internal_i < INTERNAL_BLOCK_SIZE; ++internal_i) {
+                    for (unsigned internal_j = 0; internal_j < INTERNAL_BLOCK_SIZE; ++internal_j) {
+                        temp[internal_i][internal_j] += A_cache_[block_dim][nd_idx.get_local_id(0) * INTERNAL_BLOCK_SIZE + internal_i] * B_cache_[block_dim][nd_idx.get_local_id(1) * INTERNAL_BLOCK_SIZE + internal_j];
+                    }
+                }
+            }
+            nd_idx.barrier();
+        }
+
+        for (unsigned internal_i = 0; internal_i < INTERNAL_BLOCK_SIZE; ++internal_i) {
+            for (unsigned internal_j = 0; internal_j < INTERNAL_BLOCK_SIZE; ++internal_j) {
+                const unsigned long long global_i = i + internal_i;
+                const unsigned long long global_j = j + internal_j;
+
+                if (global_i < m_ && global_j < n_) {
+                    C_[global_i * n_ + global_j] = alpha_ * temp[internal_i][internal_j] + beta_ * C_[global_i * n_ + global_j];
+                }
+            }
         }
     }
 
@@ -126,7 +146,7 @@
      * @param[in,out] C the matrix @p C, also used as result matrix
      */
     device_kernel_symm(::sycl::handler &cgh, const unsigned long long m, const unsigned long long n, const unsigned long long k, const real_type alpha, const real_type *A, const real_type *B, const real_type beta, real_type *C) :
-        A_cache_{ ::sycl::range<2>{ FEATURE_BLOCK_SIZE, THREAD_BLOCK_SIZE }, cgh }, B_cache_{ ::sycl::range<2>{ FEATURE_BLOCK_SIZE, THREAD_BLOCK_SIZE }, cgh },
+        A_cache_{ ::sycl::range<2>{ FEATURE_BLOCK_SIZE, INTERNAL_BLOCK_SIZE * THREAD_BLOCK_SIZE }, cgh }, B_cache_{ ::sycl::range<2>{ FEATURE_BLOCK_SIZE, INTERNAL_BLOCK_SIZE * THREAD_BLOCK_SIZE }, cgh },
         m_{ m }, n_{ n }, k_{ k }, alpha_{ alpha }, A_{ A }, B_{ B }, beta_{ beta }, C_{ C } {}
 
     /**
@@ -135,17 +155,20 @@
      */
     void operator()(::sycl::nd_item<2> nd_idx) const {
         // compute: C = alpha * A * B + beta * C with A in m x k, B in n x k, and C in n x m, alpha, beta as scalar
-        const unsigned long long i = nd_idx.get_global_id(0);
-        const unsigned long long i_cached_idx = nd_idx.get_group(0) * nd_idx.get_local_range(0) + nd_idx.get_local_id(1);
-        const unsigned long long j = nd_idx.get_global_id(1);
-
-        real_type temp{ 0.0 };
+        const unsigned long long i = nd_idx.get_global_id(0) * INTERNAL_BLOCK_SIZE;
+        const unsigned long long i_cached_idx_linear = nd_idx.get_group(0) * nd_idx.get_local_range(0) * INTERNAL_BLOCK_SIZE + nd_idx.get_local_id(1);
+        const unsigned long long j = nd_idx.get_global_id(1) * INTERNAL_BLOCK_SIZE;
+        const unsigned long long j_linear = nd_idx.get_group(1) * nd_idx.get_local_range(1) * INTERNAL_BLOCK_SIZE + nd_idx.get_local_id(1);
+
+        real_type temp[INTERNAL_BLOCK_SIZE][INTERNAL_BLOCK_SIZE] = { { 0.0 } };
 
         for (unsigned long long dim = 0; dim < k_; dim += FEATURE_BLOCK_SIZE) {
             // zero out shared memory
-            if (nd_idx.get_local_id(0) < FEATURE_BLOCK_SIZE) {
-                A_cache_[nd_idx.get_local_id(0)][nd_idx.get_local_id(1)] = real_type{ 0.0 };
-                B_cache_[nd_idx.get_local_id(0)][nd_idx.get_local_id(1)] = real_type{ 0.0 };
+            for (unsigned internal = 0; internal < INTERNAL_BLOCK_SIZE; ++internal) {
+                A_cache_[nd_idx.get_local_id(0)][internal * THREAD_BLOCK_SIZE + nd_idx.get_local_id(1)] = real_type{ 0.0 };
+                A_cache_[nd_idx.get_local_id(0) + THREAD_BLOCK_SIZE][internal * THREAD_BLOCK_SIZE + nd_idx.get_local_id(1)] = real_type{ 0.0 };
+                B_cache_[nd_idx.get_local_id(0)][internal * THREAD_BLOCK_SIZE + nd_idx.get_local_id(1)] = real_type{ 0.0 };
+                B_cache_[nd_idx.get_local_id(0) + THREAD_BLOCK_SIZE][internal * THREAD_BLOCK_SIZE + nd_idx.get_local_id(1)] = real_type{ 0.0 };
             }
 
             // load data into shared memory
