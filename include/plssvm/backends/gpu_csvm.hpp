/**
 * @file
 * @author Alexander Van Craen
 * @author Marcel Breyer
 * @copyright 2018-today The PLSSVM project - All Rights Reserved
 * @license This file is part of the PLSSVM project which is released under the MIT license.
 *          See the LICENSE.md file in the project root for full license information.
 *
 * @brief Defines the base class for all C-SVM backends using a GPU. Used for code duplication reduction.
 */

#ifndef PLSSVM_BACKENDS_GPU_CSVM_HPP_
#define PLSSVM_BACKENDS_GPU_CSVM_HPP_
#pragma once

#include "plssvm/constants.hpp"                            // plssvm::real_type
#include "plssvm/csvm.hpp"                                 // plssvm::csvm
#include "plssvm/detail/tracking/performance_tracker.hpp"  // PLSSVM_DETAIL_TRACKING_PERFORMANCE_TRACKER_ADD_EVENT
#include "plssvm/matrix.hpp"                               // plssvm::aos_matrix
#include "plssvm/parameter.hpp"                            // plssvm::parameter
#include "plssvm/solver_types.hpp"                         // plssvm::solver_type

#include "fmt/core.h"  // fmt::format

#include <algorithm>  // std::min, std::all_of
#include <cstddef>    // std::size_t
#include <iostream>   // std::clog, std::endl
#include <utility>    // std::forward, std::move
#include <vector>     // std::vector

namespace plssvm::detail {

/**
 * @brief A C-SVM implementation for all GPU backends to reduce code duplication.
 * @details Implements all virtual functions defined in plssvm::csvm. The GPU backends only have to implement the actual kernel (launches).
 * @tparam device_ptr_t the type of the device pointer (dependent on the used backend)
 * @tparam queue_t the type of the device queue (dependent on the used backend)
 */
template <template <typename> typename device_ptr_t, typename queue_t>
class gpu_csvm : public ::plssvm::csvm {
  public:
    /// The type of the device pointer (dependent on the used backend).
    using device_ptr_type = device_ptr_t<real_type>;
    /// The type of the device queue (dependent on the used backend).
    using queue_type = queue_t;

    /**
     * @copydoc plssvm::csvm::csvm()
     */
    explicit gpu_csvm(parameter params = {}) :
        ::plssvm::csvm{ params } {}
    /**
     * @brief Construct a C-SVM forwarding all parameters @p args to the plssvm::parameter constructor.
     * @tparam Args the type of the (named-)parameters
     * @param[in] args the parameters used to construct a plssvm::parameter
     */
    template <typename... Args>
    explicit gpu_csvm(Args &&...args) :
        ::plssvm::csvm{ std::forward<Args>(args)... } {}

    /**
     * @copydoc plssvm::csvm::csvm(const plssvm::csvm &)
     */
    gpu_csvm(const gpu_csvm &) = delete;
    /**
     * @copydoc plssvm::csvm::csvm(plssvm::csvm &&) noexcept
     */
    gpu_csvm(gpu_csvm &&) noexcept = default;
    /**
     * @copydoc plssvm::csvm::operator=(const plssvm::csvm &)
     */
    gpu_csvm &operator=(const gpu_csvm &) = delete;
    /**
     * @copydoc plssvm::csvm::operator=(plssvm::csvm &&) noexcept
     */
    gpu_csvm &operator=(gpu_csvm &&) noexcept = default;
    /**
     * @copydoc plssvm::csvm::~csvm()
     */
    ~gpu_csvm() override = default;

    /**
     * @copydoc plssvm::csvm::num_available_devices
     */
    [[nodiscard]] std::size_t num_available_devices() const noexcept override {
        return devices_.size();
    }

  protected:
    //***************************************************//
    //                        fit                        //
    //***************************************************//
    /**
     * @copydoc plssvm::csvm::setup_data_on_devices
     */
    [[nodiscard]] ::plssvm::detail::simple_any setup_data_on_devices(const solver_type solver, const soa_matrix<real_type> &A) const final;
    /**
     * @copydoc plssvm::csvm::assemble_kernel_matrix_explicit_impl
     */
    [[nodiscard]] ::plssvm::detail::simple_any assemble_kernel_matrix(const solver_type solver, const parameter &params, const ::plssvm::detail::simple_any &data, const std::vector<real_type> &q_red, const real_type QA_cost) const final;
    /**
     * @copydoc plssvm::csvm::blas_level_3
     */
    void blas_level_3(const solver_type solver, const real_type alpha, const ::plssvm::detail::simple_any &A, const soa_matrix<real_type> &B, const real_type beta, soa_matrix<real_type> &C) const final;

    //***************************************************//
    //                   predict, score                  //
    //***************************************************//
    /**
     * @copydoc plssvm::csvm::predict_values
     */
    [[nodiscard]] aos_matrix<real_type> predict_values(const parameter &params, const soa_matrix<real_type> &support_vectors, const aos_matrix<real_type> &alpha, const std::vector<real_type> &rho, aos_matrix<real_type> &w, const soa_matrix<real_type> &predict_points) const final;

    //*************************************************************************************************************************************//
    //                                         pure virtual, must be implemented by all subclasses                                         //
    //*************************************************************************************************************************************//
    // Note: there are two versions of each function (one for float and one for double) since virtual template functions are not allowed in C++!

    /**
     * @brief Synchronize the device denoted by @p queue.
     * @param[in] queue the queue denoting the device to synchronize
     */
    virtual void device_synchronize(const queue_type &queue) const = 0;
    /**
     * @brief Return the maximum allowed work group size.
     * @return the maximum allowed work group size (`[[nodiscard]]`)
     */
    [[nodiscard]] virtual std::size_t get_max_work_group_size() const = 0;

    //***************************************************//
    //                        fit                        //
    //***************************************************//
    /**
     * @brief Explicitly assemble the kernel matrix on the device.
     * @param[in] params the parameters (e.g., kernel function) used to assemble the kernel matrix
     * @param[in] data_d the data set to create the kernel matrix from
     * @param[in] q_red_d the vector used in the dimensional reduction
     * @param[in] QA_cost the scalar used in the dimensional reduction
     * @return the explicit kernel matrix stored on the device (`[[nodiscard]]`)
     */
    [[nodiscard]] virtual device_ptr_type run_assemble_kernel_matrix_explicit(const parameter &params, const device_ptr_type &data_d, const device_ptr_type &q_red_d, real_type QA_cost) const = 0;
    /**
     * @brief Perform an explicit BLAS level 3 operation: `C = alpha * A * B + beta * C` where @p A is a `m x k` matrix, @p B is a `k x n` matrix, @p C is a `m x n` matrix, and @p alpha and @p beta are scalars.
     * @param[in] m the number of rows in @p A and @p C
     * @param[in] n the number of columns in @p B and @p C
     * @param[in] k the number of rows in @p A and number of columns in @p B
     * @param[in] alpha the scalar alpha value
     * @param[in] A the matrix @p A
     * @param[in] B the matrix @p B
     * @param[in] beta the scalar beta value
     * @param[in,out] C the matrix @p C, also used as result matrix
     */
    virtual void run_blas_level_3_kernel_explicit(std::size_t m, std::size_t n, std::size_t k, real_type alpha, const device_ptr_type &A, const device_ptr_type &B, real_type beta, device_ptr_type &C) const = 0;

    //***************************************************//
    //                   predict, score                  //
    //***************************************************//
    /**
     * @brief Calculate the `w` vector used to speedup the linear kernel prediction.
     * @param[in] alpha_d the support vector weights
     * @param[in] sv_d the support vectors
     * @return the `w` vector (`[[nodiscard]]`)
     */
    [[nodiscard]] virtual device_ptr_type run_w_kernel(const device_ptr_type &alpha_d, const device_ptr_type &sv_d) const = 0;
    /**
     * @brief Predict the values of the new @p predict_points_d using the previously learned weights @p alpha_d, biases @p rho_d, and support vectors @p sv_d.
     * @param[in] params the parameter used to predict the values (e.g., the used kernel function)
     * @param[in] w the `w` used to speedup the linear kernel prediction (only used in the linear kernel case)
     * @param[in] alpha_d the previously learned weights
     * @param[in] rho_d the previously calculated biases
     * @param[in] sv_d the previously learned support vectors
     * @param[in] predict_points_d the new data points to predict
     * @return the predicted values (`[[nodiscard]]`)
     */
    [[nodiscard]] virtual device_ptr_type run_predict_kernel(const parameter &params, const device_ptr_type &w, const device_ptr_type &alpha_d, const device_ptr_type &rho_d, const device_ptr_type &sv_d, const device_ptr_type &predict_points_d) const = 0;

    /// The available/used backend devices.
    std::vector<queue_type> devices_{};
};

//***************************************************//
//                        fit                        //
//***************************************************//
template <template <typename> typename device_ptr_t, typename queue_t>
::plssvm::detail::simple_any gpu_csvm<device_ptr_t, queue_t>::setup_data_on_devices(const solver_type solver, const soa_matrix<real_type> &A) const {
    PLSSVM_ASSERT(!A.empty(), "The matrix to setup on the devices may not be empty!");
    PLSSVM_ASSERT(A.is_padded(), "Tha matrix to setup on the devices must be padded!");
    PLSSVM_ASSERT(solver != solver_type::automatic, "An explicit solver type must be provided instead of solver_type::automatic!");

    if (solver == solver_type::cg_explicit) {
        // initialize the data on the device
        device_ptr_type data_d{ A.shape(), A.padding(), devices_[0] };
        data_d.copy_to_device(A);

        return ::plssvm::detail::simple_any{ std::move(data_d) };
    } else {
        // TODO: implement for other solver types
        throw exception{ fmt::format("Assembling the kernel matrix using the {} CG variation is currently not implemented!", solver) };
    }
}

template <template <typename> typename device_ptr_t, typename queue_t>
::plssvm::detail::simple_any gpu_csvm<device_ptr_t, queue_t>::assemble_kernel_matrix(const solver_type solver, const parameter &params, const ::plssvm::detail::simple_any &data, const std::vector<real_type> &q_red, real_type QA_cost) const {
    PLSSVM_ASSERT(!q_red.empty(), "The q_red vector may not be empty!");
    PLSSVM_ASSERT(solver != solver_type::automatic, "An explicit solver type must be provided instead of solver_type::automatic!");

    if (solver == solver_type::cg_explicit) {
        // get the pointer to the data that already is on the device
        const device_ptr_type &data_d = data.get<device_ptr_type>();
        [[maybe_unused]] const std::size_t num_rows_reduced = data_d.size(0) - 1;
        [[maybe_unused]] const std::size_t num_features = data_d.size(1);

        PLSSVM_ASSERT(num_rows_reduced > 0, "At least one row must be given!");
        PLSSVM_ASSERT(num_rows_reduced + THREAD_BLOCK_PADDING >= num_rows_reduced, "The number of rows with padding ({}) must be greater or equal to the number of rows without padding!", num_rows_reduced + THREAD_BLOCK_PADDING, num_rows_reduced);
        PLSSVM_ASSERT(num_features > 0, "At least one feature must be given!");
        PLSSVM_ASSERT((num_rows_reduced + THREAD_BLOCK_PADDING + 1) * (num_features + FEATURE_BLOCK_SIZE) == data_d.size(),
                      "The number of values on the device data array is {}, but the provided sizes are {} ((num_rows_reduced + 1) * num_features)",
                      data_d.size(),
                      (num_rows_reduced + THREAD_BLOCK_PADDING + 1) * (num_features + FEATURE_BLOCK_SIZE));

        // allocate memory for the values currently not on the device
<<<<<<< HEAD
        device_ptr_type q_red_d{ q_red.size() + THREAD_BLOCK_PADDING, devices_[0] };
        q_red_d.copy_to_device(q_red, 0, q_red.size());
        q_red_d.memset(0, q_red.size());
=======
        device_ptr_type q_red_d{ q_red.size(), devices_[0] };
        q_red_d.copy_to_device(q_red);
        PLSSVM_DETAIL_TRACKING_PERFORMANCE_TRACKER_ADD_EVENT("kernel_start_assembly");
>>>>>>> f3359f74
        device_ptr_type kernel_matrix = this->run_assemble_kernel_matrix_explicit(params, data_d, q_red_d, QA_cost);
        PLSSVM_DETAIL_TRACKING_PERFORMANCE_TRACKER_ADD_EVENT("kernel_end_assembly");

#if defined(PLSSVM_USE_GEMM)
        PLSSVM_ASSERT((num_rows_reduced + THREAD_BLOCK_PADDING) * (num_rows_reduced + THREAD_BLOCK_PADDING) == kernel_matrix.size(),
                      "The kernel matrix must be a quadratic matrix with (num_rows_reduced + THREAD_BLOCK_PADDING)^2 ({}) entries, but is {}!",
                      (num_rows_reduced + THREAD_BLOCK_PADDING) * (num_rows_reduced + THREAD_BLOCK_PADDING),
                      kernel_matrix.size());
#else
        PLSSVM_ASSERT((num_rows_reduced + THREAD_BLOCK_PADDING) * (num_rows_reduced + THREAD_BLOCK_PADDING + 1) / 2 == kernel_matrix.size(),
                      "The kernel matrix must be a triangular matrix only with (num_rows_reduced + THREAD_BLOCK_PADDING) * (num_rows_reduced + THREAD_BLOCK_PADDING + 1) / 2 ({}) entries, but is {}!",
                      (num_rows_reduced + THREAD_BLOCK_PADDING) * (num_rows_reduced + THREAD_BLOCK_PADDING + 1) / 2,
                      kernel_matrix.size());
#endif

        return ::plssvm::detail::simple_any{ std::move(kernel_matrix) };
    } else {
        // TODO: implement for other solver types
        throw exception{ fmt::format("Assembling the kernel matrix using the {} CG variation is currently not implemented!", solver) };
    }
}

template <template <typename> typename device_ptr_t, typename queue_t>
void gpu_csvm<device_ptr_t, queue_t>::blas_level_3(const solver_type solver, const real_type alpha, const ::plssvm::detail::simple_any &A, const soa_matrix<real_type> &B, const real_type beta, soa_matrix<real_type> &C) const {
    PLSSVM_ASSERT(!B.empty(), "The B matrix may not be empty!");
    PLSSVM_ASSERT(B.is_padded(), "The B matrix must be padded!");
    PLSSVM_ASSERT(!C.empty(), "The C matrix may not be empty!");
    PLSSVM_ASSERT(C.is_padded(), "The C matrix must be padded!");
    PLSSVM_ASSERT(solver != solver_type::automatic, "An explicit solver type must be provided instead of solver_type::automatic!");

    static int blas_count = 0;

    if (solver == solver_type::cg_explicit) {
        const device_ptr_type &A_d = A.get<device_ptr_type>();
        PLSSVM_ASSERT(!A_d.empty(), "The A matrix may not be empty!");

        const std::size_t num_rhs = B.num_rows();
        const std::size_t num_rows = B.num_cols();

        // allocate memory on the device
        device_ptr_type B_d{ B.shape(), B.padding(), devices_[0] };
        B_d.copy_to_device(B);
        device_ptr_type C_d{ C.shape(), C.padding(), devices_[0] };
        C_d.copy_to_device(C);

        PLSSVM_DETAIL_TRACKING_PERFORMANCE_TRACKER_ADD_EVENT(fmt::format("kernel_start_blas_{}", blas_count));
        this->run_blas_level_3_kernel_explicit(num_rows, num_rhs, num_rows, alpha, A_d, B_d, beta, C_d);
        PLSSVM_DETAIL_TRACKING_PERFORMANCE_TRACKER_ADD_EVENT(fmt::format("kernel_end_blas_{}", blas_count));

        C_d.copy_to_host(C);
        C.restore_padding();
    } else {
        // TODO: implement for other solver types
        throw exception{ fmt::format("The GEMM calculation using the {} CG variation is currently not implemented!", solver) };
    }

    ++blas_count;
}

//***************************************************//
//                   predict, score                  //
//***************************************************//
template <template <typename> typename device_ptr_t, typename queue_t>
aos_matrix<real_type> gpu_csvm<device_ptr_t, queue_t>::predict_values(const parameter &params,
                                                                      const soa_matrix<real_type> &support_vectors,
                                                                      const aos_matrix<real_type> &alpha,
                                                                      const std::vector<real_type> &rho,
                                                                      aos_matrix<real_type> &w,
                                                                      const soa_matrix<real_type> &predict_points) const {
    PLSSVM_ASSERT(!support_vectors.empty(), "The support vectors must not be empty!");
    PLSSVM_ASSERT(support_vectors.is_padded(), "The support vectors must be padded!");
    PLSSVM_ASSERT(!alpha.empty(), "The alpha vectors (weights) must not be empty!");
    PLSSVM_ASSERT(support_vectors.num_rows() == alpha.num_cols(), "The number of support vectors ({}) and number of weights ({}) must be the same!", support_vectors.num_rows(), alpha.num_cols());
    PLSSVM_ASSERT(rho.size() == alpha.num_rows(), "The number of rho values ({}) and the number of weight vectors ({}) must be the same!", rho.size(), alpha.num_rows());
    PLSSVM_ASSERT(w.empty() || support_vectors.num_cols() == w.num_cols(), "Either w must be empty or contain exactly the same number of values ({}) as features are present ({})!", w.num_cols(), support_vectors.num_cols());
    PLSSVM_ASSERT(w.empty() || alpha.num_rows() == w.num_rows(), "Either w must be empty or contain exactly the same number of vectors ({}) as the alpha vector ({})!", w.num_rows(), alpha.num_rows());
    PLSSVM_ASSERT(!predict_points.empty(), "The data points to predict must not be empty!");
    PLSSVM_ASSERT(predict_points.is_padded(), "The data points to predict must be padded!");
    PLSSVM_ASSERT(support_vectors.num_cols() == predict_points.num_cols(), "The number of features in the support vectors ({}) must be the same as in the data points to predict ({})!", support_vectors.num_cols(), predict_points.num_cols());

    // defined sizes
    const std::size_t num_classes = alpha.num_rows();
    const std::size_t num_predict_points = predict_points.num_rows();
    const std::size_t num_features = predict_points.num_cols();

    device_ptr_type sv_d{ support_vectors.shape(), support_vectors.padding(), devices_[0] };
    sv_d.copy_to_device(support_vectors);
    device_ptr_type predict_points_d{ predict_points.shape(), predict_points.padding(), devices_[0] };
    predict_points_d.copy_to_device(predict_points);

    device_ptr_type w_d;  // only used when predicting linear kernel functions
    device_ptr_type alpha_d{ alpha.shape(), devices_[0] };
    alpha_d.copy_to_device(alpha);
    device_ptr_type rho_d{ num_classes, devices_[0] };
    rho_d.copy_to_device(rho);

    if (params.kernel_type == kernel_function_type::linear) {
        // special optimization for the linear kernel function
        if (w.empty()) {
            // fill w vector
            w_d = this->run_w_kernel(alpha_d, sv_d);

            // convert 1D result to aos_matrix out-parameter
            w = aos_matrix<real_type>{ num_classes, num_features };
            w_d.copy_to_host(w);
        } else {
            // w already provided -> copy to device
            w_d = device_ptr_type{ { num_classes, num_features }, devices_[0] };
            w_d.copy_to_device(w);
        }
    }

    // predict
    const device_ptr_type out_d = this->run_predict_kernel(params, w_d, alpha_d, rho_d, sv_d, predict_points_d);

    // copy results back to host
    aos_matrix<real_type> out_ret{ num_predict_points, num_classes };
    out_d.copy_to_host(out_ret);
    return out_ret;
}

}  // namespace plssvm::detail

#endif  // PLSSVM_BACKENDS_GPU_CSVM_HPP_<|MERGE_RESOLUTION|>--- conflicted
+++ resolved
@@ -219,15 +219,10 @@
                       (num_rows_reduced + THREAD_BLOCK_PADDING + 1) * (num_features + FEATURE_BLOCK_SIZE));
 
         // allocate memory for the values currently not on the device
-<<<<<<< HEAD
         device_ptr_type q_red_d{ q_red.size() + THREAD_BLOCK_PADDING, devices_[0] };
         q_red_d.copy_to_device(q_red, 0, q_red.size());
         q_red_d.memset(0, q_red.size());
-=======
-        device_ptr_type q_red_d{ q_red.size(), devices_[0] };
-        q_red_d.copy_to_device(q_red);
         PLSSVM_DETAIL_TRACKING_PERFORMANCE_TRACKER_ADD_EVENT("kernel_start_assembly");
->>>>>>> f3359f74
         device_ptr_type kernel_matrix = this->run_assemble_kernel_matrix_explicit(params, data_d, q_red_d, QA_cost);
         PLSSVM_DETAIL_TRACKING_PERFORMANCE_TRACKER_ADD_EVENT("kernel_end_assembly");
 
