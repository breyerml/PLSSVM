/**
 * @file
 * @author Alexander Van Craen
 * @author Marcel Breyer
 * @copyright 2018-today The PLSSVM project - All Rights Reserved
 * @license This file is part of the PLSSVM project which is released under the MIT license.
 *          See the LICENSE.md file in the project root for full license information.
 *
 * @brief Defines the base class for all C-SVM backends using a GPU. Used for code duplication reduction.
 */

#ifndef PLSSVM_BACKENDS_GPU_CSVM_HPP_
#define PLSSVM_BACKENDS_GPU_CSVM_HPP_
#pragma once

#include "plssvm/constants.hpp"     // plssvm::real_type, plssvm::PADDING_SIZE
#include "plssvm/csvm.hpp"          // plssvm::csvm
#include "plssvm/matrix.hpp"        // plssvm::aos_matrix
#include "plssvm/parameter.hpp"     // plssvm::parameter
#include "plssvm/solver_types.hpp"  // plssvm::solver_type

#include "fmt/core.h"  // fmt::format

#include <algorithm>  // std::min, std::all_of
#include <cstddef>    // std::size_t
#include <utility>    // std::forward, std::move
#include <vector>     // std::vector

namespace plssvm::detail {

/**
 * @brief A C-SVM implementation for all GPU backends to reduce code duplication.
 * @details Implements all virtual functions defined in plssvm::csvm. The GPU backends only have to implement the actual kernel (launches).
 * @tparam device_ptr_t the type of the device pointer (dependent on the used backend)
 * @tparam queue_t the type of the device queue (dependent on the used backend)
 */
template <template <typename> typename device_ptr_t, typename queue_t>
class gpu_csvm : public ::plssvm::csvm {
  public:
<<<<<<< HEAD
    /**
     * @copydoc plssvm::csvm::predict(const std::vector<real_type>&)
     */
    using base_type::predict;
    /// The type of the data. Must be either `float` or `double`.
    using real_type = typename base_type::real_type;
=======
>>>>>>> 6d990766
    /// The type of the device pointer (dependent on the used backend).
    using device_ptr_type = device_ptr_t<real_type>;
    /// The type of the device queue (dependent on the used backend).
    using queue_type = queue_t;

    /**
     * @copydoc plssvm::csvm::csvm()
     */
    explicit gpu_csvm(parameter params = {}) :
        ::plssvm::csvm{ params } {}
    /**
     * @brief Construct a C-SVM forwarding all parameters @p args to the plssvm::parameter constructor.
     * @tparam Args the type of the (named-)parameters
     * @param[in] args the parameters used to construct a plssvm::parameter
     */
    template <typename... Args>
    explicit gpu_csvm(Args &&...args) :
        ::plssvm::csvm{ std::forward<Args>(args)... } {}

    /**
     * @copydoc plssvm::csvm::csvm(const plssvm::csvm &)
     */
    gpu_csvm(const gpu_csvm &) = delete;
    /**
     * @copydoc plssvm::csvm::csvm(plssvm::csvm &&) noexcept
     */
    gpu_csvm(gpu_csvm &&) noexcept = default;
    /**
     * @copydoc plssvm::csvm::operator=(const plssvm::csvm &)
     */
    gpu_csvm &operator=(const gpu_csvm &) = delete;
    /**
     * @copydoc plssvm::csvm::operator=(plssvm::csvm &&) noexcept
     */
    gpu_csvm &operator=(gpu_csvm &&) noexcept = default;
    /**
     * @copydoc plssvm::csvm::~csvm()
     */
    ~gpu_csvm() override = default;

    /**
     * @brief Return the number of available devices for the current backend.
     * @return the number of available devices (`[[nodiscard]]`)
     */
    [[nodiscard]] std::size_t num_available_devices() const noexcept {
        return devices_.size();
    }

  protected:
    //***************************************************//
    //                        fit                        //
    //***************************************************//
    /**
     * @copydoc plssvm::csvm::setup_data_on_devices
     */
    [[nodiscard]] ::plssvm::detail::simple_any setup_data_on_devices(const solver_type solver, const soa_matrix<real_type> &A) const final;
    /**
     * @copydoc plssvm::csvm::assemble_kernel_matrix_explicit_impl
     */
    [[nodiscard]] ::plssvm::detail::simple_any assemble_kernel_matrix(const solver_type solver, const parameter &params, const ::plssvm::detail::simple_any &data, const std::vector<real_type> &q_red, const real_type QA_cost) const final;
    /**
     * @copydoc plssvm::csvm::blas_level_3
     */
    void blas_level_3(const solver_type solver, const real_type alpha, const ::plssvm::detail::simple_any &A, const soa_matrix<real_type> &B, const real_type beta, soa_matrix<real_type> &C) const final;

    //***************************************************//
    //                   predict, score                  //
    //***************************************************//
    /**
     * @copydoc plssvm::csvm::predict_values
     */
    [[nodiscard]] aos_matrix<real_type> predict_values(const parameter &params, const soa_matrix<real_type> &support_vectors, const aos_matrix<real_type> &alpha, const std::vector<real_type> &rho, soa_matrix<real_type> &w, const soa_matrix<real_type> &predict_points) const final;

    //*************************************************************************************************************************************//
    //                                         pure virtual, must be implemented by all subclasses                                         //
    //*************************************************************************************************************************************//
    // Note: there are two versions of each function (one for float and one for double) since virtual template functions are not allowed in C++!

    /**
     * @brief Synchronize the device denoted by @p queue.
     * @param[in] queue the queue denoting the device to synchronize
     */
    virtual void device_synchronize(const queue_type &queue) const = 0;
    /**
     * @brief Return the maximum allowed work group size.
     * @return the maximum allowed work group size (`[[nodiscard]]`)
     */
    [[nodiscard]] virtual std::size_t get_max_work_group_size() const = 0;

    //***************************************************//
    //                        fit                        //
    //***************************************************//
    /**
     * @brief Explicitly assemble the kernel matrix on the device.
     * @param[in] params the parameters (e.g., kernel function) used to assemble the kernel matrix
     * @param[in] data_d the data set to create the kernel matrix from
     * @param[in] q_red_d the vector used in the dimensional reduction
     * @param[in] QA_cost the scalar used in the dimensional reduction
     * @return the explicit kernel matrix stored on the device (`[[nodiscard]]`)
     */
    [[nodiscard]] virtual device_ptr_type run_assemble_kernel_matrix_explicit(const parameter &params, const device_ptr_type &data_d, const device_ptr_type &q_red_d, real_type QA_cost) const = 0;
    /**
     * @brief Perform an explicit BLAS level 3 operation: `C = alpha * A * B + beta * C` where @p A is a `m x k` matrix, @p B is a `k x n` matrix, @p C is a `m x n` matrix, and @p alpha and @p beta are scalars.
     * @param[in] m the number of rows in @p A and @p C
     * @param[in] n the number of columns in @p B and @p C
     * @param[in] k the number of rows in @p A and number of columns in @p B
     * @param[in] alpha the scalar alpha value
     * @param[in] A the matrix @p A
     * @param[in] B the matrix @p B
     * @param[in] beta the scalar beta value
     * @param[in,out] C the matrix @p C, also used as result matrix
     */
    virtual void run_blas_level_3_kernel_explicit(std::size_t m, std::size_t n, std::size_t k, real_type alpha, const device_ptr_type &A, const device_ptr_type &B, real_type beta, device_ptr_type &C) const = 0;

    //***************************************************//
    //                   predict, score                  //
    //***************************************************//
    /**
     * @brief Calculate the `w` vector used to speedup the linear kernel prediction.
     * @param[in] alpha_d the support vector weights
     * @param[in] sv_d the support vectors
     * @return the `w` vector (`[[nodiscard]]`)
     */
    [[nodiscard]] virtual device_ptr_type run_w_kernel(const device_ptr_type &alpha_d, const device_ptr_type &sv_d) const = 0;
    /**
     * @brief Predict the values of the new @p predict_points_d using the previously learned weights @p alpha_d, biases @p rho_d, and support vectors @p sv_d.
     * @param[in] params the parameter used to predict the values (e.g., the used kernel function)
     * @param[in] w the `w` used to speedup the linear kernel prediction (only used in the linear kernel case)
     * @param[in] alpha_d the previously learned weights
     * @param[in] rho_d the previously calculated biases
     * @param[in] sv_d the previously learned support vectors
     * @param[in] predict_points_d the new data points to predict
     * @return the predicted values (`[[nodiscard]]`)
     */
    [[nodiscard]] virtual device_ptr_type run_predict_kernel(const parameter &params, const device_ptr_type &w, const device_ptr_type &alpha_d, const device_ptr_type &rho_d, const device_ptr_type &sv_d, const device_ptr_type &predict_points_d) const = 0;

    /// The available/used backend devices.
    std::vector<queue_type> devices_{};
};

//***************************************************//
//                        fit                        //
//***************************************************//
template <template <typename> typename device_ptr_t, typename queue_t>
::plssvm::detail::simple_any gpu_csvm<device_ptr_t, queue_t>::setup_data_on_devices(const solver_type solver, const soa_matrix<real_type> &A) const {
    PLSSVM_ASSERT(!A.empty(), "The matrix to setup on the devices may not be empty!");
    PLSSVM_ASSERT(A.is_padded(), "Tha matrix to setup on the devices must be padded!");
    PLSSVM_ASSERT(solver != solver_type::automatic, "An explicit solver type must be provided instead of solver_type::automatic!");

    if (solver == solver_type::cg_explicit) {
        // initialize the data on the device
        device_ptr_type data_d{ A.shape(), A.padding(), devices_[0] };
        data_d.copy_to_device(A);

        return ::plssvm::detail::simple_any{ std::move(data_d) };
    } else {
        // TODO: implement for other solver types
        throw exception{ fmt::format("Assembling the kernel matrix using the {} CG variation is currently not implemented!", solver) };
    }
}

template <template <typename> typename device_ptr_t, typename queue_t>
::plssvm::detail::simple_any gpu_csvm<device_ptr_t, queue_t>::assemble_kernel_matrix(const solver_type solver, const parameter &params, const ::plssvm::detail::simple_any &data, const std::vector<real_type> &q_red, real_type QA_cost) const {
    PLSSVM_ASSERT(!q_red.empty(), "The q_red vector may not be empty!");
    PLSSVM_ASSERT(solver != solver_type::automatic, "An explicit solver type must be provided instead of solver_type::automatic!");

    if (solver == solver_type::cg_explicit) {
        // get the pointer to the data that already is on the device
        const device_ptr_type &data_d = data.get<device_ptr_type>();
        [[maybe_unused]] const std::size_t num_rows_reduced = data_d.size(0) - 1;
        [[maybe_unused]] const std::size_t num_features = data_d.size(1);

        PLSSVM_ASSERT(num_rows_reduced > 0, "At least one row must be given!");
        PLSSVM_ASSERT(num_rows_reduced + PADDING_SIZE >= num_rows_reduced, "The number of rows with padding ({}) must be greater or equal to the number of rows without padding!", num_rows_reduced + PADDING_SIZE, num_rows_reduced);
        PLSSVM_ASSERT(num_features > 0, "At least one feature must be given!");
        PLSSVM_ASSERT((num_rows_reduced + PADDING_SIZE + 1) * (num_features + PADDING_SIZE) == data_d.size(),
                      "The number of values on the device data array is {}, but the provided sizes are {} ((num_rows_reduced + 1) * num_features)",
                      data_d.size(),
                      (num_rows_reduced + PADDING_SIZE + 1) * (num_features + PADDING_SIZE));

        // allocate memory for the values currently not on the device
        device_ptr_type q_red_d{ q_red.size() + PADDING_SIZE, devices_[0] };
        q_red_d.copy_to_device(q_red, 0, q_red.size());
        q_red_d.memset(0, q_red.size());
        device_ptr_type kernel_matrix = this->run_assemble_kernel_matrix_explicit(params, data_d, q_red_d, QA_cost);

#if defined(PLSSVM_USE_GEMM)
        PLSSVM_ASSERT((num_rows_reduced + PADDING_SIZE) * (num_rows_reduced + PADDING_SIZE) == kernel_matrix.size(),
                      "The kernel matrix must be a quadratic matrix with (num_rows_reduced + PADDING_SIZE)^2 ({}) entries, but is {}!",
                      (num_rows_reduced + PADDING_SIZE) * (num_rows_reduced + PADDING_SIZE),
                      kernel_matrix.size());
#else
        PLSSVM_ASSERT((num_rows_reduced + PADDING_SIZE) * (num_rows_reduced + PADDING_SIZE + 1) / 2 == kernel_matrix.size(),
                      "The kernel matrix must be a triangular matrix only with (num_rows_reduced + PADDING_SIZE) * (num_rows_reduced + PADDING_SIZE + 1) / 2 ({}) entries, but is {}!",
                      (num_rows_reduced + PADDING_SIZE) * (num_rows_reduced + PADDING_SIZE + 1) / 2,
                      kernel_matrix.size());
#endif

        return ::plssvm::detail::simple_any{ std::move(kernel_matrix) };
    } else {
        // TODO: implement for other solver types
        throw exception{ fmt::format("Assembling the kernel matrix using the {} CG variation is currently not implemented!", solver) };
    }
}

template <template <typename> typename device_ptr_t, typename queue_t>
void gpu_csvm<device_ptr_t, queue_t>::blas_level_3(const solver_type solver, const real_type alpha, const ::plssvm::detail::simple_any &A, const soa_matrix<real_type> &B, const real_type beta, soa_matrix<real_type> &C) const {
    PLSSVM_ASSERT(!B.empty(), "The B matrix may not be empty!");
    PLSSVM_ASSERT(B.is_padded(), "The B matrix must be padded!");
    PLSSVM_ASSERT(!C.empty(), "The C matrix may not be empty!");
    PLSSVM_ASSERT(C.is_padded(), "The C matrix must be padded!");
    PLSSVM_ASSERT(solver != solver_type::automatic, "An explicit solver type must be provided instead of solver_type::automatic!");

    if (solver == solver_type::cg_explicit) {
        const device_ptr_type &A_d = A.get<device_ptr_type>();
        PLSSVM_ASSERT(!A_d.empty(), "The A matrix may not be empty!");

        const std::size_t num_rhs = B.num_rows();
        const std::size_t num_rows = B.num_cols();

        // allocate memory on the device
        device_ptr_type B_d{ B.shape(), B.padding(), devices_[0] };
        B_d.copy_to_device(B);
        device_ptr_type C_d{ C.shape(), C.padding(), devices_[0] };
        C_d.copy_to_device(C);

        this->run_blas_level_3_kernel_explicit(num_rows, num_rhs, num_rows, alpha, A_d, B_d, beta, C_d);

        C_d.copy_to_host(C);
        C.restore_padding();
    } else {
        // TODO: implement for other solver types
        throw exception{ fmt::format("The GEMM calculation using the {} CG variation is currently not implemented!", solver) };
    }
}

//***************************************************//
//                   predict, score                  //
//***************************************************//
template <template <typename> typename device_ptr_t, typename queue_t>
aos_matrix<real_type> gpu_csvm<device_ptr_t, queue_t>::predict_values(const parameter &params,
                                                                      const soa_matrix<real_type> &support_vectors,
                                                                      const aos_matrix<real_type> &alpha,
                                                                      const std::vector<real_type> &rho,
                                                                      soa_matrix<real_type> &w,
                                                                      const soa_matrix<real_type> &predict_points) const {
    PLSSVM_ASSERT(!support_vectors.empty(), "The support vectors must not be empty!");
    PLSSVM_ASSERT(support_vectors.is_padded(), "The support vectors must be padded!");
    PLSSVM_ASSERT(!alpha.empty(), "The alpha vectors (weights) must not be empty!");
    PLSSVM_ASSERT(alpha.is_padded(), "The alpha vectors (weights) must be padded!");
    PLSSVM_ASSERT(support_vectors.num_rows() == alpha.num_cols(), "The number of support vectors ({}) and number of weights ({}) must be the same!", support_vectors.num_rows(), alpha.num_cols());
    PLSSVM_ASSERT(rho.size() == alpha.num_rows(), "The number of rho values ({}) and the number of weight vectors ({}) must be the same!", rho.size(), alpha.num_rows());
    PLSSVM_ASSERT(w.empty() || w.is_padded(), "Either w must be empty or must be padded!");
    PLSSVM_ASSERT(w.empty() || support_vectors.num_cols() == w.num_cols(), "Either w must be empty or contain exactly the same number of values ({}) as features are present ({})!", w.num_cols(), support_vectors.num_cols());
    PLSSVM_ASSERT(w.empty() || alpha.num_rows() == w.num_rows(), "Either w must be empty or contain exactly the same number of vectors ({}) as the alpha vector ({})!", w.num_rows(), alpha.num_rows());
    PLSSVM_ASSERT(!predict_points.empty(), "The data points to predict must not be empty!");
    PLSSVM_ASSERT(predict_points.is_padded(), "The data points to predict must be padded!");
    PLSSVM_ASSERT(support_vectors.num_cols() == predict_points.num_cols(), "The number of features in the support vectors ({}) must be the same as in the data points to predict ({})!", support_vectors.num_cols(), predict_points.num_cols());

    // defined sizes
    const std::size_t num_classes = alpha.num_rows();
    const std::size_t num_predict_points = predict_points.num_rows();
    const std::size_t num_features = predict_points.num_cols();

    device_ptr_type sv_d{ support_vectors.shape(), support_vectors.padding(), devices_[0] };
    sv_d.copy_to_device(support_vectors);
    device_ptr_type predict_points_d{ predict_points.shape(), predict_points.padding(), devices_[0] };
    predict_points_d.copy_to_device(predict_points);

    device_ptr_type w_d;  // only used when predicting linear kernel functions
    device_ptr_type alpha_d{ alpha.shape(), alpha.padding(), devices_[0] };
    alpha_d.copy_to_device(alpha);
    device_ptr_type rho_d{ num_classes + PADDING_SIZE, devices_[0] };
    rho_d.copy_to_device(rho, 0, rho.size());
    rho_d.memset(0, rho.size());

    if (params.kernel_type == kernel_function_type::linear) {
        // special optimization for the linear kernel function
        if (w.empty()) {
            // fill w vector
            w_d = this->run_w_kernel(alpha_d, sv_d);

            // convert 1D result to aos_matrix out-parameter
            w = soa_matrix<real_type>{ num_classes, num_features, PADDING_SIZE, PADDING_SIZE };
            w_d.copy_to_host(w);
            w.restore_padding();
        } else {
            // w already provided -> copy to device
            w_d = device_ptr_type{ { num_classes, num_features }, { PADDING_SIZE, PADDING_SIZE }, devices_[0] };
            w_d.copy_to_device(w);
        }
    }

    // predict
    const device_ptr_type out_d = this->run_predict_kernel(params, w_d, alpha_d, rho_d, sv_d, predict_points_d);

    // copy results back to host
    aos_matrix<real_type> out_ret{ num_predict_points, num_classes, PADDING_SIZE, PADDING_SIZE };
    out_d.copy_to_host(out_ret);
    out_ret.restore_padding();

    return out_ret;
}

}  // namespace plssvm::detail

#endif  // PLSSVM_BACKENDS_GPU_CSVM_HPP_<|MERGE_RESOLUTION|>--- conflicted
+++ resolved
@@ -37,15 +37,6 @@
 template <template <typename> typename device_ptr_t, typename queue_t>
 class gpu_csvm : public ::plssvm::csvm {
   public:
-<<<<<<< HEAD
-    /**
-     * @copydoc plssvm::csvm::predict(const std::vector<real_type>&)
-     */
-    using base_type::predict;
-    /// The type of the data. Must be either `float` or `double`.
-    using real_type = typename base_type::real_type;
-=======
->>>>>>> 6d990766
     /// The type of the device pointer (dependent on the used backend).
     using device_ptr_type = device_ptr_t<real_type>;
     /// The type of the device queue (dependent on the used backend).
