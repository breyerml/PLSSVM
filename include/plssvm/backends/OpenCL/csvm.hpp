--- conflicted
+++ resolved
@@ -34,50 +34,17 @@
 /**
  * @brief A C-SVM implementation using OpenCL as backend.
  */
-<<<<<<< HEAD
-template <typename T>
-class csvm : public ::plssvm::detail::gpu_csvm<T, ::plssvm::opencl::detail::device_ptr<T>, detail::command_queue> {
-  protected:
-    // protected for test MOCK class
-    /// The template base type of the OpenCL C-SVM class.
-    using base_type = ::plssvm::detail::gpu_csvm<T, ::plssvm::opencl::detail::device_ptr<T>, detail::command_queue>;
-
-    using base_type::coef0_;
-    using base_type::cost_;
-    using base_type::degree_;
-    using base_type::gamma_;
-    using base_type::kernel_;
-    using base_type::num_data_points_;
-    using base_type::num_features_;
-    using base_type::print_info_;
-    using base_type::QA_cost_;
-    using base_type::target_;
-
-    using base_type::data_d_;
-    using base_type::data_last_d_;
-=======
 class csvm : public ::plssvm::detail::gpu_csvm<detail::device_ptr, detail::command_queue> {
   protected:
     // protected for test MOCK class
     /// The template base type of the OpenCL C-SVM class.
     using base_type = ::plssvm::detail::gpu_csvm<detail::device_ptr, detail::command_queue>;
 
->>>>>>> 6d990766
     using base_type::devices_;
 
   public:
-<<<<<<< HEAD
-    /// The type of the data. Must be either `float` or `double`.
-    using real_type = typename base_type::real_type;
-
-    /// The type of the OpenCL device pointer.
-    using device_ptr_type = typename base_type::device_ptr_type;
-    /// The type of the OpenCL device queue.
-    using queue_type = typename base_type::queue_type;
-=======
     using base_type::device_ptr_type;
     using typename base_type::queue_type;
->>>>>>> 6d990766
 
     /**
      * @brief Construct a new C-SVM using the OpenCL backend with the parameters given through @p params.
