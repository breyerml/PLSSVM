/**
 * @file
 * @author Alexander Van Craen
 * @author Marcel Breyer
 * @copyright 2018-today The PLSSVM project - All Rights Reserved
 * @license This file is part of the PLSSVM project which is released under the MIT license.
 *          See the LICENSE.md file in the project root for full license information.
 *
 * @brief Functions for explicitly assemblying the kernel matrix using the OpenCL backend.
 */

#pragma OPENCL EXTENSION cl_khr_fp64 : enable

/**
 * @brief Create the explicit kernel matrix using the linear kernel function (\f$\vec{u}^T \cdot \vec{v}\f$).
 * @param[out] ret the calculated kernel matrix
 * @param[in] data_d the data points to calculate the kernel matrix from
 * @param[in] num_rows the number of data points
 * @param[in] num_features the number of features per data point
 * @param[in] q the vector used in the dimensional reduction
 * @param[in] QA_cost the scalar used in the dimensional reduction
 * @param[in] cost the cost factor the diagonal is scaled with
 */
__kernel void device_kernel_assembly_linear(__global real_type *ret, __global const real_type *data_d, const ulong num_rows, const ulong num_features, __global const real_type *q, const real_type QA_cost, const real_type cost) {
    const ulong i = get_global_id(0) * INTERNAL_BLOCK_SIZE;
    const ulong i_linear = get_group_id(0) * get_local_size(0) * INTERNAL_BLOCK_SIZE + get_local_id(0);
    const ulong j = get_global_id(1) * INTERNAL_BLOCK_SIZE;
    const ulong j_cached_idx_linear = get_group_id(1) * get_local_size(1) * INTERNAL_BLOCK_SIZE + get_local_id(0);


    __local real_type data_cache_i[FEATURE_BLOCK_SIZE][INTERNAL_BLOCK_SIZE * THREAD_BLOCK_SIZE];
    __local real_type data_cache_j[FEATURE_BLOCK_SIZE][INTERNAL_BLOCK_SIZE * THREAD_BLOCK_SIZE];

    if (get_group_id(0) >= get_group_id(1)) {
        real_type temp[INTERNAL_BLOCK_SIZE][INTERNAL_BLOCK_SIZE] = { 0.0 };

        for (ulong dim = 0; dim < num_features; dim += FEATURE_BLOCK_SIZE) {
            // zero out shared memory
            for (unsigned internal = 0; internal < INTERNAL_BLOCK_SIZE; ++internal) {
                data_cache_i[get_local_id(1)][internal * THREAD_BLOCK_SIZE + get_local_id(0)] = 0.0;
                data_cache_i[get_local_id(1) + THREAD_BLOCK_SIZE][internal * THREAD_BLOCK_SIZE + get_local_id(0)] = 0.0;
                data_cache_j[get_local_id(1)][internal * THREAD_BLOCK_SIZE + get_local_id(0)] = 0.0;
                data_cache_j[get_local_id(1) + THREAD_BLOCK_SIZE][internal * THREAD_BLOCK_SIZE + get_local_id(0)] = 0.0;
            }

            // load data into shared memory
            for (uint internal = 0; internal < INTERNAL_BLOCK_SIZE; ++internal) {
                const ulong global_i = i_linear + internal * THREAD_BLOCK_SIZE;
                const ulong global_j = j_cached_idx_linear + internal * THREAD_BLOCK_SIZE;

                if (global_i < num_rows) {
                    if (dim + get_local_id(1) < num_features) {
                        data_cache_i[get_local_id(1)][internal * THREAD_BLOCK_SIZE + get_local_id(0)] = data_d[(dim + get_local_id(1)) * (num_rows + 1) + global_i];
                    }
                    if (dim + get_local_id(1) + THREAD_BLOCK_SIZE < num_features) {
                        data_cache_i[get_local_id(1) + THREAD_BLOCK_SIZE][internal * THREAD_BLOCK_SIZE + get_local_id(0)] = data_d[(dim + get_local_id(1) + THREAD_BLOCK_SIZE) * (num_rows + 1) + global_i];
                    }
                }
                if (global_j < num_rows) {
                    if (dim + get_local_id(1) < num_features) {
                        data_cache_j[get_local_id(1)][internal * THREAD_BLOCK_SIZE + get_local_id(0)] = data_d[(dim + get_local_id(1)) * (num_rows + 1) + global_j];
                    }
                    if (dim + get_local_id(1) + THREAD_BLOCK_SIZE < num_features) {
                        data_cache_j[get_local_id(1) + THREAD_BLOCK_SIZE][internal * THREAD_BLOCK_SIZE + get_local_id(0)] = data_d[(dim + get_local_id(1) + THREAD_BLOCK_SIZE) * (num_rows + 1) + global_j];
                    }
                }
            }
            barrier(CLK_LOCAL_MEM_FENCE);

            // calculation
            for (uint block_dim = 0; block_dim < FEATURE_BLOCK_SIZE; ++block_dim) {
                for (uint internal_i = 0; internal_i < INTERNAL_BLOCK_SIZE; ++internal_i) {
                    for (uint internal_j = 0; internal_j < INTERNAL_BLOCK_SIZE; ++internal_j) {
                        temp[internal_i][internal_j] +=  data_cache_i[block_dim][get_local_id(0) * INTERNAL_BLOCK_SIZE + internal_i] * data_cache_j[block_dim][get_local_id(1) * INTERNAL_BLOCK_SIZE + internal_j];
                    }
                }
            }
            barrier(CLK_LOCAL_MEM_FENCE);
        }

        for (uint internal_i = 0; internal_i < INTERNAL_BLOCK_SIZE; ++internal_i) {
            for (uint internal_j = 0; internal_j < INTERNAL_BLOCK_SIZE; ++internal_j) {
                const ulong global_i = i + internal_i;
                const ulong global_j = j + internal_j;

                if (global_i < num_rows && global_j < num_rows && global_i >= global_j) {
                    real_type temp_ij = temp[internal_i][internal_j];
                    temp_ij = temp_ij + QA_cost - q[global_i] - q[global_j];
                    if (global_i == global_j) {
                        temp_ij += cost;
                    }

<<<<<<< HEAD
                    ret[global_j * num_rows + global_i - global_j * (global_j + 1) / 2] = temp_ij;
                }
            }
=======
#ifdef PLSSVM_USE_GEMM
            ret[j * num_rows + i] = temp;
            ret[i * num_rows + j] = temp;
#else
            ret[j * num_rows + i - j * (j + 1) / 2] = temp;
#endif
>>>>>>> 1b704bc4
        }
    }
}

/**
 * @brief Create the explicit kernel matrix using the polynomial kernel function (\f$(gamma \cdot \vec{u}^T \cdot \vec{v} + coef0)^{degree}\f$).
 * @param[out] ret the calculated kernel matrix
 * @param[in] data_d the data points to calculate the kernel matrix from
 * @param[in] num_rows the number of data points
 * @param[in] num_features the number of features per data point
 * @param[in] q the vector used in the dimensional reduction
 * @param[in] QA_cost the scalar used in the dimensional reduction
 * @param[in] cost the cost factor the diagonal is scaled with
 * @param[in] degree parameter used in the polynomial kernel function
 * @param[in] gamma parameter used in the polynomial kernel function
 * @param[in] coef0 parameter used in the polynomial kernel function
 */
__kernel void device_kernel_assembly_polynomial(__global real_type *ret, __global const real_type *data_d, const ulong num_rows, const ulong num_features, __global const real_type *q, const real_type QA_cost, const real_type cost, const int degree, const real_type gamma, const real_type coef0) {
    const ulong i = get_global_id(0) * INTERNAL_BLOCK_SIZE;
    const ulong i_linear = get_group_id(0) * get_local_size(0) * INTERNAL_BLOCK_SIZE + get_local_id(0);
    const ulong j = get_global_id(1) * INTERNAL_BLOCK_SIZE;
    const ulong j_cached_idx_linear = get_group_id(1) * get_local_size(1) * INTERNAL_BLOCK_SIZE + get_local_id(0);


    __local real_type data_cache_i[FEATURE_BLOCK_SIZE][INTERNAL_BLOCK_SIZE * THREAD_BLOCK_SIZE];
    __local real_type data_cache_j[FEATURE_BLOCK_SIZE][INTERNAL_BLOCK_SIZE * THREAD_BLOCK_SIZE];

    if (get_group_id(0) >= get_group_id(1)) {
        real_type temp[INTERNAL_BLOCK_SIZE][INTERNAL_BLOCK_SIZE] = { 0.0 };

        for (ulong dim = 0; dim < num_features; dim += FEATURE_BLOCK_SIZE) {
            // zero out shared memory
            for (unsigned internal = 0; internal < INTERNAL_BLOCK_SIZE; ++internal) {
                data_cache_i[get_local_id(1)][internal * THREAD_BLOCK_SIZE + get_local_id(0)] = 0.0;
                data_cache_i[get_local_id(1) + THREAD_BLOCK_SIZE][internal * THREAD_BLOCK_SIZE + get_local_id(0)] = 0.0;
                data_cache_j[get_local_id(1)][internal * THREAD_BLOCK_SIZE + get_local_id(0)] = 0.0;
                data_cache_j[get_local_id(1) + THREAD_BLOCK_SIZE][internal * THREAD_BLOCK_SIZE + get_local_id(0)] = 0.0;
            }

            // load data into shared memory
            for (uint internal = 0; internal < INTERNAL_BLOCK_SIZE; ++internal) {
                const ulong global_i = i_linear + internal * THREAD_BLOCK_SIZE;
                const ulong global_j = j_cached_idx_linear + internal * THREAD_BLOCK_SIZE;

                if (global_i < num_rows) {
                    if (dim + get_local_id(1) < num_features) {
                        data_cache_i[get_local_id(1)][internal * THREAD_BLOCK_SIZE + get_local_id(0)] = data_d[(dim + get_local_id(1)) * (num_rows + 1) + global_i];
                    }
                    if (dim + get_local_id(1) + THREAD_BLOCK_SIZE < num_features) {
                        data_cache_i[get_local_id(1) + THREAD_BLOCK_SIZE][internal * THREAD_BLOCK_SIZE + get_local_id(0)] = data_d[(dim + get_local_id(1) + THREAD_BLOCK_SIZE) * (num_rows + 1) + global_i];
                    }
                }
                if (global_j < num_rows) {
                    if (dim + get_local_id(1) < num_features) {
                        data_cache_j[get_local_id(1)][internal * THREAD_BLOCK_SIZE + get_local_id(0)] = data_d[(dim + get_local_id(1)) * (num_rows + 1) + global_j];
                    }
                    if (dim + get_local_id(1) + THREAD_BLOCK_SIZE < num_features) {
                        data_cache_j[get_local_id(1) + THREAD_BLOCK_SIZE][internal * THREAD_BLOCK_SIZE + get_local_id(0)] = data_d[(dim + get_local_id(1) + THREAD_BLOCK_SIZE) * (num_rows + 1) + global_j];
                    }
                }
            }
            barrier(CLK_LOCAL_MEM_FENCE);

            // calculation
            for (uint block_dim = 0; block_dim < FEATURE_BLOCK_SIZE; ++block_dim) {
                for (uint internal_i = 0; internal_i < INTERNAL_BLOCK_SIZE; ++internal_i) {
                    for (uint internal_j = 0; internal_j < INTERNAL_BLOCK_SIZE; ++internal_j) {
                        temp[internal_i][internal_j] +=  data_cache_i[block_dim][get_local_id(0) * INTERNAL_BLOCK_SIZE + internal_i] * data_cache_j[block_dim][get_local_id(1) * INTERNAL_BLOCK_SIZE + internal_j];
                    }
                }
            }
            barrier(CLK_LOCAL_MEM_FENCE);
        }

        for (uint internal_i = 0; internal_i < INTERNAL_BLOCK_SIZE; ++internal_i) {
            for (uint internal_j = 0; internal_j < INTERNAL_BLOCK_SIZE; ++internal_j) {
                const ulong global_i = i + internal_i;
                const ulong global_j = j + internal_j;

                if (global_i < num_rows && global_j < num_rows && global_i >= global_j) {
                    real_type temp_ij = temp[internal_i][internal_j];
                    temp_ij = pow(gamma * temp_ij + coef0, degree) + QA_cost - q[global_i] - q[global_j];
                    if (global_i == global_j) {
                        temp_ij += cost;
                    }

<<<<<<< HEAD
                    ret[global_j * num_rows + global_i - global_j * (global_j + 1) / 2] = temp_ij;
                }
            }
=======
#ifdef PLSSVM_USE_GEMM
            ret[j * num_rows + i] = temp;
            ret[i * num_rows + j] = temp;
#else
            ret[j * num_rows + i - j * (j + 1) / 2] = temp;
#endif
>>>>>>> 1b704bc4
        }
    }
}

/**
 * @brief Create the explicit kernel matrix using the rbf kernel function (\f$e^{(-gamma \cdot |\vec{u} - \vec{v}|^2)}\f$).
 * @param[out] ret the calculated kernel matrix
 * @param[in] data_d the data points to calculate the kernel matrix from
 * @param[in] num_rows the number of data points
 * @param[in] num_features the number of features per data point
 * @param[in] q the vector used in the dimensional reduction
 * @param[in] QA_cost the scalar used in the dimensional reduction
 * @param[in] cost the cost factor the diagonal is scaled with
 * @param[in] gamma parameter used in the rbf kernel function
 */
__kernel void device_kernel_assembly_rbf(__global real_type *ret, __global const real_type *data_d, const ulong num_rows, const ulong num_features, __global const real_type *q, const real_type QA_cost, const real_type cost, const real_type gamma) {
    const ulong i = get_global_id(0) * INTERNAL_BLOCK_SIZE;
    const ulong i_linear = get_group_id(0) * get_local_size(0) * INTERNAL_BLOCK_SIZE + get_local_id(0);
    const ulong j = get_global_id(1) * INTERNAL_BLOCK_SIZE;
    const ulong j_cached_idx_linear = get_group_id(1) * get_local_size(1) * INTERNAL_BLOCK_SIZE + get_local_id(0);

    __local real_type data_cache_i[FEATURE_BLOCK_SIZE][INTERNAL_BLOCK_SIZE * THREAD_BLOCK_SIZE];
    __local real_type data_cache_j[FEATURE_BLOCK_SIZE][INTERNAL_BLOCK_SIZE * THREAD_BLOCK_SIZE];

    if (get_group_id(0) >= get_group_id(1)) {
        real_type temp[INTERNAL_BLOCK_SIZE][INTERNAL_BLOCK_SIZE] = { 0.0 };

        for (ulong dim = 0; dim < num_features; dim += FEATURE_BLOCK_SIZE) {
            // zero out shared memory
            for (unsigned internal = 0; internal < INTERNAL_BLOCK_SIZE; ++internal) {
                data_cache_i[get_local_id(1)][internal * THREAD_BLOCK_SIZE + get_local_id(0)] = 0.0;
                data_cache_i[get_local_id(1) + THREAD_BLOCK_SIZE][internal * THREAD_BLOCK_SIZE + get_local_id(0)] = 0.0;
                data_cache_j[get_local_id(1)][internal * THREAD_BLOCK_SIZE + get_local_id(0)] = 0.0;
                data_cache_j[get_local_id(1) + THREAD_BLOCK_SIZE][internal * THREAD_BLOCK_SIZE + get_local_id(0)] = 0.0;
            }

            // load data into shared memory
            for (uint internal = 0; internal < INTERNAL_BLOCK_SIZE; ++internal) {
                const ulong global_i = i_linear + internal * THREAD_BLOCK_SIZE;
                const ulong global_j = j_cached_idx_linear + internal * THREAD_BLOCK_SIZE;

                if (global_i < num_rows) {
                    if (dim + get_local_id(1) < num_features) {
                        data_cache_i[get_local_id(1)][internal * THREAD_BLOCK_SIZE + get_local_id(0)] = data_d[(dim + get_local_id(1)) * (num_rows + 1) + global_i];
                    }
                    if (dim + get_local_id(1) + THREAD_BLOCK_SIZE < num_features) {
                        data_cache_i[get_local_id(1) + THREAD_BLOCK_SIZE][internal * THREAD_BLOCK_SIZE + get_local_id(0)] = data_d[(dim + get_local_id(1) + THREAD_BLOCK_SIZE) * (num_rows + 1) + global_i];
                    }
                }
                if (global_j < num_rows) {
                    if (dim + get_local_id(1) < num_features) {
                        data_cache_j[get_local_id(1)][internal * THREAD_BLOCK_SIZE + get_local_id(0)] = data_d[(dim + get_local_id(1)) * (num_rows + 1) + global_j];
                    }
                    if (dim + get_local_id(1) + THREAD_BLOCK_SIZE < num_features) {
                        data_cache_j[get_local_id(1) + THREAD_BLOCK_SIZE][internal * THREAD_BLOCK_SIZE + get_local_id(0)] = data_d[(dim + get_local_id(1) + THREAD_BLOCK_SIZE) * (num_rows + 1) + global_j];
                    }
                }
            }
            barrier(CLK_LOCAL_MEM_FENCE);

            // calculation
            for (uint block_dim = 0; block_dim < FEATURE_BLOCK_SIZE; ++block_dim) {
                for (uint internal_i = 0; internal_i < INTERNAL_BLOCK_SIZE; ++internal_i) {
                    for (uint internal_j = 0; internal_j < INTERNAL_BLOCK_SIZE; ++internal_j) {
                        const real_type d = data_cache_i[block_dim][get_local_id(0) * INTERNAL_BLOCK_SIZE + internal_i] - data_cache_j[block_dim][get_local_id(1) * INTERNAL_BLOCK_SIZE + internal_j];
                        temp[internal_i][internal_j] += d * d;
                    }
                }
            }
            barrier(CLK_LOCAL_MEM_FENCE);
        }

        for (uint internal_i = 0; internal_i < INTERNAL_BLOCK_SIZE; ++internal_i) {
            for (uint internal_j = 0; internal_j < INTERNAL_BLOCK_SIZE; ++internal_j) {
                const ulong global_i = i + internal_i;
                const ulong global_j = j + internal_j;

                if (global_i < num_rows && global_j < num_rows && global_i >= global_j) {
                    real_type temp_ij = temp[internal_i][internal_j];
                    temp_ij = exp(-gamma * temp_ij) + QA_cost - q[global_i] - q[global_j];
                    if (global_i == global_j) {
                        temp_ij += cost;
                    }

<<<<<<< HEAD
                    ret[global_j * num_rows + global_i - global_j * (global_j + 1) / 2] = temp_ij;
                }
            }
=======
#ifdef PLSSVM_USE_GEMM
            ret[j * num_rows + i] = temp;
            ret[i * num_rows + j] = temp;
#else
            ret[j * num_rows + i - j * (j + 1) / 2] = temp;
#endif
>>>>>>> 1b704bc4
        }
    }
}<|MERGE_RESOLUTION|>--- conflicted
+++ resolved
@@ -90,18 +90,12 @@
                         temp_ij += cost;
                     }
 
-<<<<<<< HEAD
+#ifdef PLSSVM_USE_GEMM
+                    ret[global_j * num_rows + global_i] = temp;
+                    ret[global_i * num_rows + global_j] = temp;
+#else
                     ret[global_j * num_rows + global_i - global_j * (global_j + 1) / 2] = temp_ij;
-                }
-            }
-=======
-#ifdef PLSSVM_USE_GEMM
-            ret[j * num_rows + i] = temp;
-            ret[i * num_rows + j] = temp;
-#else
-            ret[j * num_rows + i - j * (j + 1) / 2] = temp;
 #endif
->>>>>>> 1b704bc4
         }
     }
 }
@@ -188,18 +182,12 @@
                         temp_ij += cost;
                     }
 
-<<<<<<< HEAD
+#ifdef PLSSVM_USE_GEMM
+                    ret[global_j * num_rows + global_i] = temp;
+                    ret[global_i * num_rows + global_j] = temp;
+#else
                     ret[global_j * num_rows + global_i - global_j * (global_j + 1) / 2] = temp_ij;
-                }
-            }
-=======
-#ifdef PLSSVM_USE_GEMM
-            ret[j * num_rows + i] = temp;
-            ret[i * num_rows + j] = temp;
-#else
-            ret[j * num_rows + i - j * (j + 1) / 2] = temp;
 #endif
->>>>>>> 1b704bc4
         }
     }
 }
@@ -284,18 +272,12 @@
                         temp_ij += cost;
                     }
 
-<<<<<<< HEAD
+#ifdef PLSSVM_USE_GEMM
+                    ret[global_j * num_rows + global_i] = temp;
+                    ret[global_i * num_rows + global_j] = temp;
+#else
                     ret[global_j * num_rows + global_i - global_j * (global_j + 1) / 2] = temp_ij;
-                }
-            }
-=======
-#ifdef PLSSVM_USE_GEMM
-            ret[j * num_rows + i] = temp;
-            ret[i * num_rows + j] = temp;
-#else
-            ret[j * num_rows + i - j * (j + 1) / 2] = temp;
 #endif
->>>>>>> 1b704bc4
         }
     }
 }