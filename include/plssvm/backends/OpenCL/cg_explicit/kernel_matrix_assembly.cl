--- conflicted
+++ resolved
@@ -35,16 +35,12 @@
             temp += cost;
         }
 
-<<<<<<< HEAD
+#ifdef PLSSVM_USE_GEMM
+        ret[j * num_rows + i] = temp;
+        ret[i * num_rows + j] = temp;
+#else
         ret[j * num_rows + i - j * (j + 1) / 2] = temp;
-=======
-#ifdef PLSSVM_USE_GEMM
-        ret[i * num_rows + j] = temp;
-        ret[j * num_rows + i] = temp;
-#else
-        ret[i * num_rows + j - i * (i + 1) / 2] = temp;
 #endif
->>>>>>> 0be62997
     }
 }
 
@@ -75,16 +71,12 @@
             temp += cost;
         }
 
-<<<<<<< HEAD
+#ifdef PLSSVM_USE_GEMM
+        ret[j * num_rows + i] = temp;
+        ret[i * num_rows + j] = temp;
+#else
         ret[j * num_rows + i - j * (j + 1) / 2] = temp;
-=======
-#ifdef PLSSVM_USE_GEMM
-        ret[i * num_rows + j] = temp;
-        ret[j * num_rows + i] = temp;
-#else
-        ret[i * num_rows + j - i * (i + 1) / 2] = temp;
 #endif
->>>>>>> 0be62997
     }
 }
 
@@ -114,15 +106,11 @@
             temp += cost;
         }
 
-<<<<<<< HEAD
+#ifdef PLSSVM_USE_GEMM
+        ret[j * num_rows + i] = temp;
+        ret[i * num_rows + j] = temp;
+#else
         ret[j * num_rows + i - j * (j + 1) / 2] = temp;
-=======
-#ifdef PLSSVM_USE_GEMM
-        ret[i * num_rows + j] = temp;
-        ret[j * num_rows + i] = temp;
-#else
-        ret[i * num_rows + j - i * (i + 1) / 2] = temp;
 #endif
->>>>>>> 0be62997
     }
 }