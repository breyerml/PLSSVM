--- conflicted
+++ resolved
@@ -13,12 +13,9 @@
 #define PLSSVM_BACKENDS_OPENCL_DETAIL_DEVICE_PTR_HPP_
 #pragma once
 
-<<<<<<< HEAD
-=======
 #include "plssvm/backends/OpenCL/detail/command_queue.hpp"  // plssvm::opencl::detail::command_queue
 #include "plssvm/backends/gpu_device_ptr.hpp"               // plssvm::detail::gpu_device_ptr
 
->>>>>>> 6d990766
 #include "CL/cl.h"  // cl_mem
 
 #include <array>  // std::array
@@ -61,39 +58,7 @@
      * @param[in] size the number of elements represented by the device_ptr
      * @param[in] queue the associated command queue
      */
-<<<<<<< HEAD
-    explicit device_ptr(size_type size, cl_command_queue &queue);
-
-    /**
-     * @brief Delete copy-constructor to make device_ptr a move only type.
-     */
-    device_ptr(const device_ptr &) = delete;
-    /**
-     * @brief Move-constructor as device_ptr is a move-only type.
-     * @param[in,out] other the device_ptr to move-construct from
-     */
-    device_ptr(device_ptr &&other) noexcept;
-
-    /**
-     * @brief Delete copy-assignment-operator to make device_ptr a move only type.
-     */
-    device_ptr &operator=(const device_ptr &) = delete;
-    /**
-     * @brief Move-assignment-operator as device_ptr is a move-only type.
-     * @details Uses the copy-and-swap idiom.
-     * @param[in,out] other the device_ptr to move-assign from
-     * @return `*this`
-     */
-    device_ptr &operator=(device_ptr &&other) noexcept;
-
-    /**
-     * @brief Destruct the device data.
-     */
-    ~device_ptr();
-
-=======
     device_ptr(size_type size, const command_queue &queue);
->>>>>>> 6d990766
     /**
      * @brief Allocates `extents[0] * extents[1] * sizeof(T)` bytes on the device associated with @p queue.
      * @param[in] extents the number of elements represented by the device_ptr
@@ -111,57 +76,11 @@
     /**
      * @copydoc plssvm::detail::gpu_device_ptr::gpu_device_ptr(const plssvm::detail::gpu_device_ptr &)
      */
-<<<<<<< HEAD
-    [[nodiscard]] explicit operator bool() const noexcept {
-        return data_ != nullptr;
-    }
-    /**
-     * @brief Access the underlying OpenCL device pointer.
-     * @return the device_ptr (`[[nodiscard]]`)
-     */
-    [[nodiscard]] cl_mem &get() noexcept {
-        return data_;
-    }
-    /**
-     * @copydoc device_ptr::get()
-     */
-    [[nodiscard]] const cl_mem &get() const noexcept {
-        return data_;
-    }
-    /**
-     * @brief Get the number of elements in the device_ptr.
-     * @return the size (`[[nodiscard]]`)
-     */
-    [[nodiscard]] size_type size() const noexcept {
-        return size_;
-    }
-    /**
-     * @brief Check whether the device_ptr currently maps zero elements.
-     * @return `true` if no elements are wrapped, `false` otherwise (`[[nodiscard]]`)
-     */
-    [[nodiscard]] bool empty() const noexcept {
-        return size_ == 0;
-    }
-    /**
-     * @brief Return the command queue associated with the wrapped OpenCL device pointer.
-     * @return the OpenCL context (`[[nodiscard]]`)
-     */
-    [[nodiscard]] cl_command_queue &queue() noexcept {
-        return queue_;
-    }
-=======
     device_ptr(const device_ptr &) = delete;
->>>>>>> 6d990766
     /**
      * @copydoc plssvm::detail::gpu_device_ptr::gpu_device_ptr(plssvm::detail::gpu_device_ptr &&)
      */
-<<<<<<< HEAD
-    [[nodiscard]] const cl_command_queue &queue() const noexcept {
-        return queue_;
-    }
-=======
     device_ptr(device_ptr &&other) noexcept = default;
->>>>>>> 6d990766
 
     /**
      * @copydoc plssvm::detail::gpu_device_ptr::operator=(const plssvm::detail::gpu_device_ptr &)
@@ -192,16 +111,7 @@
     /**
      * @copydoc plssvm::detail::gpu_device_ptr::copy_to_host(host_pointer_type, size_type, size_type) const
      */
-<<<<<<< HEAD
-    void memcpy_to_host(pointer buffer, size_type pos, size_type count) const;
-
-  private:
-    cl_command_queue queue_;
-    cl_mem data_{ nullptr };
-    size_type size_{ 0 };
-=======
     void copy_to_host(host_pointer_type buffer, size_type pos, size_type count) const override;
->>>>>>> 6d990766
 };
 
 extern template class device_ptr<float>;
