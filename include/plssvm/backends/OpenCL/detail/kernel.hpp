--- conflicted
+++ resolved
@@ -19,19 +19,6 @@
 
 /**
  * @brief Enum class for all different OpenCL compute kernels.
-<<<<<<< HEAD
- * @details Used to distinguish kernels in the `plssvm::opencl::detail::command_queue` class.
- */
-enum class compute_kernel_name {
-    /// The kernels to generate the `q` vector.
-    q_kernel,
-    /// The main C-SVM kernel.
-    svm_kernel,
-    /// The predict kernel for the linear kernel function.
-    w_kernel,
-    /// The predict kernels for the polynomial and rbf kernel functions.
-    predict_kernel
-=======
  * @details Used to distinguish kernels in the plssvm::opencl::detail::command_queue class.
  */
 enum class compute_kernel_name {
@@ -49,7 +36,6 @@
     predict_kernel_polynomial,
     /// The predict kernel for the radial basis function kernel function.
     predict_kernel_rbf
->>>>>>> 6d990766
 };
 
 /**
