/**
 * @file
 * @author Alexander Van Craen
 * @author Marcel Breyer
 * @copyright 2018-today The PLSSVM project - All Rights Reserved
 * @license This file is part of the PLSSVM project which is released under the MIT license.
 *          See the LICENSE.md file in the project root for full license information.
 *
 * @brief Defines the base class for all C-SVM backends using a GPU. Used for code duplication reduction.
 */

#ifndef PLSSVM_BACKENDS_GPU_DEVICE_PTR_HPP_
#define PLSSVM_BACKENDS_GPU_DEVICE_PTR_HPP_
#pragma once

#include "plssvm/detail/assert.hpp"          // PLSSVM_ASSERT
#include "plssvm/detail/type_list.hpp"       // plssvm::detail::{supported_real_types, tuple_contains_v}
#include "plssvm/exceptions/exceptions.hpp"  // plssvm::gpu_device_ptr_exception
#include "plssvm/matrix.hpp"                 // plssvm::layout_type, plssvm::matrix

#include <array>    // std::array
#include <cstddef>  // std::size_t
#include <vector>   // std::vector

namespace plssvm::detail {

/**
 * @brief Small wrapper class around a GPU device pointer together with commonly used device functions for all GPU backends to reduce code duplication.
 * @tparam T the type of the data
 * @tparam queue_t the type of the device queue (dependent on the used backend)
 * @tparam device_pointer_t the type of the device pointer (dependent on the used backend; default: `T*`)
 */
template <typename T, typename queue_t, typename device_pointer_t = T *>
class gpu_device_ptr {
    // make sure only valid template types are used
    static_assert(detail::tuple_contains_v<T, detail::supported_real_types>, "Illegal real type provided! See the 'real_type_list' in the type_list.hpp header for a list of the allowed types.");

  public:
    /// The type of the values used in the device_ptr.
    using value_type = T;
    /// The type of the host pointer corresponding to the wrapped device pointer.
    using host_pointer_type = value_type *;
    /// The const type of the host pointer corresponding to the wrapped device pointer.
    using const_host_pointer_type = const value_type *;
    /// The used size type.
    using size_type = std::size_t;
    /// The type of the device queue used to manipulate the managed device memory.
    using queue_type = queue_t;
    /// The type of the device pointer.
    using device_pointer_type = device_pointer_t;

    /**
     * @brief Default construct a gpu_device_ptr with a size of 0.
     */
    gpu_device_ptr() = default;
    /**
     * @brief Construct a device_ptr for the device managed by @p queue with the extends { @p size, 1 }.
     * @param[in] size the size of the managed memory
     * @param[in] queue the queue (or similar) to manage the device_ptr
     */
    gpu_device_ptr(size_type size, const queue_type queue);
    /**
<<<<<<< HEAD
     * @brief Construct a device_ptr for the device managed by @p queue with the extends @p extends.
     * @details The managed memory size is: extends[0] * extends[1].
     * @param[in] extends the extends of the managed memory
     * @param[in] queue the queue (or similar) to manage the device_ptr
     */
    gpu_device_ptr(std::array<size_type, 2> extends, const queue_type queue);
    /**
     * @brief Construct a device_ptr for the device managed by @p queue with the extends @p extends including @p padding.
     * @details The managed memory size is: (extends[0] + padding[0]) * (extends[1] + padding[1]).
     * @param[in] extends the extends of the managed memory
     * @param[in] padding the padding applied to the extends
     * @param[in] queue the queue (or similar) to manage the device_ptr
     */
    gpu_device_ptr(std::array<size_type, 2> extends, std::array<size_type, 2> padding, const queue_type queue);
=======
     * @brief Construct a device_ptr for the device managed by @p queue with the extents @p extents.
     * @param[in] extents the extents of the managed memory; size = extents[0] * extents[1]
     * @param[in] queue the queue (or similar) to manage the device_ptr
     */
    gpu_device_ptr(std::array<size_type, 2> extents, const queue_type queue);
>>>>>>> 1d663b8e

    /**
     * @brief Delete copy-constructor to make device_ptr a move only type.
     */
    gpu_device_ptr(const gpu_device_ptr &) = delete;
    /**
     * @brief Move-constructor as device_ptr is a move-only type.
     * @param[in,out] other the device_ptr to move-construct from
     */
    gpu_device_ptr(gpu_device_ptr &&other) noexcept;

    /**
     * @brief Delete copy-assignment-operator to make device_ptr a move only type.
     */
    gpu_device_ptr &operator=(const gpu_device_ptr &) = delete;
    /**
     * @brief Move-assignment-operator as device_ptr is a move-only type.
     * @param[in,out] other the device_ptr to move-assign from
     * @return `*this`
     */
    gpu_device_ptr &operator=(gpu_device_ptr &&other) noexcept;

    /**
     * @brief Free the memory managed by the device_ptr.
     */
    virtual ~gpu_device_ptr() = default;

    /**
     * @brief Swap the contents of `*this` with the contents of @p other.
     * @param[in,out] other the other device_ptr
     */
    void swap(gpu_device_ptr &other) noexcept;
    /**
     * @brief Swap the contents of @p lhs and @p rhs.
     * @param[in,out] lhs a device_ptr
     * @param[in,out] rhs a device_ptr
     */
    friend void swap(gpu_device_ptr &lhs, gpu_device_ptr &rhs) noexcept { lhs.swap(rhs); }

    /**
     * @brief Checks whether `*this` currently wraps a device pointer.
     * @details Same as `device_ptr::get() != nullptr`.
     * @return `true` if `*this` wraps a device pointer, `false` otherwise (`[[nodiscard]]`)
     */
    [[nodiscard]] explicit operator bool() const noexcept {
        return data_ != device_pointer_type{};
    }
    /**
     * @brief Access the underlying device pointer.
     * @return the device pointer (`[[nodiscard]]`)
     */
    [[nodiscard]] device_pointer_type get() noexcept {
        return data_;
    }
    /**
     * @copydoc plssvm::detail::gpu_device_ptr::get()
     */
    [[nodiscard]] device_pointer_type get() const noexcept {
        return data_;
    }
    /**
     * @brief Get the number of elements in the wrapped device_ptr.
     * @details Same as: `this->size(0) * this->size(1)`.
     * @return the number of elements (`[[nodiscard]]`)
     */
    [[nodiscard]] size_type size() const noexcept {
<<<<<<< HEAD
        return (extends_[0] + padding_[0]) * (extends_[1] + padding_[1]);
=======
        return extents_[0] * std::max(std::size_t{ 1 }, extents_[1]);
>>>>>>> 1d663b8e
    }
    /**
     * @brief Get the number of elements in the @p extent direction in the wrapped device_ptr.
     * @param[in] extent the extent to retrieve
     * @return the number of elements in direction @p extent (`[[nodiscard]]`)
     */
    [[nodiscard]] size_type size(const size_type extent) const noexcept {
        PLSSVM_ASSERT(extent < 2, "Only extents 0 and 1 are allowed, but {} was provided!", extent);
        return extents_[extent];
    }
    /**
     * @brief Get the number of elements in both directions in the wrapped device_ptr.
     * @return the number of elements in both directions (`[[nodiscard]]`)
     */
    [[nodiscard]] std::array<size_type, 2> extents() const noexcept {
        return extents_;
    }
    [[nodiscard]] size_type padding(const size_type pad) const noexcept {
        PLSSVM_ASSERT(pad < 2, "Only extends 0 and 1 are allowed, but {} was provided!", pad);
        return padding_[pad];
    }
    /**
     * @brief Check whether the device_ptr currently maps zero elements.
     * @details Same as `device_ptr::size() == 0`.
     * @return `true` if no elements are wrapped, `false` otherwise (`[[nodiscard]]`)
     */
    [[nodiscard]] bool empty() const noexcept {
        return this->size() == 0;
    }
    /**
     * @brief Return the queue managing the memory of the wrapped device pointer.
     * @return the device queue (`[[nodiscard]]`)
     */
    [[nodiscard]] queue_type queue() const noexcept {
        return queue_;
    }

    /**
     * @brief Memset all bytes using the @p pattern starting at position @p pos.
     * @param[in] pattern the memset pattern
     * @param[in] pos the position to start the memset operation
     * @throws plssvm::gpu_device_ptr_exception if @p pos is greater or equal than device_ptr::size()
     */
    void memset(int pattern, size_type pos = 0);
    /**
     * @brief Memset up-to @p num_bytes values to @p pattern starting at position @p pos.
     * @details Memset `[pos, rnum_bytes)` where `num_bytes` is the smaller value of @p num_bytes and `(device_ptr::size() - pos) * sizeof(value_type)`.
     * @param[in] pattern the memset value
     * @param[in] pos the position to start the memset
     * @param[in] num_bytes the number of bytes to set
     * @throws plssvm::gpu_device_ptr_exception if @p pos is greater or equal than device_ptr::size()
     */
    virtual void memset(int pattern, size_type pos, size_type num_bytes) = 0;

    /**
     * @brief Fill all values with the @p value starting at position @p pos.
     * @param[in] value the fill value
     * @param[in] pos the position to start the fill
     * @throws plssvm::gpu_device_ptr_exception if @p pos is greater or equal than device_ptr::size()
     */
    void fill(value_type value, size_type pos = 0);
    /**
     * @brief Fill up-to @p count values to @p value starting at position @p pos.
     * @details Fill `[pos, rcount)` where `rcount` is the smaller value of @p count and `device_ptr::size() - pos`.
     * @param[in] value the fill value
     * @param[in] pos the position to start the fill
     * @param[in] count the number of values to set
     * @throws plssvm::gpu_device_ptr_exception if @p pos is greater or equal than device_ptr::size()
     */
    virtual void fill(value_type value, size_type pos, size_type count) = 0;

    /**
     * @brief Copy device_ptr::size() many values from @p data_to_copy to the device.
     * @tparam layout the layout type of the matrix
     * @param[in] data_to_copy the data to copy onto the device
     * @throws plssvm::gpu_device_ptr_exception if @p data_to_copy is too small to satisfy the copy
     */
    template <layout_type layout>
    void copy_to_device(const matrix<value_type, layout> &data_to_copy) {
        PLSSVM_ASSERT(data_ != nullptr, "Invalid data pointer! Maybe *this has been default constructed?");

        if (data_to_copy.num_entries() < this->size()) {
            throw gpu_device_ptr_exception{ fmt::format("Too few data to perform copy (needed: {}, provided: {})!", this->size(), data_to_copy.num_entries()) };
        }
        this->copy_to_device(data_to_copy.data());
    }
    /**
     * @brief Copy device_ptr::size() many values from @p data_to_copy to the device.
     * @param[in] data_to_copy the data to copy onto the device
     * @throws plssvm::gpu_device_ptr_exception if @p data_to_copy is too small to satisfy the copy
     */
    void copy_to_device(const std::vector<value_type> &data_to_copy);
    /**
     * @brief Copy up-to @p count many values from @p data_to_copy to the device starting at device pointer position @p pos.
     * @details Copies `[pos, rcount)` values where `rcount` is the smaller value of @p count and `device_ptr::size() - pos`.
     * @param[in] data_to_copy the data to copy onto the device
     * @param[in] pos the starting position for the copying in the device pointer
     * @param[in] count the number of elements to copy
     * @throws plssvm::gpu_device_ptr_exception if @p data_to_copy is too small to satisfy the copy
     */
    void copy_to_device(const std::vector<value_type> &data_to_copy, size_type pos, size_type count);
    /**
     * @brief Copy device_ptr::size() many values from @p data_to_copy to the device.
     * @param[in] data_to_copy the data to copy onto the device
     */
    void copy_to_device(const_host_pointer_type data_to_copy);
    /**
     * @brief Copy up-to @p count many values from @p data_to_copy to the device starting at device pointer position @p pos.
     * @details Copies `[pos, rcount)` values where `rcount` is the smaller value of @p count and `device_ptr::size() - pos`.
     * @param[in] data_to_copy the data to copy onto the device
     * @param[in] pos the starting position for the copying in the device pointer
     * @param[in] count the number of elements to copy
     */
    virtual void copy_to_device(const_host_pointer_type data_to_copy, size_type pos, size_type count) = 0;

    /**
     * @brief Copy device_ptr::size() many values from the device to the host buffer @p buffer.
     * @tparam layout the layout type of the matrix
     * @param[in] buffer the buffer to copy the data to
     * @throws plssvm::gpu_device_ptr_exception if @p buffer is too small to satisfy the copy
     */
    template <layout_type layout>
    void copy_to_host(matrix<value_type, layout> &buffer) const {
        PLSSVM_ASSERT(data_ != nullptr, "Invalid data pointer! Maybe *this has been default constructed?");

        if (buffer.num_entries() < this->size()) {
            throw gpu_device_ptr_exception{ fmt::format("Buffer too small to perform copy (needed: {}, provided: {})!", this->size(), buffer.num_entries()) };
        }
        this->copy_to_host(buffer.data());
    }
    /**
     * @brief Copy device_ptr::size() many values from the device to the host buffer @p buffer.
     * @param[out] buffer the buffer to copy the data to
     * @throws plssvm::gpu_device_ptr_exception if @p buffer is too small to satisfy the copy
     */
    void copy_to_host(std::vector<value_type> &buffer) const;
    /**
     * @brief Copy up-to @p count many values from the device starting at device pointer position @p pos to the host buffer @p buffer.
     * @details Copies `[pos, rcount)` values where `rcount` is the smaller value of @p count and `device_ptr::size() - pos`.
     * @param[out] buffer the buffer to copy the data to
     * @param[in] pos the starting position for the copying in the device pointer
     * @param[in] count the number of elements to copy
     * @throws plssvm::gpu_device_ptr_exception if @p data_to_copy is too small to satisfy the copy
     */
    void copy_to_host(std::vector<value_type> &buffer, size_type pos, size_type count) const;
    /**
     * @brief Copy device_ptr::size() many values from the device to the host buffer @p buffer.
     * @param[out] buffer the buffer to copy the data to
     */
    void copy_to_host(host_pointer_type buffer) const;
    /**
     * @brief Copy up-to @p count many values from the device starting at device pointer position @p pos to the host buffer @p buffer.
     * @details Copies `[pos, rcount)` values where `rcount` is the smaller value of @p count and `device_ptr::size() - pos`.
     * @param[out] buffer the buffer to copy the data to
     * @param[in] pos the starting position for the copying in the device pointer
     * @param[in] count the number of elements to copy
     */
    virtual void copy_to_host(host_pointer_type buffer, size_type pos, size_type count) const = 0;

  protected:
    /// The device queue used to manage the device memory associated with this device pointer.
    queue_type queue_{};
    /// The device pointer pointing to the managed memory.
    device_pointer_type data_{};
    /// The size of the managed memory.
<<<<<<< HEAD
    std::array<size_type, 2> extends_{ { 0, 0 } };
    /// The padding size of the managed memory.
    std::array<size_type, 2> padding_{ { 0, 0 } };
=======
    std::array<size_type, 2> extents_{ { 0, 0 } };
>>>>>>> 1d663b8e
};

}  // namespace plssvm::detail

#endif  // PLSSVM_BACKENDS_GPU_DEVICE_PTR_HPP_<|MERGE_RESOLUTION|>--- conflicted
+++ resolved
@@ -60,28 +60,20 @@
      */
     gpu_device_ptr(size_type size, const queue_type queue);
     /**
-<<<<<<< HEAD
-     * @brief Construct a device_ptr for the device managed by @p queue with the extends @p extends.
-     * @details The managed memory size is: extends[0] * extends[1].
-     * @param[in] extends the extends of the managed memory
-     * @param[in] queue the queue (or similar) to manage the device_ptr
-     */
-    gpu_device_ptr(std::array<size_type, 2> extends, const queue_type queue);
-    /**
-     * @brief Construct a device_ptr for the device managed by @p queue with the extends @p extends including @p padding.
-     * @details The managed memory size is: (extends[0] + padding[0]) * (extends[1] + padding[1]).
-     * @param[in] extends the extends of the managed memory
-     * @param[in] padding the padding applied to the extends
-     * @param[in] queue the queue (or similar) to manage the device_ptr
-     */
-    gpu_device_ptr(std::array<size_type, 2> extends, std::array<size_type, 2> padding, const queue_type queue);
-=======
      * @brief Construct a device_ptr for the device managed by @p queue with the extents @p extents.
+     * @details The managed memory size is: extents[0] * extents[1].
      * @param[in] extents the extents of the managed memory; size = extents[0] * extents[1]
      * @param[in] queue the queue (or similar) to manage the device_ptr
      */
     gpu_device_ptr(std::array<size_type, 2> extents, const queue_type queue);
->>>>>>> 1d663b8e
+    /**
+     * @brief Construct a device_ptr for the device managed by @p queue with the extents @p extents including @p padding.
+     * @details The managed memory size is: (extents[0] + padding[0]) * (extents[1] + padding[1]).
+     * @param[in] extents the extents of the managed memory
+     * @param[in] padding the padding applied to the extents
+     * @param[in] queue the queue (or similar) to manage the device_ptr
+     */
+    gpu_device_ptr(std::array<size_type, 2> extents, std::array<size_type, 2> padding, const queue_type queue);
 
     /**
      * @brief Delete copy-constructor to make device_ptr a move only type.
@@ -148,11 +140,7 @@
      * @return the number of elements (`[[nodiscard]]`)
      */
     [[nodiscard]] size_type size() const noexcept {
-<<<<<<< HEAD
-        return (extends_[0] + padding_[0]) * (extends_[1] + padding_[1]);
-=======
-        return extents_[0] * std::max(std::size_t{ 1 }, extents_[1]);
->>>>>>> 1d663b8e
+        return (extents_[0] + padding_[0]) * std::max(std::size_t{ 1 }, extents_[1] + padding_[1]);
     }
     /**
      * @brief Get the number of elements in the @p extent direction in the wrapped device_ptr.
@@ -318,13 +306,9 @@
     /// The device pointer pointing to the managed memory.
     device_pointer_type data_{};
     /// The size of the managed memory.
-<<<<<<< HEAD
-    std::array<size_type, 2> extends_{ { 0, 0 } };
+    std::array<size_type, 2> extents_{ { 0, 0 } };
     /// The padding size of the managed memory.
     std::array<size_type, 2> padding_{ { 0, 0 } };
-=======
-    std::array<size_type, 2> extents_{ { 0, 0 } };
->>>>>>> 1d663b8e
 };
 
 }  // namespace plssvm::detail
