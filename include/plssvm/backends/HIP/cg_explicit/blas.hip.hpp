--- conflicted
+++ resolved
@@ -13,7 +13,7 @@
 #define PLSSVM_BACKENDS_HIP_CG_EXPLICIT_BLAS_HIP_HPP_
 #pragma once
 
-#include "plssvm/constants.hpp"  // plssvm::real_type, plssvm::THREAD_BLOCK_SIZE_OLD, plssvm::FEATURE_BLOCK_SIZE_OLD
+#include "plssvm/constants.hpp"  // plssvm::real_type, plssvm::THREAD_BLOCK_SIZE, plssvm::FEATURE_BLOCK_SIZE
 
 #include "hip/hip_runtime.h"
 #include "hip/hip_runtime_api.h"
@@ -53,38 +53,50 @@
         }
 
         // load data into shared memory
-<<<<<<< HEAD
         for (unsigned internal = 0; internal < INTERNAL_BLOCK_SIZE; ++internal) {
             const unsigned long long global_i = i_linear + internal * THREAD_BLOCK_SIZE;
             const unsigned long long global_j = j_cached_idx_linear + internal * THREAD_BLOCK_SIZE;
 
-            if (dim + threadIdx.y < k) {
-                if (dim + threadIdx.y < global_j) {
-                    if (global_j < k) {
-                        A_cache[threadIdx.y][internal * THREAD_BLOCK_SIZE + threadIdx.x] = A[(dim + threadIdx.y) * k + global_j - (dim + threadIdx.y) * (dim + threadIdx.y + 1) / 2];
+            if (global_j < k) {
+                if (dim + threadIdx.y < k) {
+                    A_cache[threadIdx.y][internal * THREAD_BLOCK_SIZE + threadIdx.x] = A[(dim + threadIdx.y) * k + global_j];
+                }
+                if (dim + threadIdx.y + THREAD_BLOCK_SIZE < k) {
+                    A_cache[threadIdx.y + THREAD_BLOCK_SIZE][internal * THREAD_BLOCK_SIZE + threadIdx.x] = A[(dim + threadIdx.y + THREAD_BLOCK_SIZE) * k];
+                }
+            }
+
+            if (global_i < n) {
+                if (dim + threadIdx.y < k) {
+                    B_cache[threadIdx.y][internal * THREAD_BLOCK_SIZE + threadIdx.x] = B[(dim + threadIdx.y) * n + global_i];
+                }
+                if (dim + threadIdx.y + THREAD_BLOCK_SIZE < k) {
+                    B_cache[threadIdx.y + THREAD_BLOCK_SIZE][internal * THREAD_BLOCK_SIZE + threadIdx.x] = B[(dim + threadIdx.y + THREAD_BLOCK_SIZE) * n + global_i];
+                }
+            }
+            __syncthreads();
+
+            // calculation
+            for (unsigned block_dim = 0; block_dim < FEATURE_BLOCK_SIZE; ++block_dim) {
+                for (unsigned internal_i = 0; internal_i < INTERNAL_BLOCK_SIZE; ++internal_i) {
+                    for (unsigned internal_j = 0; internal_j < INTERNAL_BLOCK_SIZE; ++internal_j) {
+                        temp[internal_i][internal_j] += A_cache[block_dim][threadIdx.y * INTERNAL_BLOCK_SIZE + internal_j] * B_cache[block_dim][threadIdx.x * INTERNAL_BLOCK_SIZE + internal_i];
                     }
-                } else {
-                    A_cache[threadIdx.y][internal * THREAD_BLOCK_SIZE + threadIdx.x] = A[global_j * k + dim + threadIdx.y - global_j * (global_j + 1) / 2];
-=======
-        if (threadIdx.y < FEATURE_BLOCK_SIZE && dim + threadIdx.y < k) {
-            if (j_cached_idx < k) {
-                A_cache[threadIdx.y][threadIdx.x] = A[(dim + threadIdx.y) * k + j_cached_idx];
+                }
             }
-            if (i < n) {
-                B_cache[threadIdx.y][threadIdx.x] = B[(dim + threadIdx.y) * n + i];
+            __syncthreads();
+        }
+
+        for (unsigned internal_i = 0; internal_i < INTERNAL_BLOCK_SIZE; ++internal_i) {
+            for (unsigned internal_j = 0; internal_j < INTERNAL_BLOCK_SIZE; ++internal_j) {
+                const unsigned long long global_i = i + internal_i;
+                const unsigned long long global_j = j + internal_j;
+
+                if (global_i < n && global_j < m) {
+                    C[global_j * n + global_i] = alpha * temp[internal_i][internal_j] + beta * C[global_j * n + global_i];
+                }
             }
         }
-        __syncthreads();
-
-        // calculation
-        for (unsigned long long block_dim = 0; block_dim < FEATURE_BLOCK_SIZE; ++block_dim) {
-            temp += A_cache[block_dim][threadIdx.y] * B_cache[block_dim][threadIdx.x];
-        }
-        __syncthreads();
-    }
-
-    if (i < n && j < m) {
-        C[j * n + i] = alpha * temp + beta * C[j * n + i];
     }
 }
 
@@ -101,28 +113,37 @@
  */
 __global__ void device_kernel_symm(const unsigned long long m, const unsigned long long n, const unsigned long long k, const real_type alpha, const real_type *A, const real_type *B, const real_type beta, real_type *C) {
     // compute: C = alpha * A * B + beta * C with A in m x k, B in n x k, and C in n x m, alpha, beta as scalar
-    const unsigned long long i = blockIdx.x * blockDim.x + threadIdx.x;  // # rhs
-    const unsigned long long j = blockIdx.y * blockDim.y + threadIdx.y;  // # rows
-    const unsigned long long j_cached_idx = blockIdx.y * blockDim.y + threadIdx.x;
+    const unsigned long long i = (blockIdx.x * blockDim.x + threadIdx.x) * INTERNAL_BLOCK_SIZE;  // # rhs
+    const unsigned long long i_linear = blockIdx.x * blockDim.x * INTERNAL_BLOCK_SIZE + threadIdx.x;
+    const unsigned long long j = (blockIdx.y * blockDim.y + threadIdx.y) * INTERNAL_BLOCK_SIZE;  // # rows
+    const unsigned long long j_cached_idx_linear = blockIdx.y * blockDim.y * INTERNAL_BLOCK_SIZE + threadIdx.x;
 
-    __shared__ real_type A_cache[FEATURE_BLOCK_SIZE][THREAD_BLOCK_SIZE];
-    __shared__ real_type B_cache[FEATURE_BLOCK_SIZE][THREAD_BLOCK_SIZE];
+    __shared__ real_type A_cache[FEATURE_BLOCK_SIZE][INTERNAL_BLOCK_SIZE * THREAD_BLOCK_SIZE];
+    __shared__ real_type B_cache[FEATURE_BLOCK_SIZE][INTERNAL_BLOCK_SIZE * THREAD_BLOCK_SIZE];
 
-    real_type temp{ 0.0 };
+    real_type temp[INTERNAL_BLOCK_SIZE][INTERNAL_BLOCK_SIZE] = { { 0.0 } };
 
     for (unsigned long long dim = 0; dim < k; dim += FEATURE_BLOCK_SIZE) {
         // zero out shared memory
-        if (threadIdx.y < FEATURE_BLOCK_SIZE) {
-            A_cache[threadIdx.y][threadIdx.x] = real_type{ 0.0 };
-            B_cache[threadIdx.y][threadIdx.x] = real_type{ 0.0 };
+        for (unsigned internal = 0; internal < INTERNAL_BLOCK_SIZE; ++internal) {
+            A_cache[threadIdx.y][internal * THREAD_BLOCK_SIZE + threadIdx.x] = real_type{ 0.0 };
+            A_cache[threadIdx.y + THREAD_BLOCK_SIZE][internal * THREAD_BLOCK_SIZE + threadIdx.x] = real_type{ 0.0 };
+            B_cache[threadIdx.y][internal * THREAD_BLOCK_SIZE + threadIdx.x] = real_type{ 0.0 };
+            B_cache[threadIdx.y + THREAD_BLOCK_SIZE][internal * THREAD_BLOCK_SIZE + threadIdx.x] = real_type{ 0.0 };
         }
 
         // load data into shared memory
-        if (threadIdx.y < FEATURE_BLOCK_SIZE && dim + threadIdx.y < k) {
-            if (dim + threadIdx.y < j_cached_idx) {
-                if (j_cached_idx < k) {
-                    A_cache[threadIdx.y][threadIdx.x] = A[(dim + threadIdx.y) * k + j_cached_idx - (dim + threadIdx.y) * (dim + threadIdx.y + 1) / 2];
->>>>>>> 1b704bc4
+        for (unsigned internal = 0; internal < INTERNAL_BLOCK_SIZE; ++internal) {
+            const unsigned long long global_i = i_linear + internal * THREAD_BLOCK_SIZE;
+            const unsigned long long global_j = j_cached_idx_linear + internal * THREAD_BLOCK_SIZE;
+
+            if (dim + threadIdx.y < k) {
+                if (dim + threadIdx.y < global_j) {
+                    if (global_j < k) {
+                        A_cache[threadIdx.y][internal * THREAD_BLOCK_SIZE + threadIdx.x] = A[(dim + threadIdx.y) * k + global_j - (dim + threadIdx.y) * (dim + threadIdx.y + 1) / 2];
+                    }
+                } else {
+                    A_cache[threadIdx.y][internal * THREAD_BLOCK_SIZE + threadIdx.x] = A[global_j * k + dim + threadIdx.y - global_j * (global_j + 1) / 2];
                 }
             }
 
@@ -143,27 +164,28 @@
                 if (dim + threadIdx.y + THREAD_BLOCK_SIZE < k) {
                     B_cache[threadIdx.y + THREAD_BLOCK_SIZE][internal * THREAD_BLOCK_SIZE + threadIdx.x] = B[(dim + threadIdx.y + THREAD_BLOCK_SIZE) * n + global_i];
                 }
-        }
-        __syncthreads();
+            }
+            __syncthreads();
 
-        // calculation
-        for (unsigned block_dim = 0; block_dim < FEATURE_BLOCK_SIZE; ++block_dim) {
-            for (unsigned internal_i = 0; internal_i < INTERNAL_BLOCK_SIZE; ++internal_i) {
-                for (unsigned internal_j = 0; internal_j < INTERNAL_BLOCK_SIZE; ++internal_j) {
-                    temp[internal_i][internal_j] += A_cache[block_dim][threadIdx.y * INTERNAL_BLOCK_SIZE + internal_j] * B_cache[block_dim][threadIdx.x * INTERNAL_BLOCK_SIZE + internal_i];
+            // calculation
+            for (unsigned block_dim = 0; block_dim < FEATURE_BLOCK_SIZE; ++block_dim) {
+                for (unsigned internal_i = 0; internal_i < INTERNAL_BLOCK_SIZE; ++internal_i) {
+                    for (unsigned internal_j = 0; internal_j < INTERNAL_BLOCK_SIZE; ++internal_j) {
+                        temp[internal_i][internal_j] += A_cache[block_dim][threadIdx.y * INTERNAL_BLOCK_SIZE + internal_j] * B_cache[block_dim][threadIdx.x * INTERNAL_BLOCK_SIZE + internal_i];
+                    }
                 }
             }
+            __syncthreads();
         }
-        __syncthreads();
-    }
 
-    for (unsigned internal_i = 0; internal_i < INTERNAL_BLOCK_SIZE; ++internal_i) {
-        for (unsigned internal_j = 0; internal_j < INTERNAL_BLOCK_SIZE; ++internal_j) {
-            const unsigned long long global_i = i + internal_i;
-            const unsigned long long global_j = j + internal_j;
+        for (unsigned internal_i = 0; internal_i < INTERNAL_BLOCK_SIZE; ++internal_i) {
+            for (unsigned internal_j = 0; internal_j < INTERNAL_BLOCK_SIZE; ++internal_j) {
+                const unsigned long long global_i = i + internal_i;
+                const unsigned long long global_j = j + internal_j;
 
-            if (global_i < n && global_j < m) {
-                C[global_j * n + global_i] = alpha * temp[internal_i][internal_j] + beta * C[global_j * n + global_i];
+                if (global_i < n && global_j < m) {
+                    C[global_j * n + global_i] = alpha * temp[internal_i][internal_j] + beta * C[global_j * n + global_i];
+                }
             }
         }
     }
