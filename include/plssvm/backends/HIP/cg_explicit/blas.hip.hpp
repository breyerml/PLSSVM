--- conflicted
+++ resolved
@@ -49,30 +49,11 @@
             const unsigned long long global_i = i_linear + internal * THREAD_BLOCK_SIZE;
             const unsigned long long global_j = j_cached_idx_linear + internal * THREAD_BLOCK_SIZE;
 
-<<<<<<< HEAD
-            // determine on which side of the diagonal we are located
-            if (dim + threadIdx.y < global_j) {
-                A_cache[threadIdx.y][internal * THREAD_BLOCK_SIZE + threadIdx.x] = A[(dim + threadIdx.y) * (k + THREAD_BLOCK_PADDING) + global_j - (dim + threadIdx.y) * (dim + threadIdx.y + 1) / 2];
-            } else {
-                A_cache[threadIdx.y][internal * THREAD_BLOCK_SIZE + threadIdx.x] = A[global_j * (k + THREAD_BLOCK_PADDING) + dim + threadIdx.y - global_j * (global_j + 1) / 2];
-=======
-            if (global_j < k) {
-                if (dim + threadIdx.y < k) {
-                    A_cache[threadIdx.y][internal * THREAD_BLOCK_SIZE + threadIdx.x] = A[(dim + threadIdx.y) * k + global_j];
-                }
-                if (dim + threadIdx.y + THREAD_BLOCK_SIZE < k) {
-                    A_cache[threadIdx.y + THREAD_BLOCK_SIZE][internal * THREAD_BLOCK_SIZE + threadIdx.x] = A[(dim + threadIdx.y + THREAD_BLOCK_SIZE) * k + global_j];
-                }
-            }
+            A_cache[threadIdx.y][internal * THREAD_BLOCK_SIZE + threadIdx.x] = A[(dim + threadIdx.y) * (k + THREAD_BLOCK_PADDING) + global_j];
+            A_cache[threadIdx.y + THREAD_BLOCK_SIZE][internal * THREAD_BLOCK_SIZE + threadIdx.x] = A[(dim + threadIdx.y + THREAD_BLOCK_SIZE) * (k + THREAD_BLOCK_PADDING) + global_j];
 
-            if (global_i < n) {
-                if (dim + threadIdx.y < k) {
-                    B_cache[threadIdx.y][internal * THREAD_BLOCK_SIZE + threadIdx.x] = B[(dim + threadIdx.y) * n + global_i];
-                }
-                if (dim + threadIdx.y + THREAD_BLOCK_SIZE < k) {
-                    B_cache[threadIdx.y + THREAD_BLOCK_SIZE][internal * THREAD_BLOCK_SIZE + threadIdx.x] = B[(dim + threadIdx.y + THREAD_BLOCK_SIZE) * n + global_i];
-                }
-            }
+            B_cache[threadIdx.y][internal * THREAD_BLOCK_SIZE + threadIdx.x] = B[(dim + threadIdx.y) * (n + FEATURE_BLOCK_SIZE) + global_i];
+            B_cache[threadIdx.y + THREAD_BLOCK_SIZE][internal * THREAD_BLOCK_SIZE + threadIdx.x] = B[(dim + threadIdx.y + THREAD_BLOCK_SIZE) * (n + FEATURE_BLOCK_SIZE) + global_i];
         }
         __syncthreads();
 
@@ -92,9 +73,7 @@
             const unsigned long long global_i = i + internal_i;
             const unsigned long long global_j = j + internal_j;
 
-            if (global_i < n && global_j < m) {
-                C[global_j * n + global_i] = alpha * temp[internal_i][internal_j] + beta * C[global_j * n + global_i];
-            }
+            C[global_j * (n + THREAD_BLOCK_PADDING) + global_i] = alpha * temp[internal_i][internal_j] + beta * C[global_j * (n + THREAD_BLOCK_PADDING) + global_i];
         }
     }
 }
@@ -123,28 +102,16 @@
     real_type temp[INTERNAL_BLOCK_SIZE][INTERNAL_BLOCK_SIZE] = { { 0.0 } };
 
     for (unsigned long long dim = 0; dim < k; dim += FEATURE_BLOCK_SIZE) {
-        // zero out shared memory
-        for (unsigned internal = 0; internal < INTERNAL_BLOCK_SIZE; ++internal) {
-            A_cache[threadIdx.y][internal * THREAD_BLOCK_SIZE + threadIdx.x] = real_type{ 0.0 };
-            A_cache[threadIdx.y + THREAD_BLOCK_SIZE][internal * THREAD_BLOCK_SIZE + threadIdx.x] = real_type{ 0.0 };
-            B_cache[threadIdx.y][internal * THREAD_BLOCK_SIZE + threadIdx.x] = real_type{ 0.0 };
-            B_cache[threadIdx.y + THREAD_BLOCK_SIZE][internal * THREAD_BLOCK_SIZE + threadIdx.x] = real_type{ 0.0 };
-        }
-
         // load data into shared memory
         for (unsigned internal = 0; internal < INTERNAL_BLOCK_SIZE; ++internal) {
             const unsigned long long global_i = i_linear + internal * THREAD_BLOCK_SIZE;
             const unsigned long long global_j = j_cached_idx_linear + internal * THREAD_BLOCK_SIZE;
 
-            if (dim + threadIdx.y < k) {
-                if (dim + threadIdx.y < global_j) {
-                    if (global_j < k) {
-                        A_cache[threadIdx.y][internal * THREAD_BLOCK_SIZE + threadIdx.x] = A[(dim + threadIdx.y) * k + global_j - (dim + threadIdx.y) * (dim + threadIdx.y + 1) / 2];
-                    }
-                } else {
-                    A_cache[threadIdx.y][internal * THREAD_BLOCK_SIZE + threadIdx.x] = A[global_j * k + dim + threadIdx.y - global_j * (global_j + 1) / 2];
-                }
->>>>>>> 0b51e7c3
+            // determine on which side of the diagonal we are located
+            if (dim + threadIdx.y < global_j) {
+                A_cache[threadIdx.y][internal * THREAD_BLOCK_SIZE + threadIdx.x] = A[(dim + threadIdx.y) * (k + THREAD_BLOCK_PADDING) + global_j - (dim + threadIdx.y) * (dim + threadIdx.y + 1) / 2];
+            } else {
+                A_cache[threadIdx.y][internal * THREAD_BLOCK_SIZE + threadIdx.x] = A[global_j * (k + THREAD_BLOCK_PADDING) + dim + threadIdx.y - global_j * (global_j + 1) / 2];
             }
             // determine on which side of the diagonal we are located
             if (dim + threadIdx.y + THREAD_BLOCK_SIZE < global_j) {
@@ -153,19 +120,8 @@
                 A_cache[threadIdx.y + THREAD_BLOCK_SIZE][internal * THREAD_BLOCK_SIZE + threadIdx.x] = A[global_j * (k + THREAD_BLOCK_PADDING) + dim + threadIdx.y + THREAD_BLOCK_SIZE - global_j * (global_j + 1) / 2];
             }
 
-<<<<<<< HEAD
             B_cache[threadIdx.y][internal * THREAD_BLOCK_SIZE + threadIdx.x] = B[(dim + threadIdx.y) * (n + FEATURE_BLOCK_SIZE) + global_i];
             B_cache[threadIdx.y + THREAD_BLOCK_SIZE][internal * THREAD_BLOCK_SIZE + threadIdx.x] = B[(dim + threadIdx.y + THREAD_BLOCK_SIZE) * (n + FEATURE_BLOCK_SIZE) + global_i];
-=======
-            if (global_i < n) {
-                if (dim + threadIdx.y < k) {
-                    B_cache[threadIdx.y][internal * THREAD_BLOCK_SIZE + threadIdx.x] = B[(dim + threadIdx.y) * n + global_i];
-                }
-                if (dim + threadIdx.y + THREAD_BLOCK_SIZE < k) {
-                    B_cache[threadIdx.y + THREAD_BLOCK_SIZE][internal * THREAD_BLOCK_SIZE + threadIdx.x] = B[(dim + threadIdx.y + THREAD_BLOCK_SIZE) * n + global_i];
-                }
-            }
->>>>>>> 0b51e7c3
         }
         __syncthreads();
 
