--- conflicted
+++ resolved
@@ -49,17 +49,10 @@
     using base_type::w_;
 
   public:
-<<<<<<< HEAD
-    // Be able to use overloaded base class functions.
-    using base_type::predict;
-
-    using typename base_type::real_type;
-=======
-    /// Be able to use the predict overload from the csvm base class.
+    // Be able to use the predict overload from the csvm base class.
     using base_type::predict;
     /// The type of the data. Must be either `float` or `double`.
     using real_type = typename base_type::real_type;
->>>>>>> 7184f540
 
     /**
      * @brief Construct a new C-SVM using the OpenMP backend with the parameters given through @p params.
