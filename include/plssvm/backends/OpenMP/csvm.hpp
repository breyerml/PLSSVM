/**
 * @file
 * @author Alexander Van Craen
 * @author Marcel Breyer
 * @copyright 2018-today The PLSSVM project - All Rights Reserved
 * @license This file is part of the PLSSVM project which is released under the MIT license.
 *          See the LICENSE.md file in the project root for full license information.
 *
 * @brief Defines a C-SVM using the OpenMP backend.
 */

#ifndef PLSSVM_BACKENDS_OPENMP_CSVM_HPP_
#define PLSSVM_BACKENDS_OPENMP_CSVM_HPP_
#pragma once

#include "plssvm/constants.hpp"           // plssvm::real_type
#include "plssvm/csvm.hpp"                // plssvm::csvm
#include "plssvm/detail/memory_size.hpp"  // plssvm::detail::memory_size
#include "plssvm/detail/simple_any.hpp"   // plssvm::detail::simple_any
#include "plssvm/detail/type_traits.hpp"  // PLSSVM_REQUIRES
#include "plssvm/matrix.hpp"              // plssvm::aos_matrix
#include "plssvm/parameter.hpp"           // plssvm::parameter, plssvm::detail::has_only_parameter_named_args_v
#include "plssvm/target_platforms.hpp"    // plssvm::target_platform


#include <type_traits>                    // std::true_type
#include <utility>                        // std::forward, std::pair
#include <vector>                         // std::vector
#include <variant>

namespace plssvm {

namespace openmp {

/**
 * @brief A C-SVM implementation using OpenMP as backend.
 */
class csvm : public ::plssvm::csvm {
  public:
    /**
     * @brief Construct a new C-SVM using the OpenMP backend with the parameters given through @p params.
     * @param[in] params struct encapsulating all possible SVM parameters
     * @throws plssvm::exception all exceptions thrown in the base class constructor
     * @throws plssvm::openmp::backend_exception if the target platform isn't plssvm::target_platform::automatic or plssvm::target_platform::cpu
     * @throws plssvm::openmp::backend_exception if the plssvm::target_platform::cpu target isn't available
     */
    explicit csvm(parameter params = {});
    /**
     * @brief Construct a new C-SVM using the OpenMP backend on the @p target platform with the parameters given through @p params.
     * @param[in] target the target platform used for this C-SVM
     * @param[in] params struct encapsulating all possible SVM parameters
     * @throws plssvm::exception all exceptions thrown in the base class constructor
     * @throws plssvm::openmp::backend_exception if the target platform isn't plssvm::target_platform::automatic or plssvm::target_platform::cpu
     * @throws plssvm::openmp::backend_exception if the plssvm::target_platform::cpu target isn't available
     */
    explicit csvm(target_platform target, parameter params = {});

    /**
     * @brief Construct a new C-SVM using the OpenMP backend and the optionally provided @p named_args.
     * @param[in] named_args the additional optional named-parameters
     * @throws plssvm::exception all exceptions thrown in the base class constructor
     * @throws plssvm::openmp::backend_exception if the target platform isn't plssvm::target_platform::automatic or plssvm::target_platform::cpu
     * @throws plssvm::openmp::backend_exception if the plssvm::target_platform::cpu target isn't available
     */
    template <typename... Args, PLSSVM_REQUIRES(detail::has_only_parameter_named_args_v<Args...>)>
    explicit csvm(Args &&...named_args) :
        ::plssvm::csvm{ std::forward<Args>(named_args)... } {
        // the default target is the automatic one
        this->init(plssvm::target_platform::automatic);
    }
    /**
     * @brief Construct a new C-SVM using the OpenMP backend on the @p target platform and the optionally provided @p named_args.
     * @param[in] target the target platform used for this C-SVM
     * @param[in] named_args the additional optional named-parameters
     * @throws plssvm::exception all exceptions thrown in the base class constructor
     * @throws plssvm::openmp::backend_exception if the target platform isn't plssvm::target_platform::automatic or plssvm::target_platform::cpu
     * @throws plssvm::openmp::backend_exception if the plssvm::target_platform::cpu target isn't available
     */
    template <typename... Args, PLSSVM_REQUIRES(detail::has_only_parameter_named_args_v<Args...>)>
    explicit csvm(const target_platform target, Args &&...named_args) :
        ::plssvm::csvm{ std::forward<Args>(named_args)... } {
        this->init(target);
    }

    /**
     * @copydoc plssvm::csvm::csvm(const plssvm::csvm &)
     */
    csvm(const csvm &) = delete;
    /**
     * @copydoc plssvm::csvm::csvm(plssvm::csvm &&) noexcept
     */
    csvm(csvm &&) noexcept = default;
    /**
     * @copydoc plssvm::csvm::operator=(const plssvm::csvm &)
     */
    csvm &operator=(const csvm &) = delete;
    /**
     * @copydoc plssvm::csvm::operator=(plssvm::csvm &&) noexcept
     */
    csvm &operator=(csvm &&) noexcept = default;
    /**
     * @brief Default destructor since the copy and move constructors and copy- and move-assignment operators are defined.
     */
     ~csvm() override = default;

  private:
    /**
    * @brief Initializes the OpenMP backend and performs some sanity checks.
    * @param[in] target the target platform to use
    * @throws plssvm::openmp::backend_exception if the target platform isn't plssvm::target_platform::automatic or plssvm::target_platform::cpu
    * @throws plssvm::openmp::backend_exception if the plssvm::target_platform::cpu target isn't available
     */
    void init(target_platform target);
    /**
     * @copydoc plssvm::csvm::get_device_memory
     */
    [[nodiscard]] ::plssvm::detail::memory_size get_device_memory() const final;
    /**
     * @copydoc plssvm::csvm::get_max_mem_alloc_size
     */
    [[nodiscard]] ::plssvm::detail::memory_size get_max_mem_alloc_size() const final;

    //***************************************************//
    //                        fit                        //
    //***************************************************//
    /**
     * @copydoc plssvm::csvm::setup_data_on_devices
     */
<<<<<<< HEAD
    [[nodiscard]] detail::simple_any setup_data_on_devices(const solver_type solver, const soa_matrix<real_type> &A) const final;
=======
    [[nodiscard]] detail::simple_any setup_data_on_devices(solver_type solver, const aos_matrix<real_type> &A) const final;
>>>>>>> 8986ccd4
    /**
     * @copydoc plssvm::csvm::assemble_kernel_matrix
     */
    [[nodiscard]] detail::simple_any assemble_kernel_matrix(solver_type solver, const parameter &params, const detail::simple_any &data, const std::vector<real_type> &q_red, const real_type QA_cost) const final;
    /**
     * @copydoc plssvm::csvm::blas_level_3
     */
<<<<<<< HEAD
    void blas_gemm(const solver_type solver, const real_type alpha, const detail::simple_any &A, const soa_matrix<real_type> &B, const real_type beta, soa_matrix<real_type> &C) const final;
=======
    void blas_level_3(solver_type solver, real_type alpha, const detail::simple_any &A, const aos_matrix<real_type> &B, real_type beta, aos_matrix<real_type> &C) const final;
>>>>>>> 8986ccd4

    //***************************************************//
    //                   predict, score                  //
    //***************************************************//
    /**
     * @copydoc plssvm::csvm::predict_values
     */
    [[nodiscard]] aos_matrix<real_type> predict_values(const parameter &params, const aos_matrix<real_type> &support_vectors, const aos_matrix<real_type> &alpha, const std::vector<real_type> &rho, aos_matrix<real_type> &w, const aos_matrix<real_type> &predict_points) const final;
};

}  // namespace openmp

namespace detail {

/**
 * @brief Sets the `value` to `true` since C-SVMs using the OpenMP backend are available.
 */
template <>
struct csvm_backend_exists<openmp::csvm> : std::true_type {};

}  // namespace detail

}  // namespace plssvm

#endif  // PLSSVM_BACKENDS_OPENMP_CSVM_HPP_<|MERGE_RESOLUTION|>--- conflicted
+++ resolved
@@ -126,11 +126,7 @@
     /**
      * @copydoc plssvm::csvm::setup_data_on_devices
      */
-<<<<<<< HEAD
     [[nodiscard]] detail::simple_any setup_data_on_devices(const solver_type solver, const soa_matrix<real_type> &A) const final;
-=======
-    [[nodiscard]] detail::simple_any setup_data_on_devices(solver_type solver, const aos_matrix<real_type> &A) const final;
->>>>>>> 8986ccd4
     /**
      * @copydoc plssvm::csvm::assemble_kernel_matrix
      */
@@ -138,11 +134,7 @@
     /**
      * @copydoc plssvm::csvm::blas_level_3
      */
-<<<<<<< HEAD
     void blas_gemm(const solver_type solver, const real_type alpha, const detail::simple_any &A, const soa_matrix<real_type> &B, const real_type beta, soa_matrix<real_type> &C) const final;
-=======
-    void blas_level_3(solver_type solver, real_type alpha, const detail::simple_any &A, const aos_matrix<real_type> &B, real_type beta, aos_matrix<real_type> &C) const final;
->>>>>>> 8986ccd4
 
     //***************************************************//
     //                   predict, score                  //
