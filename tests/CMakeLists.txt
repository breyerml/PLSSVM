## Authors: Alexander Van Craen, Marcel Breyer
## Copyright (C): 2018-today The PLSSVM project - All Rights Reserved
## License: This file is part of the PLSSVM project which is released under the MIT license.
##          See the LICENSE.md file in the project root for full license information.
########################################################################################################################

list(APPEND CMAKE_MESSAGE_INDENT "Tests:  ")

## setup testing wit GoogleTest
find_package(GTest 1.14.0 QUIET)
if (GTEST_FOUND)
    message(STATUS "Found package GTest.")
else ()
    message(STATUS "Couldn't find package GTest. Building from source...")
    set(PLSSVM_googletest_VERSION v1.14.0)
    if (PLSSVM_ENABLE_STL_DEBUG_MODE)
        set(CMAKE_CXX_FLAGS_OLD "${CMAKE_CXX_FLAGS}")
        set(CMAKE_CXX_FLAGS "${CMAKE_CXX_FLAGS} ${PLSSVM_STL_DEBUG_MODE_FLAGS}")
    endif ()

    # fetch testing framework GoogleTest
    include(FetchContent)
    FetchContent_Declare(googletest
            GIT_REPOSITORY https://github.com/google/googletest
            GIT_TAG ${PLSSVM_googletest_VERSION}
            GIT_SHALLOW TRUE
            QUIET
    )
    # For Windows: Prevent overriding the parent project's compiler/linker settings
    set(gtest_force_shared_crt ON CACHE BOOL "" FORCE)
    FetchContent_GetProperties(googletest)
    if (NOT googletest_POPULATED)
        FetchContent_Populate(googletest)
        add_subdirectory(${googletest_SOURCE_DIR} ${googletest_SOURCE_DIR} EXCLUDE_FROM_ALL)
    endif ()
    message(STATUS "Installed GoogleTest version ${PLSSVM_googletest_VERSION}.")
    if (PLSSVM_ENABLE_STL_DEBUG_MODE)
        set(CMAKE_CXX_FLAGS "${CMAKE_CXX_FLAGS_OLD}")
    endif ()
endif ()

# create larger test files if desired
option(PLSSVM_GENERATE_TEST_FILE "Generate larger test file" ON)
if (PLSSVM_GENERATE_TEST_FILE)
    # set default sizes
    set(PLSSVM_TEST_FILE_NUM_DATA_POINTS "5000" CACHE STRING "Number of data points for the test file generator")
    set(PLSSVM_TEST_FILE_NUM_FEATURES "2000" CACHE STRING "Number of features for each data point for the test file generator")

    # set test file name based on requested sizes
    set(PLSSVM_TEST_FILE "${PROJECT_SOURCE_DIR}/tests/data/${PLSSVM_TEST_FILE_NUM_DATA_POINTS}x${PLSSVM_TEST_FILE_NUM_FEATURES}.libsvm" CACHE STRING "Path including name of the test file" FORCE)

    # check if the requested test file already exists and is not zero based indexed (otherwise create new test file)
    if (EXISTS "${PLSSVM_TEST_FILE}")
        file(READ "${PLSSVM_TEST_FILE}" PLSSVM_TEST_FILE_CONTENT)
        if (PLSSVM_TEST_FILE_CONTENT MATCHES " 0:[0-9]")
            message(STATUS "Test file already exists but is zero based indexed. Generating new test file.")
            file(REMOVE "${PLSSVM_TEST_FILE}")
        else ()
            message(STATUS "Skipped test file generation since it already exists (${PLSSVM_TEST_FILE})!")
        endif ()
    endif ()
    if (NOT EXISTS "${PLSSVM_TEST_FILE}")
        # find necessary Python3 packages to use the test file generator
<<<<<<< HEAD
        find_package(Python3 REQUIRED COMPONENTS Interpreter Development NumPy)

        include(${PROJECT_SOURCE_DIR}/cmake/check_python_libs.cmake)
        set(PLSSVM_TEST_REQUIRED_LIBS argparse sklearn)
        message(STATUS "Checking required Python3 libraries (${PLSSVM_TEST_REQUIRED_LIBS}) to to generate the test file.")
        check_python_libs(${PLSSVM_TEST_REQUIRED_LIBS} "or set PLSSVM_GENERATE_TEST_FILE to OFF.")

=======
        find_package(Python3 REQUIRED COMPONENTS Interpreter Development)

        include(${PROJECT_SOURCE_DIR}/cmake/check_python_libs.cmake)
        set(PLSSVM_TEST_REQUIRED_LIBS argparse sklearn humanize numpy)
        message(STATUS "Checking required Python3 libraries (${PLSSVM_TEST_REQUIRED_LIBS}) to to generate the test file.")
        check_python_libs("${PLSSVM_TEST_REQUIRED_LIBS}" "or set PLSSVM_GENERATE_TEST_FILE to OFF.")

>>>>>>> 6d990766
        # generate test file
        message(STATUS "Generating test file: ${PLSSVM_TEST_FILE}.")
        execute_process(
                COMMAND ${Python3_EXECUTABLE} "${PROJECT_SOURCE_DIR}/utility_scripts/generate_data.py" "--output" "${PLSSVM_TEST_FILE}" "--format" "libsvm" "--samples" "${PLSSVM_TEST_FILE_NUM_DATA_POINTS}" "--features" "${PLSSVM_TEST_FILE_NUM_FEATURES}"
                OUTPUT_QUIET)
    endif ()
else ()
    # set test file to default test file
    set(PLSSVM_TEST_FILE "${PROJECT_SOURCE_DIR}/tests/data/libsvm/500x200.libsvm" CACHE STRING "Path including name of the test file")
endif ()


## create base test library
set(PLSSVM_BASE_TEST_LIBRARY_NAME base_tests_lib)

# list all necessary sources
set(PLSSVM_BASE_TEST_LIBRARY_NAME_SOURCES
        ${CMAKE_CURRENT_LIST_DIR}/backends/compare.cpp
)

# create base test library
add_library(${PLSSVM_BASE_TEST_LIBRARY_NAME} SHARED ${PLSSVM_BASE_TEST_LIBRARY_NAME_SOURCES})

# set necessary include directories
target_include_directories(${PLSSVM_BASE_TEST_LIBRARY_NAME} PUBLIC "${CMAKE_CURRENT_SOURCE_DIR}")

# add necessary compile definitions
target_compile_definitions(${PLSSVM_BASE_TEST_LIBRARY_NAME} PUBLIC PLSSVM_TEST_PATH="${CMAKE_CURRENT_LIST_DIR}")
target_compile_definitions(${PLSSVM_BASE_TEST_LIBRARY_NAME} PUBLIC PLSSVM_TEST_FILE="${PLSSVM_TEST_FILE}")

# link against plssvm library
target_link_libraries(${PLSSVM_BASE_TEST_LIBRARY_NAME} PUBLIC ${PLSSVM_ALL_LIBRARY_NAME})

# link against gtest
target_link_libraries(${PLSSVM_BASE_TEST_LIBRARY_NAME} PUBLIC GTest::gmock)


## create base tests
set(PLSSVM_BASE_TEST_NAME Base_tests)

# list all necessary sources
set(PLSSVM_BASE_TEST_SOURCES
        ## since the SYCL implementation_type and kernel_invocation_type enumerations are used even if no SYCL backend
        ## is available these are also tested in the base library
        ${CMAKE_CURRENT_LIST_DIR}/backends/SYCL/implementation_type.cpp
        ${CMAKE_CURRENT_LIST_DIR}/backends/SYCL/kernel_invocation_type.cpp

        ${CMAKE_CURRENT_LIST_DIR}/detail/cmd/data_set_variants.cpp
        ${CMAKE_CURRENT_LIST_DIR}/detail/cmd/parser_predict.cpp
        ${CMAKE_CURRENT_LIST_DIR}/detail/cmd/parser_scale.cpp
        ${CMAKE_CURRENT_LIST_DIR}/detail/cmd/parser_train.cpp

        ${CMAKE_CURRENT_LIST_DIR}/detail/io/libsvm_model_parsing/data_parse_valid.cpp
        ${CMAKE_CURRENT_LIST_DIR}/detail/io/libsvm_model_parsing/data_parse_invalid.cpp
        ${CMAKE_CURRENT_LIST_DIR}/detail/io/libsvm_model_parsing/data_write.cpp
        ${CMAKE_CURRENT_LIST_DIR}/detail/io/libsvm_model_parsing/header_parse_valid.cpp
        ${CMAKE_CURRENT_LIST_DIR}/detail/io/libsvm_model_parsing/header_parse_invalid.cpp
        ${CMAKE_CURRENT_LIST_DIR}/detail/io/libsvm_model_parsing/header_write.cpp
        ${CMAKE_CURRENT_LIST_DIR}/detail/io/libsvm_model_parsing/utility_functions.cpp
        ${CMAKE_CURRENT_LIST_DIR}/detail/io/arff_parsing.cpp
        ${CMAKE_CURRENT_LIST_DIR}/detail/io/file_reader.cpp
        ${CMAKE_CURRENT_LIST_DIR}/detail/io/libsvm_parsing.cpp
        ${CMAKE_CURRENT_LIST_DIR}/detail/io/scaling_factors_parsing.cpp

        ${CMAKE_CURRENT_LIST_DIR}/detail/arithmetic_type_name.cpp
        ${CMAKE_CURRENT_LIST_DIR}/detail/assert.cpp
        ${CMAKE_CURRENT_LIST_DIR}/detail/logging.cpp
        ${CMAKE_CURRENT_LIST_DIR}/detail/memory_size.cpp
        ${CMAKE_CURRENT_LIST_DIR}/detail/operators.cpp
        ${CMAKE_CURRENT_LIST_DIR}/detail/performance_tracker.cpp
        ${CMAKE_CURRENT_LIST_DIR}/detail/sha256.cpp
        ${CMAKE_CURRENT_LIST_DIR}/detail/simple_any.cpp
        ${CMAKE_CURRENT_LIST_DIR}/detail/string_conversion.cpp
        ${CMAKE_CURRENT_LIST_DIR}/detail/string_utility.cpp
        ${CMAKE_CURRENT_LIST_DIR}/detail/type_list.cpp
        ${CMAKE_CURRENT_LIST_DIR}/detail/type_traits.cpp
        ${CMAKE_CURRENT_LIST_DIR}/detail/utility.cpp

        ${CMAKE_CURRENT_LIST_DIR}/exceptions/exceptions.cpp
        ${CMAKE_CURRENT_LIST_DIR}/exceptions/source_location.cpp

        ${CMAKE_CURRENT_LIST_DIR}/version/git_metadata/git_metadata.cpp
        ${CMAKE_CURRENT_LIST_DIR}/version/version.cpp

        ${CMAKE_CURRENT_LIST_DIR}/backend_types.cpp
        ${CMAKE_CURRENT_LIST_DIR}/classification_report.cpp
        ${CMAKE_CURRENT_LIST_DIR}/classification_types.cpp
        ${CMAKE_CURRENT_LIST_DIR}/csvm.cpp
        ${CMAKE_CURRENT_LIST_DIR}/csvm_factory.cpp
        ${CMAKE_CURRENT_LIST_DIR}/data_set/constructors.cpp
        ${CMAKE_CURRENT_LIST_DIR}/data_set/getter.cpp
        ${CMAKE_CURRENT_LIST_DIR}/data_set/label_mapper.cpp
        ${CMAKE_CURRENT_LIST_DIR}/data_set/save.cpp
        ${CMAKE_CURRENT_LIST_DIR}/data_set/scaling.cpp
        ${CMAKE_CURRENT_LIST_DIR}/default_value.cpp
        ${CMAKE_CURRENT_LIST_DIR}/file_format_types.cpp
        ${CMAKE_CURRENT_LIST_DIR}/kernel_function_types.cpp
        ${CMAKE_CURRENT_LIST_DIR}/matrix.cpp
        ${CMAKE_CURRENT_LIST_DIR}/model.cpp
        ${CMAKE_CURRENT_LIST_DIR}/parameter.cpp
        ${CMAKE_CURRENT_LIST_DIR}/solver_types.cpp
        ${CMAKE_CURRENT_LIST_DIR}/target_platforms.cpp
        ${CMAKE_CURRENT_LIST_DIR}/verbosity_levels.cpp
)

# create test executable
add_executable(${PLSSVM_BASE_TEST_NAME} main.cpp ${PLSSVM_BASE_TEST_SOURCES})

# link against base library
target_link_libraries(${PLSSVM_BASE_TEST_NAME} PRIVATE ${PLSSVM_BASE_TEST_LIBRARY_NAME})


# check whether death tests should be activated or not
string(TOUPPER "${CMAKE_BUILD_TYPE}" PLSSVM_CMAKE_BUILD_TYPE_UPPER_CASE)
set(PLSSVM_CMAKE_CXX_FLAGS "${CMAKE_CXX_FLAGS_${PLSSVM_CMAKE_BUILD_TYPE_UPPER_CASE}}")
if (PLSSVM_ENABLE_ASSERTS OR NOT "${PLSSVM_CMAKE_CXX_FLAGS}" MATCHES ".*NDEBUG.*")
    # assertions are enabled -> enable Google death tests
    message(STATUS "Enabling GTest's death tests.")
    set(PLSSVM_ENABLE_DEATH_TESTS ON)
else ()
    # assertions are disabled -> disable Google death tests
    message(STATUS "Disabling GTest's death tests.")
    set(PLSSVM_ENABLE_DEATH_TESTS OFF)
endif ()

# add tests to google test
include(GoogleTest)
include(${PROJECT_SOURCE_DIR}/cmake/discover_tests_with_death_test_filter.cmake)
discover_tests_with_death_test_filter(${PLSSVM_BASE_TEST_NAME})


# add test for help messages
<<<<<<< HEAD
add_test(NAME ParameterTrain/plssvm-train_help COMMAND plssvm-train --help)
add_test(NAME ParameterPredict/plssvm-predict_help COMMAND plssvm-predict --help)
=======
add_test(NAME MainTrain/executable_help COMMAND ${PLSSVM_EXECUTABLE_TRAIN_NAME} --help)
add_test(NAME MainPredict/executable_help COMMAND ${PLSSVM_EXECUTABLE_PREDICT_NAME} --help)
add_test(NAME MainScale/executable_help COMMAND ${PLSSVM_EXECUTABLE_SCALE_NAME} --help)

# add test for version messages
add_test(NAME MainTrain/executable_version COMMAND ${PLSSVM_EXECUTABLE_TRAIN_NAME} --version)
add_test(NAME MainPredict/executable_version COMMAND ${PLSSVM_EXECUTABLE_PREDICT_NAME} --version)
add_test(NAME MainScale/executable_version COMMAND ${PLSSVM_EXECUTABLE_SCALE_NAME} --version)

# add minimal run test
add_test(NAME MainTrain/executable_minimal COMMAND ${PLSSVM_EXECUTABLE_TRAIN_NAME} "${PLSSVM_TEST_FILE}" "${CMAKE_CURRENT_BINARY_DIR}/test.libsvm.model")
add_test(NAME MainPredict/executable_minimal COMMAND ${PLSSVM_EXECUTABLE_PREDICT_NAME}
        "${CMAKE_CURRENT_LIST_DIR}/data/predict/50x20.libsvm"                          # test file
        "${CMAKE_CURRENT_LIST_DIR}/data/predict/50x20_double_linear_oaa.libsvm.model"  # model file
        "${CMAKE_CURRENT_BINARY_DIR}/test.libsvm.predict"                              # predict file (result)
)
add_test(NAME MainScale/executable_minimal COMMAND ${PLSSVM_EXECUTABLE_SCALE_NAME} "${PLSSVM_TEST_FILE}" "${CMAKE_CURRENT_BINARY_DIR}/scaled.libsvm.model")
add_test(NAME MainScale/executable_save_scaling_factors COMMAND ${PLSSVM_EXECUTABLE_SCALE_NAME}
        -s "${CMAKE_CURRENT_BINARY_DIR}/scaling_parameter.txt"  # the file the scaling parameters are saved to
        "${PLSSVM_TEST_FILE}"                                   # the file to scale
        "${CMAKE_CURRENT_BINARY_DIR}/scaled.libsvm.model"       # the scaled file (result)
)

>>>>>>> 6d990766

# add failing test (must return with a non-zero exit code)
add_test(NAME MainTrain/executable_fail COMMAND ${PLSSVM_EXECUTABLE_TRAIN_NAME} " ")
set_tests_properties(MainTrain/executable_fail PROPERTIES WILL_FAIL TRUE)
add_test(NAME MainPredict/executable_fail COMMAND ${PLSSVM_EXECUTABLE_PREDICT_NAME} " " " ")
set_tests_properties(MainPredict/executable_fail PROPERTIES WILL_FAIL TRUE)
add_test(NAME MainScale/executable_fail COMMAND ${PLSSVM_EXECUTABLE_SCALE_NAME} " ")
set_tests_properties(MainScale/executable_fail PROPERTIES WILL_FAIL TRUE)

# add test as coverage dependency
if (TARGET coverage)
    add_dependencies(coverage ${PLSSVM_BASE_TEST_NAME})
endif ()


# add tests for the available backends
add_subdirectory(backends)

# fix shared library linker error on Windows
foreach (target gmock gtest)
    target_compile_definitions(${target} INTERFACE GTEST_LINKED_AS_SHARED_LIBRARY=1)
endforeach ()

list(POP_BACK CMAKE_MESSAGE_INDENT)<|MERGE_RESOLUTION|>--- conflicted
+++ resolved
@@ -61,15 +61,6 @@
     endif ()
     if (NOT EXISTS "${PLSSVM_TEST_FILE}")
         # find necessary Python3 packages to use the test file generator
-<<<<<<< HEAD
-        find_package(Python3 REQUIRED COMPONENTS Interpreter Development NumPy)
-
-        include(${PROJECT_SOURCE_DIR}/cmake/check_python_libs.cmake)
-        set(PLSSVM_TEST_REQUIRED_LIBS argparse sklearn)
-        message(STATUS "Checking required Python3 libraries (${PLSSVM_TEST_REQUIRED_LIBS}) to to generate the test file.")
-        check_python_libs(${PLSSVM_TEST_REQUIRED_LIBS} "or set PLSSVM_GENERATE_TEST_FILE to OFF.")
-
-=======
         find_package(Python3 REQUIRED COMPONENTS Interpreter Development)
 
         include(${PROJECT_SOURCE_DIR}/cmake/check_python_libs.cmake)
@@ -77,7 +68,6 @@
         message(STATUS "Checking required Python3 libraries (${PLSSVM_TEST_REQUIRED_LIBS}) to to generate the test file.")
         check_python_libs("${PLSSVM_TEST_REQUIRED_LIBS}" "or set PLSSVM_GENERATE_TEST_FILE to OFF.")
 
->>>>>>> 6d990766
         # generate test file
         message(STATUS "Generating test file: ${PLSSVM_TEST_FILE}.")
         execute_process(
@@ -210,10 +200,6 @@
 
 
 # add test for help messages
-<<<<<<< HEAD
-add_test(NAME ParameterTrain/plssvm-train_help COMMAND plssvm-train --help)
-add_test(NAME ParameterPredict/plssvm-predict_help COMMAND plssvm-predict --help)
-=======
 add_test(NAME MainTrain/executable_help COMMAND ${PLSSVM_EXECUTABLE_TRAIN_NAME} --help)
 add_test(NAME MainPredict/executable_help COMMAND ${PLSSVM_EXECUTABLE_PREDICT_NAME} --help)
 add_test(NAME MainScale/executable_help COMMAND ${PLSSVM_EXECUTABLE_SCALE_NAME} --help)
@@ -237,7 +223,6 @@
         "${CMAKE_CURRENT_BINARY_DIR}/scaled.libsvm.model"       # the scaled file (result)
 )
 
->>>>>>> 6d990766
 
 # add failing test (must return with a non-zero exit code)
 add_test(NAME MainTrain/executable_fail COMMAND ${PLSSVM_EXECUTABLE_TRAIN_NAME} " ")
