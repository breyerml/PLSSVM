include(FetchContent)
FetchContent_Declare(
  googletest
  URL https://github.com/google/googletest/archive/refs/tags/release-1.11.0.zip)
# For Windows: Prevent overriding the parent project's compiler/linker settings
set(gtest_force_shared_crt
    ON
    CACHE BOOL "" FORCE)
FetchContent_MakeAvailable(googletest)

add_executable(
  hello_test test.cpp ${PROJECT_SOURCE_DIR}/src/plssvm/IO.cpp
             ${PROJECT_SOURCE_DIR}/src/plssvm/CSVM.cpp) # TODO: link against
# svm as library
target_link_libraries(hello_test gtest_main)
target_link_libraries(hello_test gmock)
target_include_directories(hello_test PUBLIC ${GTEST_INCLUDE_DIRS}
                                             ${GMOCK_INCLUDE_DIRS})
target_include_directories(hello_test PUBLIC ${PROJECT_SOURCE_DIR}/include/)
target_compile_definitions(hello_test
                           PRIVATE TESTPATH="${CMAKE_CURRENT_SOURCE_DIR}")

target_include_directories(hello_test PUBLIC ${fmt_SOURCE_DIR}/include)# TODO: better?
target_link_libraries(hello_test fmt::fmt)
target_include_directories(hello_test PUBLIC ${fast_float_SOURCE_DIR}/include)
<<<<<<< HEAD

if(TARGET svm-CPU)
  target_link_libraries(hello_test svm-CPU)
  target_compile_definitions(hello_test PUBLIC PLSSVM_HAS_OPENMP_BACKEND)
endif()
if(TARGET svm-OCL)
  target_link_libraries(hello_test svm-OCL)
  target_compile_definitions(hello_test PUBLIC PLSSVM_HAS_OPENCL_BACKEND)

endif()
if(TARGET svm-CUDA)
  target_link_libraries(hello_test svm-CUDA)
  target_compile_definitions(hello_test PUBLIC PLSSVM_HAS_CUDA_BACKEND)
endif()
=======
>>>>>>> 1079fea0

include(GoogleTest)
gtest_discover_tests(hello_test WORKING_DIRECTORY ${CMAKE_CURRENT_SOURCE_DIR})

add_test(NAME Parameter COMMAND svm-train --help)<|MERGE_RESOLUTION|>--- conflicted
+++ resolved
@@ -9,9 +9,12 @@
 FetchContent_MakeAvailable(googletest)
 
 add_executable(
-  hello_test test.cpp ${PROJECT_SOURCE_DIR}/src/plssvm/IO.cpp
-             ${PROJECT_SOURCE_DIR}/src/plssvm/CSVM.cpp) # TODO: link against
-# svm as library
+  hello_test
+  test.cpp ${PROJECT_SOURCE_DIR}/src/plssvm/IO.cpp
+  ${PROJECT_SOURCE_DIR}/src/plssvm/CSVM.cpp
+  ${PROJECT_SOURCE_DIR}/src/plssvm/OpenMP/OpenMP_CSVM.cpp) # TODO: link against
+                                                           # svm
+# as library
 target_link_libraries(hello_test gtest_main)
 target_link_libraries(hello_test gmock)
 target_include_directories(hello_test PUBLIC ${GTEST_INCLUDE_DIRS}
@@ -20,10 +23,9 @@
 target_compile_definitions(hello_test
                            PRIVATE TESTPATH="${CMAKE_CURRENT_SOURCE_DIR}")
 
-target_include_directories(hello_test PUBLIC ${fmt_SOURCE_DIR}/include)# TODO: better?
+target_include_directories(hello_test PUBLIC ${fmt_SOURCE_DIR}/include) # TODO: better?
 target_link_libraries(hello_test fmt::fmt)
 target_include_directories(hello_test PUBLIC ${fast_float_SOURCE_DIR}/include)
-<<<<<<< HEAD
 
 if(TARGET svm-CPU)
   target_link_libraries(hello_test svm-CPU)
@@ -38,8 +40,6 @@
   target_link_libraries(hello_test svm-CUDA)
   target_compile_definitions(hello_test PUBLIC PLSSVM_HAS_CUDA_BACKEND)
 endif()
-=======
->>>>>>> 1079fea0
 
 include(GoogleTest)
 gtest_discover_tests(hello_test WORKING_DIRECTORY ${CMAKE_CURRENT_SOURCE_DIR})
