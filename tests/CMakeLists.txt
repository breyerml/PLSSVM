--- conflicted
+++ resolved
@@ -210,15 +210,9 @@
 # add minimal run test
 add_test(NAME MainTrain/executable_minimal COMMAND ${PLSSVM_EXECUTABLE_TRAIN_NAME} "${PLSSVM_TEST_FILE}" "${CMAKE_CURRENT_BINARY_DIR}/test.libsvm.model")
 add_test(NAME MainPredict/executable_minimal COMMAND ${PLSSVM_EXECUTABLE_PREDICT_NAME}
-<<<<<<< HEAD
-        "${CMAKE_CURRENT_LIST_DIR}/data/predict/500x200.libsvm"                          # data file
-        "${CMAKE_CURRENT_LIST_DIR}/data/predict/500x200_double_linear_oaa.libsvm.model"  # model file
-        "${CMAKE_CURRENT_BINARY_DIR}/test.libsvm.predict"                                # predict file (result)
-=======
         "${CMAKE_CURRENT_LIST_DIR}/data/predict/50x20.libsvm"                          # test file
         "${CMAKE_CURRENT_LIST_DIR}/data/predict/50x20_double_linear_oaa.libsvm.model"  # model file
         "${CMAKE_CURRENT_BINARY_DIR}/test.libsvm.predict"                              # predict file (result)
->>>>>>> 72218a96
 )
 add_test(NAME MainScale/executable_minimal COMMAND ${PLSSVM_EXECUTABLE_SCALE_NAME} "${PLSSVM_TEST_FILE}" "${CMAKE_CURRENT_BINARY_DIR}/scaled.libsvm.model")
 add_test(NAME MainScale/executable_save_scaling_factors COMMAND ${PLSSVM_EXECUTABLE_SCALE_NAME}
