--- conflicted
+++ resolved
@@ -1,4 +1,3 @@
-<<<<<<< HEAD
 // #include "CSVM.hpp"
 #include "mocks/CSVM.hpp"
 #include <gtest/gtest.h>
@@ -11,6 +10,8 @@
 #include <type_traits>
 #include <unistd.h>
 
+#include "MockCSVM.hpp"
+#include "backends/compare.hpp"
 #include "plssvm/exceptions/exceptions.hpp"
 
 #include "plssvm/backends/OpenMP/OpenMP_CSVM.hpp"
@@ -29,12 +30,6 @@
     #include "manager/run_kernel.hpp"
 #endif
 
-=======
-#include "MockCSVM.hpp"
-#include "backends/compare.hpp"
-#include "plssvm/exceptions/exceptions.hpp"
-
->>>>>>> 439011e2
 TEST(IO, libsvmFormat) {
     MockCSVM csvm(plssvm::kernel_type::linear, 1., 1., 1., 1., 1., false);
     csvm.parse_libsvm(TESTPATH "/data/5x4.libsvm");  //TODO: add comments etc to libsvm test file
@@ -136,44 +131,16 @@
 }
 
 TEST(IO, writeModel) {
-<<<<<<< HEAD
     MockCSVM csvm(plssvm::kernel_type::linear, 3.0, 0.0, 0.0, 1., 0.001, false);
     csvm.parse_libsvm(TESTPATH "/data/5x4.libsvm");  //TODO: add comments etc to arff test file
-    std::string model1 = std::tmpnam(nullptr);
-    csvm.write_model(model1);
-    std::ifstream model1_ifs(model1);
-    std::string genfile1((std::istreambuf_iterator<char>(model1_ifs)),
-=======
-    MockCSVM csvm(1., 0.001, plssvm::kernel_type::linear, 3.0, 0.0, 0.0, false);
-    csvm.libsvmParser(TESTPATH "/data/5x4.libsvm");  //TODO: add comments etc to arff test file
     std::string model = std::tmpnam(nullptr);
-    csvm.writeModel(model);
+    csvm.write_model(model);
     std::ifstream model_ifs(model);
     std::string genfile1((std::istreambuf_iterator<char>(model_ifs)),
->>>>>>> 439011e2
                          std::istreambuf_iterator<char>());
     remove(model.c_str());
 
     EXPECT_THAT(genfile1, testing::ContainsRegex("^svm_type c_svc\nkernel_type [(linear),(polynomial),(rbf)]+\nnr_class 2\ntotal_sv 0+\nrho [-+]?[0-9]*.?[0-9]+([eE][-+]?[0-9]+)?\nlabel 1 -1\nnr_sv [0-9]+ [0-9]+\nSV"));
-<<<<<<< HEAD
-
-#if defined(PLSSVM_HAS_OPENMP_BACKEND)
-    std::string model2 = std::tmpnam(nullptr);  // TODO: only if openmp backend is available
-    MockOpenMP_CSVM csvm2(plssvm::kernel_type::linear, 3.0, 0.0, 0.0, 1., 0.001, false);
-    std::string testfile = TESTPATH "/data/5x4.libsvm";
-    csvm2.learn(testfile, model2);
-
-    std::ifstream model2_ifs(model2);
-    std::string genfile2((std::istreambuf_iterator<char>(model2_ifs)),
-                         std::istreambuf_iterator<char>());
-    remove(model2.c_str());
-
-    EXPECT_THAT(genfile2, testing::ContainsRegex("^svm_type c_svc\nkernel_type [(linear),(polynomial),(rbf)]+\nnr_class 2\ntotal_sv [1-9][0-9]*\nrho [-+]?[0-9]*.?[0-9]+([eE][-+]?[0-9]+)?\nlabel 1 -1\nnr_sv [0-9]+ [0-9]+\nSV\n( *[-+]?[0-9]*.?[0-9]+([eE][-+]?[0-9]+)?( +[0-9]+:[-+]?[0-9]*.?[0-9]+([eE][-+]?[0-9]+))+ *\n*)+"));
-#else
-    #pragma message("Ignore OpenMP backend test")
-#endif
-=======
->>>>>>> 439011e2
 }
 
 TEST(IO, libsvmFormatIllFormed) {
@@ -196,58 +163,6 @@
     EXPECT_THROW(csvm.parse_arff(TESTPATH "/data/5x5.lib");, plssvm::file_not_found_exception);
 }
 
-<<<<<<< HEAD
-TEST(kernel, linear) {
-    const real_t degree = 0.0;
-    const real_t gamma = 0.0;
-    const real_t coef0 = 0.0;
-    const size_t size = 512;
-    std::vector<real_t> x1(size);
-    std::vector<real_t> x2(size);
-    real_t correct = 0;
-    std::generate(x1.begin(), x1.end(), std::rand);
-    std::generate(x2.begin(), x2.end(), std::rand);
-    for (size_t i = 0; i < size; ++i) {
-        correct += x1[i] * x2[i];
-    }
-
-    MockCSVM csvm(plssvm::kernel_type::linear, degree, gamma, coef0, 1.0, 0.001, false);
-    real_t result = csvm.kernel_function(x1, x2);
-    real_t result2 = csvm.kernel_function(x1.data(), x2.data(), size);
-
-    EXPECT_DOUBLE_EQ(correct, result);
-    EXPECT_DOUBLE_EQ(correct, result2);
-
-#if defined(PLSSVM_HAS_OPENMP_BACKEND)
-    MockOpenMP_CSVM csvm_OpenMP(plssvm::kernel_type::linear, degree, gamma, coef0, 1.0, 0.001, false);
-    real_t result_OpenMP = csvm_OpenMP.kernel_function(x1, x2);
-    real_t result2_OpenMP = csvm_OpenMP.kernel_function(x1.data(), x2.data(), size);
-
-    EXPECT_DOUBLE_EQ(correct, result_OpenMP);
-    EXPECT_DOUBLE_EQ(correct, result2_OpenMP);
-#endif
-
-#if defined(PLSSVM_HAS_OPENCL_BACKEND)
-    MockOpenCL_CSVM csvm_OpenCL(plssvm::kernel_type::linear, degree, gamma, coef0, 1.0, 0.001, false);
-    real_t result_OpenCL = csvm_OpenCL.kernel_function(x1, x2);
-    real_t result2_OpenCL = csvm_OpenCL.kernel_function(x1.data(), x2.data(), size);
-
-    EXPECT_DOUBLE_EQ(correct, result_OpenCL);
-    EXPECT_DOUBLE_EQ(correct, result2_OpenCL);
-#endif
-
-#if defined(PLSSVM_HAS_CUDA_BACKEND)
-    MockCUDA_CSVM csvm_CUDA(plssvm::kernel_type::linear, degree, gamma, coef0, 1.0, 0.001, false);
-    real_t result_CUDA = csvm_CUDA.kernel_function(x1, x2);
-    real_t result2_CUDA = csvm_CUDA.kernel_function(x1.data(), x2.data(), size);
-
-    EXPECT_DOUBLE_EQ(correct, result_CUDA);
-    EXPECT_DOUBLE_EQ(correct, result2_CUDA);
-#endif
-}
-
-=======
->>>>>>> 439011e2
 TEST(CSVM, transform_data) {
     MockCSVM csvm(plssvm::kernel_type::linear, 3.0, 0.0, 0.0, 1.0, 0.001, false);
     csvm.parse_libsvm(TESTPATH "/data/5x4.libsvm");
@@ -265,228 +180,6 @@
     }
 }
 
-<<<<<<< HEAD
-TEST(learn, comapre_backends) {
-    const real_t degree = 0.0;
-    const real_t gamma = 0.0;
-    const real_t coef0 = 0.0;
-    const real_t eps = 0.001;
-    std::vector<std::vector<real_t>> alphas;
-    std::vector<std::string> svms;
-
-    std::vector<real_t> biass;
-    std::vector<real_t> QA_costs;
-
-#if defined(PLSSVM_HAS_OPENMP_BACKEND)
-    MockOpenMP_CSVM csvm_OpenMP(plssvm::kernel_type::linear, degree, gamma, coef0, 1.0, eps, false);
-    csvm_OpenMP.parse_libsvm(TESTPATH "/data/5x4.libsvm");
-    csvm_OpenMP.setup_data_on_device();
-    csvm_OpenMP.learn();
-    ASSERT_EQ(csvm_OpenMP.get_num_data_points(), csvm_OpenMP.alpha_.size());
-    alphas.push_back(csvm_OpenMP.alpha_);
-    QA_costs.push_back(csvm_OpenMP.QA_cost_);
-    biass.push_back(csvm_OpenMP.bias_);
-    svms.emplace_back("openmp");
-#endif
-
-#if defined(PLSSVM_HAS_OPENCL_BACKEND)
-    MockOpenCL_CSVM csvm_OpenCL(plssvm::kernel_type::linear, degree, gamma, coef0, 1.0, eps, false);
-    csvm_OpenCL.parse_libsvm(TESTPATH "/data/5x4.libsvm");
-    csvm_OpenCL.setup_data_on_device();
-    csvm_OpenCL.learn();
-    ASSERT_EQ(csvm_OpenCL.get_num_data_points(), csvm_OpenCL.alpha_.size());
-    alphas.push_back(csvm_OpenCL.alpha_);
-    QA_costs.push_back(csvm_OpenCL.QA_cost_);
-    biass.push_back(csvm_OpenCL.bias_);
-    svms.emplace_back("opencl");
-#endif
-
-#if defined(PLSSVM_HAS_CUDA_BACKEND)
-    MockCUDA_CSVM csvm_CUDA(plssvm::kernel_type::linear, degree, gamma, coef0, 1.0, eps, false);
-    csvm_CUDA.parse_libsvm(TESTPATH "/data/5x4.libsvm");
-    csvm_CUDA.setup_data_on_device();
-    csvm_CUDA.learn();
-    ASSERT_EQ(csvm_CUDA.get_num_data_points(), csvm_CUDA.alpha_.size());
-    alphas.push_back(csvm_CUDA.alpha_);
-    QA_costs.push_back(csvm_CUDA.QA_cost_);
-    biass.push_back(csvm_CUDA.bias_);
-    svms.emplace_back("cuda");
-#endif
-
-    ASSERT_EQ(alphas.size(), biass.size());
-    ASSERT_EQ(alphas.size(), QA_costs.size());
-    for (size_t svm = 1; svm < alphas.size(); ++svm) {
-        EXPECT_NEAR(biass[0], biass[svm], 1e-2) << "svm: " << svm;
-        EXPECT_DOUBLE_EQ(QA_costs[0], QA_costs[svm]) << "svm: " << svm;
-        ASSERT_EQ(alphas[0].size(), alphas[svm].size()) << "svm: " << svm;
-        for (size_t index = 0; index < alphas[0].size(); ++index) {
-            EXPECT_NEAR(alphas[0][index], alphas[svm][index], 1e-2) << "svm: " << svms[svm] << " index: " << index;
-        }
-    }
-}
-
-TEST(learn, q) {
-    const real_t degree = 0.0;
-    const real_t gamma = 0.0;
-    const real_t coef0 = 0.0;
-    const real_t eps = 0.001;
-    std::vector<std::vector<real_t>> qs;
-    std::vector<std::string> svms;
-
-    MockCSVM csvm(plssvm::kernel_type::linear, degree, gamma, coef0, 1.0, eps, false);
-    csvm.parse_libsvm(TESTPATH "/data/500x200.libsvm");
-
-    qs.emplace_back(std::vector<real_t>());
-
-    qs[0].reserve(csvm.data_.size());
-    for (int i = 0; i < csvm.data_.size() - 1; ++i) {
-        qs[0].emplace_back(csvm.kernel_function(csvm.data_.back(), csvm.data_[i]));
-    }
-    svms.emplace_back("correct");
-
-#if defined(PLSSVM_HAS_OPENMP_BACKEND)
-    MockOpenMP_CSVM csvm_OpenMP(plssvm::kernel_type::linear, degree, gamma, coef0, 1.0, eps, false);
-    csvm_OpenMP.parse_libsvm(TESTPATH "/data/500x200.libsvm");
-    csvm_OpenMP.setup_data_on_device();
-    qs.emplace_back(csvm_OpenMP.generate_q());
-    svms.emplace_back("openmp");
-#endif
-
-#if defined(PLSSVM_HAS_OPENCL_BACKEND)
-    MockOpenCL_CSVM csvm_OpenCL(plssvm::kernel_type::linear, degree, gamma, coef0, 1.0, eps, false);
-    csvm_OpenCL.parse_libsvm(TESTPATH "/data/500x200.libsvm");
-    csvm_OpenCL.setup_data_on_device();
-    qs.emplace_back(csvm_OpenCL.generate_q());
-    svms.emplace_back("opencl");
-#endif
-#if defined(PLSSVM_HAS_CUDA_BACKEND)
-    MockCUDA_CSVM csvm_CUDA(plssvm::kernel_type::linear, degree, gamma, coef0, 1.0, eps, false);
-    csvm_CUDA.parse_libsvm(TESTPATH "/data/500x200.libsvm");
-    csvm_CUDA.setup_data_on_device();
-    qs.emplace_back(csvm_CUDA.generate_q());
-    svms.emplace_back("cuda");
-
-#endif
-
-    for (size_t svm = 1; svm < qs.size(); ++svm) {
-        ASSERT_EQ(qs[0].size(), qs[svm].size()) << "svms[0] " << svms[0] << ", svm: " << svms[svm];
-        for (size_t index = 0; index < qs[0].size(); ++index) {
-            EXPECT_DOUBLE_EQ(qs[0][index], qs[svm][index]) << "svm: " << svms[svm] << " index: " << index;
-        }
-    }
-}
-
-TEST(learn, kernel_linear) {
-    const real_t degree = 0.0;
-    const real_t gamma = 0.0;
-    const real_t coef0 = 0.0;
-    const real_t eps = 0.001;
-    std::vector<real_t> q;
-    std::vector<std::vector<real_t>> rs;
-    std::vector<std::string> svms;
-
-    MockCSVM csvm(plssvm::kernel_type::linear, degree, gamma, coef0, 1.0, eps, false);
-    csvm.parse_libsvm(TESTPATH "/data/500x200.libsvm");
-
-    q.reserve(csvm.data_.size());
-    for (int i = 0; i < csvm.data_.size() - 1; ++i) {
-        q.emplace_back(csvm.kernel_function(csvm.data_.back(), csvm.data_[i]));
-    }
-    real_t QA_cost = csvm.kernel_function(csvm.data_.back(), csvm.data_.back()) + 1 / csvm.cost_;
-
-    real_t sgn = -1;  // TODO: +1
-    const size_t dept = csvm.get_num_data_points() - 1;
-    std::vector<real_t> x(dept);
-    std::random_device rd;
-    std::mt19937 gen(rd());
-    std::uniform_real_distribution<real_t> dist(-1, 2.0);
-
-    std::generate(x.begin(), x.end(), [&]() { return dist(gen); });
-    rs.emplace_back(std::vector<real_t>(dept, 0.0));
-
-    for (int i = 0; i < dept; ++i) {
-        for (int j = 0; j < dept; ++j) {
-            if (i >= j) {
-                real_t temp = csvm.kernel_function(&csvm.data_[i][0], &csvm.data_[j][0], csvm.get_num_features()) - q[i] - q[j] + QA_cost;
-                if (i == j) {
-                    rs[0][i] += (temp + 1 / csvm.cost_) * x[i] * sgn;
-                } else {
-                    rs[0][i] += (temp) *x[j] * sgn;
-                    rs[0][j] += (temp) *x[i] * sgn;
-                }
-            }
-        }
-    }
-
-    svms.emplace_back("correct");
-
-#if defined(PLSSVM_HAS_OPENMP_BACKEND)
-    rs.emplace_back(std::vector<real_t>(dept, 0.0));
-    plssvm::device_kernel_linear(csvm.data_, rs.back(), x, QA_cost, 1 / csvm.cost_, sgn);
-    // plssvm::device_kernel_linear(rs.back(), csvm.data_, &csvm.data_.back()[0], q.data(), rs.back(), x.data(), csvm.get_num_features(), QA_cost, 1 / csvm.cost_, sgn);
-    svms.emplace_back("openmp");
-#endif
-
-#if defined(PLSSVM_HAS_OPENCL_BACKEND)
-    const size_t boundary_size = plssvm::THREADBLOCK_SIZE * plssvm::INTERNALBLOCK_SIZE;
-    MockOpenCL_CSVM csvm_OpenCL(plssvm::kernel_type::linear, degree, gamma, coef0, 1.0, eps, false);
-    csvm_OpenCL.parse_libsvm(TESTPATH "/data/500x200.libsvm");
-    csvm_OpenCL.setup_data_on_device();
-
-    std::vector<opencl::device_t> &devices = csvm_OpenCL.manager.get_devices();
-
-    std::string kernel_src_file_name{ "../src/plssvm/backends/OpenCL/kernels/svm-kernel-linear_debug.cl" };
-    std::string kernel_src = csvm_OpenCL.manager.read_src_file(kernel_src_file_name);
-    if constexpr (std::is_same_v<real_t, float>) {
-        csvm_OpenCL.manager.parameters.replaceTextAttr("INTERNAL_PRECISION", "float");
-        plssvm::detail::replace_all(kernel_src, "real_type", "float");
-    } else if constexpr (std::is_same_v<real_t, double>) {
-        csvm_OpenCL.manager.parameters.replaceTextAttr("INTERNAL_PRECISION", "double");
-        plssvm::detail::replace_all(kernel_src, "real_type", "double");
-    }
-    json::node &deviceNode =
-        csvm_OpenCL.manager.get_configuration()["PLATFORMS"][devices[0].platformName]
-                                               ["DEVICES"][devices[0].deviceName];
-    json::node &kernelConfig = deviceNode["KERNELS"]["kernel_linear"];
-
-    kernelConfig.replaceTextAttr("INTERNALBLOCK_SIZE", std::to_string(plssvm::INTERNALBLOCK_SIZE));
-    kernelConfig.replaceTextAttr("THREADBLOCK_SIZE", std::to_string(plssvm::THREADBLOCK_SIZE));
-    cl_kernel kernel = csvm_OpenCL.manager.build_kernel(kernel_src, devices[0], kernelConfig, "kernel_linear");
-
-    opencl::DevicePtrOpenCL<real_t> q_cl(devices[0], q.size());
-    opencl::DevicePtrOpenCL<real_t> x_cl(devices[0], x.size());
-    opencl::DevicePtrOpenCL<real_t> r_cl(devices[0], dept);
-    q_cl.to_device(q);
-    x_cl.to_device(x);
-    r_cl.to_device(std::vector<real_t>(dept, 0.0));
-    q_cl.resize(dept + boundary_size);
-    x_cl.resize(dept + boundary_size);
-    r_cl.resize(dept + boundary_size);
-    const int Ncols = csvm_OpenCL.get_num_features();
-    const int Nrows = dept + plssvm::THREADBLOCK_SIZE * plssvm::INTERNALBLOCK_SIZE;
-
-    opencl::apply_arguments(kernel, q_cl.get(), r_cl.get(), x_cl.get(), csvm_OpenCL.data_cl[0].get(), QA_cost, 1 / csvm_OpenCL.cost_, Ncols, Nrows, static_cast<int>(sgn), 0, Ncols);
-    std::vector<size_t> grid_size{ static_cast<size_t>(ceil(static_cast<real_t>(dept) / static_cast<real_t>(plssvm::THREADBLOCK_SIZE * plssvm::INTERNALBLOCK_SIZE))),
-                                   static_cast<size_t>(ceil(static_cast<real_t>(dept) / static_cast<real_t>(plssvm::THREADBLOCK_SIZE * plssvm::INTERNALBLOCK_SIZE))) };
-    grid_size[0] *= plssvm::THREADBLOCK_SIZE;
-    grid_size[1] *= plssvm::THREADBLOCK_SIZE;
-    std::vector<size_t> block_size{ plssvm::THREADBLOCK_SIZE, plssvm::THREADBLOCK_SIZE };
-    opencl::run_kernel_2d_timed(devices[0], kernel, grid_size, block_size);
-
-    r_cl.resize(dept);
-    std::vector<real_t> r(dept);
-    r_cl.from_device(r);
-    rs.emplace_back(r);
-    svms.emplace_back("opencl");
-#endif
-
-    // #endif
-    // #if defined(PLSSVM_HAS_CUDA_BACKEND) //TODO: Test for CUDA kernel
-    //     MockCUDA_CSVM csvm_CUDA(plssvm::kernel_type::linear, degree, gamma, coef0, 1.0, eps, false);
-    //     csvm_CUDA.parse_libsvm(TESTPATH "/data/5x4.libsvm");
-    //     csvm_CUDA.setup_data_on_device();
-    //     svms.emplace_back("cuda");
-=======
 TEST(kernel, linear) {
     const real_t degree = 0.0;
     const real_t gamma = 0.0;
@@ -497,9 +190,8 @@
     std::generate(x1.begin(), x1.end(), std::rand);
     std::generate(x2.begin(), x2.end(), std::rand);
     real_t correct = linear_kernel(x1, x2);
->>>>>>> 439011e2
-
-    MockCSVM csvm(1., 0.001, plssvm::kernel_type::linear, degree, gamma, coef0, false);
+
+    MockCSVM csvm(plssvm::kernel_type::linear, degree, gamma, coef0, 1., 0.001, false);
     real_t result = csvm.kernel_function(x1, x2);
     real_t result2 = csvm.kernel_function(x1.data(), x2.data(), size);
 
