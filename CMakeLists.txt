## Authors: Alexander Van Craen, Marcel Breyer
## Copyright (C): 2018-today The PLSSVM project - All Rights Reserved
## License: This file is part of the PLSSVM project which is released under the MIT license.
##          See the LICENSE.md file in the project root for full license information.
########################################################################################################################

cmake_minimum_required(VERSION 3.23)

project("PLSSVM - Parallel Least Squares Support Vector Machine"
        VERSION 3.0.0
        LANGUAGES CXX
        DESCRIPTION "A Least Squares Support Vector Machine implementation using different backends.")

## include some generally used utility scripts
include(${CMAKE_CURRENT_SOURCE_DIR}/cmake/add_coverage_build_type.cmake)
include(${CMAKE_CURRENT_SOURCE_DIR}/cmake/utility_macros.cmake)

## add custom module files
list(APPEND CMAKE_MODULE_PATH "${PROJECT_SOURCE_DIR}/cmake/modules")

## set default CMake build type
set(PLSSVM_DEFAULT_BUILD_TYPE "RelWithDebInfo")
set(PLSSVM_ALLOWED_BUILD_TYPES "Debug;Release;MinSizeRel;RelWithDebInfo;Coverage")
get_property(PLSSVM_IS_MULTI_CONFIG_GENERATOR GLOBAL PROPERTY GENERATOR_IS_MULTI_CONFIG)
if (PLSSVM_IS_MULTI_CONFIG_GENERATOR)
    message(STATUS "Using a multi-configuration generator.")
    if (NOT CMAKE_CONFIGURATION_TYPES)
        message(STATUS "Setting the configuration types to '${PLSSVM_DEFAULT_BUILD_TYPE}' as none was specified.")
        set(CMAKE_CONFIGURATION_TYPES "${PLSSVM_DEFAULT_BUILD_TYPE}" CACHE STRING "Multi-configuration build types." FORCE)
        # Set the possible values of CMAKE_CONFIGURATION_TYPES for cmake-gui
        set_property(CACHE CMAKE_CONFIGURATION_TYPES PROPERTY STRINGS ${PLSSVM_ALLOWED_BUILD_TYPES})
    else ()
        foreach (type IN LISTS CMAKE_CONFIGURATION_TYPES)
            if (NOT ${type} IN_LIST PLSSVM_ALLOWED_BUILD_TYPES)
                message(FATAL_ERROR "Unrecognized build type '${type}' in multi-configuration '${CMAKE_CONFIGURATION_TYPES}'! Allowed build types are: ${PLSSVM_ALLOWED_BUILD_TYPES}")
            endif ()
        endforeach ()
        message(STATUS "The multi-configuration build types are '${CMAKE_CONFIGURATION_TYPES}'.")
    endif ()
else ()
    message(STATUS "Using a single-configuration generator.")
    if (NOT CMAKE_BUILD_TYPE)
        message(STATUS "Setting the build type to '${PLSSVM_DEFAULT_BUILD_TYPE}' as none was specified.")
        set(CMAKE_BUILD_TYPE "${PLSSVM_DEFAULT_BUILD_TYPE}" CACHE STRING "Single-configuration build types." FORCE)
        # Set the possible values of CMAKE_BUILD_TYPE for cmake-gui
        set_property(CACHE CMAKE_BUILD_TYPE PROPERTY STRINGS ${PLSSVM_ALLOWED_BUILD_TYPES})
    else ()
        if ("${CMAKE_BUILD_TYPE}" IN_LIST PLSSVM_ALLOWED_BUILD_TYPES)
            message(STATUS "The single-configuration build type is '${CMAKE_BUILD_TYPE}'.")
        else ()
            message(FATAL_ERROR "Unrecognized build type '${CMAKE_BUILD_TYPE}'! Allowed build types are: ${PLSSVM_ALLOWED_BUILD_TYPES}")
        endif ()
    endif ()
endif ()
string(TOUPPER "${CMAKE_BUILD_TYPE}" uppercase_CMAKE_BUILD_TYPE)

## add option to enable or disable fast-math in all backends (mainly used for tests)
if (uppercase_CMAKE_BUILD_TYPE MATCHES RELEASE OR uppercase_CMAKE_BUILD_TYPE MATCHES RELWITHDEBINFO)
    option(PLSSVM_ENABLE_FAST_MATH "Enables fast-math options for different targets. Default ON iff CMAKE_BUILD_TYPE=Release|RelWithDebInfo, else OFF." ON)
else ()
    option(PLSSVM_ENABLE_FAST_MATH "Enables fast-math options for different targets. Default ON iff CMAKE_BUILD_TYPE=Release|RelWithDebInfo, else OFF." OFF)
endif ()

## enable shared linkage for Windows
if (WIN32)
    set(CMAKE_WINDOWS_EXPORT_ALL_SYMBOLS TRUE)
    set(BUILD_SHARED_LIBS TRUE)
endif ()

########################################################################################################################
##                                      create and set necessary base properties                                      ##
########################################################################################################################
## set base sources
set(PLSSVM_BASE_SOURCES
    ${CMAKE_CURRENT_SOURCE_DIR}/src/plssvm/backends/SYCL/kernel_invocation_types.cpp
    ${CMAKE_CURRENT_SOURCE_DIR}/src/plssvm/backends/SYCL/implementation_types.cpp
    ${CMAKE_CURRENT_SOURCE_DIR}/src/plssvm/backends/stdpar/implementation_types.cpp
    ${CMAKE_CURRENT_SOURCE_DIR}/src/plssvm/detail/cmd/parser_predict.cpp
    ${CMAKE_CURRENT_SOURCE_DIR}/src/plssvm/detail/cmd/parser_scale.cpp
    ${CMAKE_CURRENT_SOURCE_DIR}/src/plssvm/detail/cmd/parser_train.cpp
    ${CMAKE_CURRENT_SOURCE_DIR}/src/plssvm/detail/io/file_reader.cpp
    ${CMAKE_CURRENT_SOURCE_DIR}/src/plssvm/detail/data_distribution.cpp
    ${CMAKE_CURRENT_SOURCE_DIR}/src/plssvm/detail/memory_size.cpp
    ${CMAKE_CURRENT_SOURCE_DIR}/src/plssvm/detail/performance_tracker.cpp
    ${CMAKE_CURRENT_SOURCE_DIR}/src/plssvm/detail/sha256.cpp
    ${CMAKE_CURRENT_SOURCE_DIR}/src/plssvm/detail/string_conversion.cpp
    ${CMAKE_CURRENT_SOURCE_DIR}/src/plssvm/detail/string_utility.cpp
    ${CMAKE_CURRENT_SOURCE_DIR}/src/plssvm/detail/utility.cpp
    ${CMAKE_CURRENT_SOURCE_DIR}/src/plssvm/exceptions/exceptions.cpp
    ${CMAKE_CURRENT_SOURCE_DIR}/src/plssvm/version/version.cpp
    ${CMAKE_CURRENT_SOURCE_DIR}/src/plssvm/version/git_metadata/git_metadata.cpp
    ${CMAKE_CURRENT_SOURCE_DIR}/src/plssvm/backend_types.cpp
    ${CMAKE_CURRENT_SOURCE_DIR}/src/plssvm/classification_report.cpp
    ${CMAKE_CURRENT_SOURCE_DIR}/src/plssvm/classification_types.cpp
    ${CMAKE_CURRENT_SOURCE_DIR}/src/plssvm/csvm.cpp
    ${CMAKE_CURRENT_SOURCE_DIR}/src/plssvm/file_format_types.cpp
    ${CMAKE_CURRENT_SOURCE_DIR}/src/plssvm/gamma.cpp
    ${CMAKE_CURRENT_SOURCE_DIR}/src/plssvm/kernel_function_types.cpp
    ${CMAKE_CURRENT_SOURCE_DIR}/src/plssvm/matrix.cpp
    ${CMAKE_CURRENT_SOURCE_DIR}/src/plssvm/parameter.cpp
    ${CMAKE_CURRENT_SOURCE_DIR}/src/plssvm/shape.cpp
    ${CMAKE_CURRENT_SOURCE_DIR}/src/plssvm/solver_types.cpp
    ${CMAKE_CURRENT_SOURCE_DIR}/src/plssvm/target_platforms.cpp
    ${CMAKE_CURRENT_SOURCE_DIR}/src/plssvm/verbosity_levels.cpp
)

## create base library: linked against all backend libraries
set(PLSSVM_BASE_LIBRARY_NAME plssvm-base)
add_library(${PLSSVM_BASE_LIBRARY_NAME} SHARED ${PLSSVM_BASE_SOURCES})
## create all library: one target against all backends are linked
set(PLSSVM_ALL_LIBRARY_NAME plssvm-all)
add_library(${PLSSVM_ALL_LIBRARY_NAME} INTERFACE)

## create list of targets to install
set(PLSSVM_TARGETS_TO_INSTALL ${PLSSVM_ALL_LIBRARY_NAME} ${PLSSVM_BASE_LIBRARY_NAME})

## set include directory
target_include_directories(${PLSSVM_BASE_LIBRARY_NAME} PUBLIC
                           $<BUILD_INTERFACE:${CMAKE_CURRENT_SOURCE_DIR}/include>
                           $<INSTALL_INTERFACE:include>
)

## set library cxx standard
if (DEFINED ENV{CLION_IDE} OR CMAKE_CXX_COMPILER_ID STREQUAL "MSVC")
    # somehow necessary for CLion to detect the C++ standard as 17
    # also necessary for MSVC
    set(CMAKE_CXX_STANDARD 17)
endif ()
target_compile_features(${PLSSVM_BASE_LIBRARY_NAME} PUBLIC cxx_std_17)
## additional base library compile options
target_compile_options(${PLSSVM_BASE_LIBRARY_NAME} PUBLIC
                       $<$<COMPILE_LANGUAGE:CXX>:$<$<CXX_COMPILER_ID:GNU,Clang>:-Wall -Wextra -Wdouble-promotion -fno-common -Wshadow -Wcast-qual
                       -Wnull-dereference -Wnon-virtual-dtor -Wextra-semi -Wunreachable-code -Wuninitialized -Wno-ctor-dtor-privacy
                       -fPIC>
                       $<$<COMPILE_LANG_AND_ID:CXX,GNU>:-Wsuggest-override -Wstrict-null-sentinel -Wlogical-op -Wduplicated-branches -Wimplicit-fallthrough=5>
                       $<$<COMPILE_LANG_AND_ID:CXX,Clang>:-Wdocumentation -Wmost>
                       $<$<COMPILE_LANG_AND_ID:CXX,MSVC>:/W4 /bigobj /wd4459 /Zc:lambda>>
)

## nvcc doesn't recognize -Werror=??? option, so only set it when using a CXX compiler
target_compile_options(${PLSSVM_BASE_LIBRARY_NAME} PUBLIC
                       $<$<COMPILE_LANG_AND_ID:CXX,GNU,Clang>:-Werror=switch -fstrict-enums>
                       $<$<COMPILE_LANG_AND_ID:CXX,MSVC>:/we4062 /wd4005 /wd4702 /wd4849 /wd4127>
                       # /wd4849: ignore "OpenMP 'reduction' clause ignored in 'simd' directive" -> no SIMD clause currently effective in MSVC
                       # /wd4127: ignore "conditional expression is constant" from {fmt} ranges.h header
)
## enable fast-math if requested
if (PLSSVM_ENABLE_FAST_MATH)
    message(STATUS "Enabling fast-math flags.")
    target_compile_options(${PLSSVM_BASE_LIBRARY_NAME} PUBLIC
                           $<$<COMPILE_LANG_AND_ID:CXX,GNU,Clang>:-ffast-math>
                           $<$<COMPILE_LANG_AND_ID:CXX,MSVC>:/fp:fast>
    )
    target_compile_definitions(${PLSSVM_BASE_LIBRARY_NAME} PUBLIC PLSSVM_USE_FAST_MATH)
endif ()
## set march native flag based on target architecture
if (${CMAKE_SYSTEM_PROCESSOR} MATCHES "ppc64le")
    message(STATUS "Compiling for ppc64le: setting -mcpu=native")
    target_compile_options(${PLSSVM_BASE_LIBRARY_NAME} PUBLIC $<$<AND:$<OR:$<CONFIG:RELEASE>,$<CONFIG:RELWITHDEBINFO>>,$<COMPILE_LANG_AND_ID:CXX,GNU,Clang>>:-mcpu=native>)
elseif (${CMAKE_SYSTEM_PROCESSOR} MATCHES "x86_64")
    message(STATUS "Compiling for x86_64: setting -march=native")
    target_compile_options(${PLSSVM_BASE_LIBRARY_NAME} PUBLIC $<$<AND:$<OR:$<CONFIG:RELEASE>,$<CONFIG:RELWITHDEBINFO>>,$<COMPILE_LANG_AND_ID:CXX,GNU,Clang>>:-march=native>)
endif ()

target_compile_definitions(${PLSSVM_BASE_LIBRARY_NAME} PUBLIC
                           $<$<COMPILE_LANG_AND_ID:CXX,MSVC>:NOMINMAX>
)
target_compile_definitions(${PLSSVM_BASE_LIBRARY_NAME} PRIVATE
                           $<$<COMPILE_LANG_AND_ID:CXX,MSVC>:PLSSVM_COMPILE_BASE_LIBRARY>
)

option(PLSSVM_ENABLE_STL_DEBUG_MODE "Enables the debug modes for the STL implementations. Note: changes the ABI!" OFF)
# GCC standard library (libstdc++): _GLIBCXX_DEBUG
# LLVM standard library (libc++): LIBCXX_ENABLE_DEBUG_MODE
# MSVC standard library: _ITERATOR_DEBUG_LEVEL
set(PLSSVM_STL_DEBUG_MODE_FLAGS "-D_GLIBCXX_DEBUG -DLIBCXX_ENABLE_DEBUG_MODE -D_ITERATOR_DEBUG_LEVEL")
if (PLSSVM_ENABLE_STL_DEBUG_MODE)
    message(STATUS "Enable standard library debug modes.")
    target_compile_definitions(${PLSSVM_BASE_LIBRARY_NAME} PUBLIC ${PLSSVM_STL_DEBUG_MODE_FLAGS})
endif ()

########################################################################################################################
<<<<<<< HEAD
##                                    check for optional and necessary dependencies                                   ##
########################################################################################################################
# check for OpenMP (not for the backend!)
find_package(OpenMP 4.0 QUIET)
if (OpenMP_FOUND)
    message(STATUS "Found OpenMP ${OpenMP_CXX_VERSION} to speed-up library utilities (like file parsing).")
    set(PLSSVM_FOUND_OPENMP_FOR_UTILITY "${OpenMP_CXX_VERSION}")
    target_link_libraries(${PLSSVM_BASE_LIBRARY_NAME} PUBLIC $<$<NOT:$<CXX_COMPILER_ID:MSVC>>:OpenMP::OpenMP_CXX>)
    target_compile_options(${PLSSVM_BASE_LIBRARY_NAME} PUBLIC $<$<CXX_COMPILER_ID:MSVC>:-openmp:llvm -openmp:experimental>)

else ()
    # disable warning for unknown OpenMP pragmas if no OpenMP could be found
    target_compile_options(${PLSSVM_BASE_LIBRARY_NAME} PUBLIC
                           $<$<COMPILE_LANG_AND_ID:CXX,GNU,Clang>:-Wno-unknown-pragmas>
                           $<$<COMPILE_LANG_AND_ID:CXX,MSVC>:/wd4068>
    )
endif ()

## setup dependencies
include(FetchContent)
list(APPEND CMAKE_MESSAGE_INDENT "Dependencies:  ")

## try finding cxxopts
find_package(cxxopts 3.2.0 QUIET)
if (cxxopts_FOUND)
    message(STATUS "Found package cxxopts.")
    target_include_directories(${PLSSVM_BASE_LIBRARY_NAME} PUBLIC ${cxxopts_INCLUDE_DIR})
else ()
    message(STATUS "Couldn't find package cxxopts. Building from source ...")
    set(PLSSVM_cxxopts_VERSION v3.2.0)
    # set options for cxxopts
    set(CXXOPTS_BUILD_EXAMPLES OFF CACHE INTERNAL "" FORCE)
    set(CXXOPTS_BUILD_TESTS OFF CACHE INTERNAL "" FORCE)
    set(CXXOPTS_ENABLE_WARNINGS OFF CACHE INTERNAL "" FORCE)
    # fetch command line parser library cxxopts
    FetchContent_Declare(cxxopts
                         GIT_REPOSITORY https://github.com/jarro2783/cxxopts.git
                         GIT_TAG ${PLSSVM_cxxopts_VERSION}
                         QUIET
    )
    FetchContent_MakeAvailable(cxxopts)
    add_dependencies(${PLSSVM_BASE_LIBRARY_NAME} cxxopts)
    target_include_directories(${PLSSVM_BASE_LIBRARY_NAME} PUBLIC
                               $<BUILD_INTERFACE:${cxxopts_SOURCE_DIR}/include>
                               $<INSTALL_INTERFACE:include>
    )
    message(STATUS "Installing cxxopts version ${PLSSVM_cxxopts_VERSION}.")
endif ()

## try finding fast_float
find_package(fast_float QUIET)
if (fast_float_FOUND)
    # TODO: get used fast_float version
    message(STATUS "Found package fast_float.")
    target_include_directories(${PLSSVM_BASE_LIBRARY_NAME} PUBLIC ${fast_float_INCLUDE_DIR})
#    include_directories(${fast_float_INCLUDE_DIR})

else ()
    message(STATUS "Couldn't find package fast_float. Building from source ...")
    set(PLSSVM_fast_float_VERSION v6.1.1)
    target_compile_definitions(${PLSSVM_BASE_LIBRARY_NAME} PRIVATE PLSSVM_fast_float_VERSION="${PLSSVM_fast_float_VERSION}")
    # set options for fast_float
    set(FASTFLOAT_TEST OFF CACHE INTERNAL "" FORCE)
    set(FASTFLOAT_SANITIZE OFF CACHE INTERNAL "" FORCE)
    # fetch float parsing library fast_float
    FetchContent_Declare(fast_float
                         GIT_REPOSITORY https://github.com/fastfloat/fast_float
                         GIT_TAG ${PLSSVM_fast_float_VERSION}
                         QUIET
    )
    FetchContent_GetProperties(fast_float)
    if (NOT fast_float_POPULATED)
        FetchContent_Populate(fast_float)
        add_subdirectory(${fast_float_SOURCE_DIR} build_fastFloat EXCLUDE_FROM_ALL)
    endif ()
    add_dependencies(${PLSSVM_BASE_LIBRARY_NAME} fast_float)
    target_include_directories(${PLSSVM_BASE_LIBRARY_NAME} PUBLIC
                               $<BUILD_INTERFACE:${fast_float_SOURCE_DIR}/include>
                               $<INSTALL_INTERFACE:include>
    )
    message(STATUS "Installing fast_float version ${PLSSVM_fast_float_VERSION}.")
endif ()

## try finding igor
find_package(igor QUIET)
if (igor_FOUND)
    # TODO: get used igor version
    message(STATUS "Found package igor.")
    target_include_directories(${PLSSVM_BASE_LIBRARY_NAME} PUBLIC ${igor_INCLUDE_DIR})
else ()
    message(STATUS "Couldn't find package igor. Building from source ...")
    set(PLSSVM_igor_VERSION a5224c60d266974d3f407191583fe266cbe1c93d)
    target_compile_definitions(${PLSSVM_BASE_LIBRARY_NAME} PRIVATE PLSSVM_igor_VERSION="${PLSSVM_igor_VERSION}")
    # set options for igor
    set(IGOR_BUILD_TESTS OFF CACHE INTERNAL "" FORCE)
    # fetch named argument library igor
    FetchContent_Declare(igor
                         GIT_REPOSITORY https://github.com/bluescarni/igor
                         GIT_TAG ${PLSSVM_igor_VERSION}
                         QUIET
    )
    FetchContent_GetProperties(igor)
    if (NOT igor_POPULATED)
        FetchContent_Populate(igor)
        add_subdirectory(${igor_SOURCE_DIR} build_igor EXCLUDE_FROM_ALL)
    endif ()
    add_dependencies(${PLSSVM_BASE_LIBRARY_NAME} igor)
    target_include_directories(${PLSSVM_BASE_LIBRARY_NAME} PUBLIC
                               $<BUILD_INTERFACE:${igor_SOURCE_DIR}/include>
                               $<INSTALL_INTERFACE:include>
    )
    list(APPEND PLSSVM_TARGETS_TO_INSTALL "igor")
    message(STATUS "Installing igor version ${PLSSVM_igor_VERSION}.")
endif ()

## try finding fmt
find_package(fmt 10.2.1 QUIET)
if (fmt_FOUND)
    message(STATUS "Found package fmt.")
else ()
    message(STATUS "Couldn't find package fmt. Building from source ...")
    set(PLSSVM_fmt_VERSION 10.2.1)
    # set options for fmt
    if (PLSSVM_ENABLE_STL_DEBUG_MODE)
        set(CMAKE_CXX_FLAGS_OLD "${CMAKE_CXX_FLAGS}")
        set(CMAKE_CXX_FLAGS "${CMAKE_CXX_FLAGS} ${PLSSVM_STL_DEBUG_MODE_FLAGS}")
    endif ()
    set(FMT_PEDANTIC OFF CACHE INTERNAL "" FORCE)
    set(FMT_WERROR OFF CACHE INTERNAL "" FORCE)
    set(FMT_DOC OFF CACHE INTERNAL "" FORCE)
    set(FMT_INSTALL ON CACHE INTERNAL "" FORCE) # let {fmt} handle the install target
    set(FMT_TEST OFF CACHE INTERNAL "" FORCE)
    set(FMT_FUZZ OFF CACHE INTERNAL "" FORCE)
    set(FMT_CUDA_TEST OFF CACHE INTERNAL "" FORCE)
    set(FMT_MODULE OFF CACHE INTERNAL "" FORCE)
    set(FMT_SYSTEM_HEADERS ON CACHE INTERNAL "" FORCE)
    # fetch string formatting library fmt
    FetchContent_Declare(fmt
                         GIT_REPOSITORY https://github.com/fmtlib/fmt.git
                         GIT_TAG ${PLSSVM_fmt_VERSION}
                         QUIET
    )
    FetchContent_MakeAvailable(fmt)
    set_property(TARGET fmt PROPERTY POSITION_INDEPENDENT_CODE ON)
    target_compile_definitions(fmt PRIVATE FMT_USE_FULL_CACHE_DRAGONBOX)
    add_dependencies(${PLSSVM_BASE_LIBRARY_NAME} fmt)
    target_include_directories(${PLSSVM_BASE_LIBRARY_NAME} PUBLIC
                               $<BUILD_INTERFACE:${fmt_SOURCE_DIR}/include>
                               $<INSTALL_INTERFACE:include>
    )
    # append fmt to installed targets if build from source
    message(STATUS "Installing {fmt} version ${PLSSVM_fmt_VERSION}.")
    if (PLSSVM_ENABLE_STL_DEBUG_MODE)
        set(CMAKE_CXX_FLAGS "${CMAKE_CXX_FLAGS_OLD}")
    endif ()
endif ()
target_link_libraries(${PLSSVM_BASE_LIBRARY_NAME} PUBLIC fmt::fmt)

list(POP_BACK CMAKE_MESSAGE_INDENT)

########################################################################################################################
=======
>>>>>>> bf8a440e
##                                                 create executables                                                 ##
########################################################################################################################
## create train executable
set(PLSSVM_EXECUTABLE_TRAIN_NAME plssvm-train)
add_executable(${PLSSVM_EXECUTABLE_TRAIN_NAME} ${CMAKE_CURRENT_SOURCE_DIR}/src/main_train.cpp)
## create predict executable
set(PLSSVM_EXECUTABLE_PREDICT_NAME plssvm-predict)
add_executable(${PLSSVM_EXECUTABLE_PREDICT_NAME} ${CMAKE_CURRENT_SOURCE_DIR}/src/main_predict.cpp)
## create scale executable
set(PLSSVM_EXECUTABLE_SCALE_NAME plssvm-scale)
add_executable(${PLSSVM_EXECUTABLE_SCALE_NAME} ${CMAKE_CURRENT_SOURCE_DIR}/src/main_scale.cpp)

## append executables to installed targets
list(APPEND PLSSVM_TARGETS_TO_INSTALL ${PLSSVM_EXECUTABLE_TRAIN_NAME} ${PLSSVM_EXECUTABLE_PREDICT_NAME} ${PLSSVM_EXECUTABLE_SCALE_NAME})

########################################################################################################################
##                                            setup code coverage analysis                                            ##
########################################################################################################################
## coverage analysis only possible with the Coverage CMAKE_BUILD_TYPE
if (uppercase_CMAKE_BUILD_TYPE MATCHES COVERAGE)
    # must be linux
    if (WIN32 OR APPLE)
        message(FATAL_ERROR "Only Linux is supported for the coverage analysis.")
    endif ()
    # must be GCC
    if (NOT CMAKE_CXX_COMPILER_ID MATCHES "GNU")
        message(FATAL_ERROR "Only GCC is supported for the coverage analysis.")
    endif ()
    # tests must be available for a coverage analysis
    message(STATUS "Enabling tests since they are necessary for the coverage analysis.")
    set(PLSSVM_ENABLE_TESTING ON CACHE BOOL "" FORCE)
    # assertions must be available for a coverage analysis
    message(STATUS "Enabling assertions since they are necessary for the coverage analysis.")
    set(PLSSVM_ENABLE_ASSERTS ON CACHE BOOL "" FORCE)

    message(STATUS "Enable code coverage analysis using lcov.")

    # Create the coverage target. Run coverage tests with 'make coverage'
    add_custom_target(coverage
                      COMMAND lcov --zerocounters --directory .
                      COMMAND lcov --capture -d . --initial --output-file test_base.info
                      COMMAND mkdir -p coverage
                      COMMAND ${CMAKE_MAKE_PROGRAM} test || true
                      COMMAND lcov --capture -d . --output-file test_test.info
                      COMMAND lcov --add-tracefile test_base.info --add-tracefile test_test.info -o test_total.info
                      COMMAND lcov --remove test_total.info '/usr/*' '*/build/*' '*/tests/*' '*/_deps/*' -o test_clean.info
                      COMMAND genhtml test_clean.info --output-directory coverage --title "PLSSVM Test Coverage" --show-details --legend
                      BYPRODUCTS ${CMAKE_BINARY_DIR}/test_base.info ${CMAKE_BINARY_DIR}/test_test.info ${CMAKE_BINARY_DIR}/test_total.info ${CMAKE_BINARY_DIR}/test_clean.info ${CMAKE_BINARY_DIR}/coverage
                      WORKING_DIRECTORY ${CMAKE_BINARY_DIR}
    )

    # add executables as coverage target
    add_dependencies(coverage ${PLSSVM_EXECUTABLE_TRAIN_NAME})
    add_dependencies(coverage ${PLSSVM_EXECUTABLE_PREDICT_NAME})
    add_dependencies(coverage ${PLSSVM_EXECUTABLE_SCALE_NAME})

    # add custom target `make clean_coverage` which calls `make clean` and also removes all generate *.gcda and *.gcno files
    add_custom_target(clean_coverage)
    add_custom_command(
            DEPENDS clean
            COMMENT "remove all coverage files"
            COMMAND ${CMAKE_MAKE_PROGRAM} clean
            COMMAND ${CMAKE_COMMAND} -P "${CMAKE_CURRENT_SOURCE_DIR}/cmake/delete_coverage_files.cmake"
            TARGET clean_coverage
    )
endif ()

########################################################################################################################
##                                         parse target platform information                                          ##
########################################################################################################################
## the target platforms and architectures must either be set using the CMake command line option
## PLSSVM_TARGET_PLATFORMS or the environment variable with the same name
if (DEFINED PLSSVM_TARGET_PLATFORMS)
    set(PLSSVM_TARGET_PLATFORMS ${PLSSVM_TARGET_PLATFORMS} CACHE STRING "The target platforms to compile for." FORCE)
elseif (DEFINED ENV{PLSSVM_TARGET_PLATFORMS})
    set(PLSSVM_TARGET_PLATFORMS $ENV{PLSSVM_TARGET_PLATFORMS} CACHE STRING "The target platforms to compile for." FORCE)
else ()
    # check for Python3 and all necessary libraries
    # find_package(Python3 COMPONENTS Interpreter Development)
    # if (NOT Python3_FOUND)
    #     message(FATAL_ERROR "Can't find Python3. Please manually specify PLSSVM_TARGET_PLATFORMS (e.g. -DPLSSVM_TARGET_PLATFORMS=\"cpu;nvidia:sm_70,sm_86;amd:gfx906;intel:skl\"!")
    # endif ()

    # include(${CMAKE_CURRENT_SOURCE_DIR}/cmake/check_python_libs.cmake)
    # set(PLSSVM_TARGET_PLATFORMS_PYTHON_SCRIPT_REQUIRED_LIBS cpuinfo GPUtil pyamdgpuinfo pylspci)
    # message(STATUS "Checking required Python3 libraries (${PLSSVM_TARGET_PLATFORMS_PYTHON_SCRIPT_REQUIRED_LIBS}) to automatically determine the PLSSVM_TARGET_PLATFORMS.")
    # set(PLSSVM_TARGET_PLATFORMS_PYTHON_SCRIPT_REQUIRED_LIBS_ERROR_MESSAGE "or manually define PLSSVM_TARGET_PLATFORMS (e.g. -DPLSSVM_TARGET_PLATFORMS=\"cpu;nvidia:sm_70,sm_86;amd:gfx906;intel:skl\"!")
    # check_python_libs(${PLSSVM_TARGET_PLATFORMS_PYTHON_SCRIPT_REQUIRED_LIBS} ${PLSSVM_TARGET_PLATFORMS_PYTHON_SCRIPT_REQUIRED_LIBS_ERROR_MESSAGE})

    # # run our `plssvm_target_platforms.py` script to determine the PLSSVM_TARGET_PLATFORMS string
    # execute_process(
    #         COMMAND ${Python3_EXECUTABLE} "${CMAKE_CURRENT_SOURCE_DIR}/utility_scripts/plssvm_target_platforms.py" "--quiet"
    #         RESULT_VARIABLE PLSSVM_PYTHON_TARGET_PLATFORMS_EXIT_CODE
    #         OUTPUT_VARIABLE PLSSVM_PYTHON_TARGET_PLATFORMS_OUTPUT
    # )

    # # an error occurred when running our python script
    # if (NOT ${PLSSVM_PYTHON_TARGET_PLATFORMS_EXIT_CODE} EQUAL 0)
    #     message(FATAL_ERROR
    #             "Error running '${CMAKE_CURRENT_SOURCE_DIR}/utility_scripts/plssvm_target_platforms.py'."
    #             "Please manually specify PLSSVM_TARGET_PLATFORMS (e.g. -DPLSSVM_TARGET_PLATFORMS=\"cpu;nvidia:sm_70,sm_86;amd:gfx906;intel:skl\"!"
    #     )
    # endif ()

    # # set PLSSVM_TARGET_PLATFORMS
    # string(STRIP "${PLSSVM_PYTHON_TARGET_PLATFORMS_OUTPUT}" PLSSVM_TARGET_PLATFORMS)
    # message(STATUS "Automatically derived PLSSVM_TARGET_PLATFORMS=\"${PLSSVM_TARGET_PLATFORMS}\".")
endif ()





########################################################################################################################
##                                            check for and enable backends                                           ##
########################################################################################################################
## check for OpenMP backend
set(PLSSVM_ENABLE_OPENMP_BACKEND AUTO CACHE STRING "Enable OpenMP Backend")
set_property(CACHE PLSSVM_ENABLE_OPENMP_BACKEND PROPERTY STRINGS AUTO ON OFF)
if (PLSSVM_ENABLE_OPENMP_BACKEND MATCHES "AUTO" OR PLSSVM_ENABLE_OPENMP_BACKEND)
    add_subdirectory(src/plssvm/backends/OpenMP)
endif ()

## check for stdpar backend
set(PLSSVM_ENABLE_STDPAR_BACKEND AUTO CACHE STRING "Enable stdpar Backend")
set_property(CACHE PLSSVM_ENABLE_STDPAR_BACKEND PROPERTY STRINGS AUTO ON OFF)
if (PLSSVM_ENABLE_STDPAR_BACKEND MATCHES "AUTO" OR PLSSVM_ENABLE_STDPAR_BACKEND)
    add_subdirectory(src/plssvm/backends/stdpar)
endif ()

## check for CUDA backend
set(PLSSVM_ENABLE_CUDA_BACKEND AUTO CACHE STRING "Enable CUDA Backend")
set_property(CACHE PLSSVM_ENABLE_CUDA_BACKEND PROPERTY STRINGS AUTO ON OFF)
if (PLSSVM_ENABLE_CUDA_BACKEND MATCHES "AUTO" OR PLSSVM_ENABLE_CUDA_BACKEND)
    add_subdirectory(src/plssvm/backends/CUDA)
endif ()

## check for HIP backend
set(PLSSVM_ENABLE_HIP_BACKEND AUTO CACHE STRING "Enable HIP Backend")
set_property(CACHE PLSSVM_ENABLE_HIP_BACKEND PROPERTY STRINGS AUTO ON OFF)
if (PLSSVM_ENABLE_HIP_BACKEND MATCHES "AUTO" OR PLSSVM_ENABLE_HIP_BACKEND)
    add_subdirectory(src/plssvm/backends/HIP)
endif ()

## check for OpenCL backend
set(PLSSVM_ENABLE_OPENCL_BACKEND AUTO CACHE STRING "Enable OpenCL Backend")
set_property(CACHE PLSSVM_ENABLE_OPENCL_BACKEND PROPERTY STRINGS AUTO ON OFF)
if (PLSSVM_ENABLE_OPENCL_BACKEND MATCHES "AUTO" OR PLSSVM_ENABLE_OPENCL_BACKEND)
    add_subdirectory(src/plssvm/backends/OpenCL)
endif ()

## check for SYCL backend
set(PLSSVM_ENABLE_SYCL_BACKEND AUTO CACHE STRING "Enable SYCL Backend")
set_property(CACHE PLSSVM_ENABLE_SYCL_BACKEND PROPERTY STRINGS AUTO ON OFF)
if (PLSSVM_ENABLE_SYCL_BACKEND MATCHES "AUTO" OR PLSSVM_ENABLE_SYCL_BACKEND)
    add_subdirectory(src/plssvm/backends/SYCL)
endif ()

## check if ANY backend is available/has been enabled
get_target_property(PLSSVM_LINKED_BACKENDS ${PLSSVM_ALL_LIBRARY_NAME} INTERFACE_LINK_LIBRARIES)
if (NOT PLSSVM_LINKED_BACKENDS)
    message(FATAL_ERROR "At least one backend must be available!")
elseif (PLSSVM_STDPAR_BACKEND_LIBRARY_NAME AND PLSSVM_LINKED_BACKENDS MATCHES "${PLSSVM_STDPAR_BACKEND_LIBRARY_NAME}")
    # count the occurrences of "plssvm-"
    string(REGEX MATCHALL "plssvm-" PLSSVM_MATCHED_LINKED_BACKENDS "${PLSSVM_LINKED_BACKENDS}")
    list(LENGTH PLSSVM_MATCHED_LINKED_BACKENDS PLSSVM_NUM_MATCHED_LINKED_BACKENDS)
    # if plssvm-stdpar has been found and plssvm- occurred more than once, some other backend is present which is currently not supported!
    if (PLSSVM_NUM_MATCHED_LINKED_BACKENDS GREATER 1)
        message(FATAL_ERROR "Found the stdpar backend together with some other backend(s). This is currently not supported!\nTo fix this, either disable the stdpar backend or all other backends!")
    endif ()
endif ()

## link backends against executables
target_link_libraries(${PLSSVM_EXECUTABLE_TRAIN_NAME} ${PLSSVM_ALL_LIBRARY_NAME})
target_link_libraries(${PLSSVM_EXECUTABLE_PREDICT_NAME} ${PLSSVM_ALL_LIBRARY_NAME})
target_link_libraries(${PLSSVM_EXECUTABLE_SCALE_NAME} ${PLSSVM_ALL_LIBRARY_NAME})

########################################################################################################################
##                                         add additional compile definitions                                         ##
########################################################################################################################
## the CMake build type for performance tracking
target_compile_definitions(${PLSSVM_BASE_LIBRARY_NAME} PUBLIC PLSSVM_BUILD_TYPE="${CMAKE_BUILD_TYPE}")
## add assert option
option(PLSSVM_ENABLE_ASSERTS "Enables PLSSVM asserts even if NDEBUG is set." OFF)
if (PLSSVM_ENABLE_ASSERTS)
    message(STATUS "Enable additional debugging assertions.")
    target_compile_definitions(${PLSSVM_BASE_LIBRARY_NAME} PUBLIC PLSSVM_ENABLE_ASSERTS)

    # disable vectorization warning in clang in Release mode
    # -> loops can't be vectorized due to the PLSSVM_ASSERTs in the matrix::operator() member function
    # target_compile_options(${PLSSVM_BASE_LIBRARY_NAME} PUBLIC
    #         $<$<AND:$<OR:$<CONFIG:RELEASE>,$<CONFIG:RELWITHDEBINFO>>,$<COMPILE_LANG_AND_ID:CXX,Clang>>:-Wno-pass-failed>
    # )
endif ()

## use float as real_type if requested
option(PLSSVM_USE_FLOAT_AS_REAL_TYPE "Use float as real_type instead of double." OFF)
if (PLSSVM_USE_FLOAT_AS_REAL_TYPE)
    message(STATUS "Using float as real_type.")
    target_compile_definitions(${PLSSVM_BASE_LIBRARY_NAME} PUBLIC PLSSVM_FLOAT_AS_REAL_TYPE)
else ()
    message(STATUS "Using double as real_type (default).")
endif ()

## set specific thread block sizes if requested
if (DEFINED ENV{PLSSVM_THREAD_BLOCK_SIZE})
    set(PLSSVM_THREAD_BLOCK_SIZE $ENV{PLSSVM_THREAD_BLOCK_SIZE} CACHE STRING "The used thread block size." FORCE)
endif ()
if (DEFINED PLSSVM_THREAD_BLOCK_SIZE)
    if (PLSSVM_THREAD_BLOCK_SIZE MATCHES "^[0-9]+$" AND PLSSVM_THREAD_BLOCK_SIZE GREATER 0)
        message(STATUS "Set THREAD_BLOCK_SIZE to ${PLSSVM_THREAD_BLOCK_SIZE}.")
        # add target definition
        target_compile_definitions(${PLSSVM_BASE_LIBRARY_NAME} PUBLIC PLSSVM_THREAD_BLOCK_SIZE=${PLSSVM_THREAD_BLOCK_SIZE})
    else ()
        message(SEND_ERROR "PLSSVM_THREAD_BLOCK_SIZE must be an integer greater than 0 but is \"${PLSSVM_THREAD_BLOCK_SIZE}\"!")
    endif ()
endif ()

## set specific internal block sizes of requested
if (DEFINED ENV{PLSSVM_INTERNAL_BLOCK_SIZE})
    set(PLSSVM_INTERNAL_BLOCK_SIZE $ENV{PLSSVM_INTERNAL_BLOCK_SIZE} CACHE STRING "The used internal block size." FORCE)
endif ()
if (DEFINED PLSSVM_INTERNAL_BLOCK_SIZE)
    if (PLSSVM_INTERNAL_BLOCK_SIZE MATCHES "^[0-9]+$" AND PLSSVM_INTERNAL_BLOCK_SIZE GREATER 0)
        message(STATUS "Set INTERNAL_BLOCK_SIZE to ${PLSSVM_INTERNAL_BLOCK_SIZE}.")
        # add target definition
        target_compile_definitions(${PLSSVM_BASE_LIBRARY_NAME} PUBLIC PLSSVM_INTERNAL_BLOCK_SIZE=${PLSSVM_INTERNAL_BLOCK_SIZE})
    else ()
        message(SEND_ERROR "PLSSVM_INTERNAL_BLOCK_SIZE must be an integer greater than 0 but is \"${PLSSVM_INTERNAL_BLOCK_SIZE}\"!")
    endif ()
endif ()

## enable or disable the performance tracker
option(PLSSVM_ENABLE_PERFORMANCE_TRACKING "Enable performance tracking to YAML files for the PLSSVM executables plssvm-train, plssvm-predict, and plssvm-scale." OFF)
if (PLSSVM_ENABLE_PERFORMANCE_TRACKING)
    message(STATUS "Enabled performance tracking to YAML files for the PLSSVM executables plssvm-train, plssvm-predict, and plssvm-scale.")
    # add target definitions
    target_compile_definitions(${PLSSVM_BASE_LIBRARY_NAME} PUBLIC PLSSVM_PERFORMANCE_TRACKER_ENABLED)
endif ()

## enforce maximum device memory allocation sizes for the automatic solver type
option(PLSSVM_ENFORCE_MAX_MEM_ALLOC_SIZE "Enforce the maximum device memory allocation sizes for the automatic plssvm::solver_type." ON)
if (PLSSVM_ENFORCE_MAX_MEM_ALLOC_SIZE)
    message(STATUS "Enforce the maximum device memory allocation sizes for the automatic plssvm::solver_type.")
    # add target definition
    target_compile_definitions(${PLSSVM_BASE_LIBRARY_NAME} PUBLIC PLSSVM_ENFORCE_MAX_MEM_ALLOC_SIZE)
endif ()

########################################################################################################################
##                                          check for Link Time Optimization                                          ##
########################################################################################################################
## enable Link Time Optimization (LTO)
option(PLSSVM_ENABLE_LTO "Enable Link Time Optimizations." ON)
if (PLSSVM_ENABLE_LTO)
    include(CheckIPOSupported)
    check_ipo_supported(RESULT PLSSVM_LTO_SUPPORTED LANGUAGES CXX)
    if (PLSSVM_LTO_SUPPORTED)
        message(STATUS "Interprocedural optimization (IPO/LTO) enabled.")
        set_property(TARGET ${PLSSVM_EXECUTABLE_TRAIN_NAME} PROPERTY INTERPROCEDURAL_OPTIMIZATION TRUE)
        set_property(TARGET ${PLSSVM_EXECUTABLE_PREDICT_NAME} PROPERTY INTERPROCEDURAL_OPTIMIZATION TRUE)
        set_property(TARGET ${PLSSVM_EXECUTABLE_SCALE_NAME} PROPERTY INTERPROCEDURAL_OPTIMIZATION TRUE)
        target_compile_definitions(${PLSSVM_BASE_LIBRARY_NAME} PUBLIC PLSSVM_LTO_SUPPORTED)
    else ()
        message(STATUS "Interprocedural optimization (IPO/LTO) not supported.")
    endif ()
endif ()

########################################################################################################################
##                                    check for optional and necessary dependencies                                   ##
########################################################################################################################
# check for OpenMP (not for the backend!)
find_package(OpenMP 4.0 QUIET)
if (OpenMP_FOUND)
    message(STATUS "Found OpenMP ${OpenMP_CXX_VERSION} to speed-up library utilities (like file parsing).")
    set(PLSSVM_FOUND_OPENMP_FOR_UTILITY ON)
    target_link_libraries(${PLSSVM_BASE_LIBRARY_NAME} PUBLIC $<$<NOT:$<CXX_COMPILER_ID:MSVC>>:OpenMP::OpenMP_CXX>)
    target_compile_options(${PLSSVM_BASE_LIBRARY_NAME} PUBLIC $<$<CXX_COMPILER_ID:MSVC>:-openmp:llvm -openmp:experimental>)
else ()
    # disable warning for unknown OpenMP pragmas if no OpenMP could be found
    target_compile_options(${PLSSVM_BASE_LIBRARY_NAME} PUBLIC
                           $<$<COMPILE_LANG_AND_ID:CXX,GNU,Clang>:-Wno-unknown-pragmas>
                           $<$<COMPILE_LANG_AND_ID:CXX,MSVC>:/wd4068>
    )
endif ()

## setup dependencies
include(FetchContent)
list(APPEND CMAKE_MESSAGE_INDENT "Dependencies:  ")

## try finding cxxopts
set(PLSSVM_cxxopts_VERSION v3.2.0)
find_package(cxxopts 3.2.0 QUIET)
if (cxxopts_FOUND)
    message(STATUS "Found package cxxopts.")
    target_include_directories(${PLSSVM_BASE_LIBRARY_NAME} PUBLIC ${cxxopts_INCLUDE_DIR})
else ()
    message(STATUS "Couldn't find package cxxopts. Building version ${PLSSVM_cxxopts_VERSION} from source.")
    # set options for cxxopts
    set(CXXOPTS_BUILD_EXAMPLES OFF CACHE INTERNAL "" FORCE)
    set(CXXOPTS_BUILD_TESTS OFF CACHE INTERNAL "" FORCE)
    set(CXXOPTS_ENABLE_WARNINGS OFF CACHE INTERNAL "" FORCE)
    # fetch command line parser library cxxopts
    FetchContent_Declare(cxxopts
                         GIT_REPOSITORY https://github.com/jarro2783/cxxopts.git
                         GIT_TAG ${PLSSVM_cxxopts_VERSION}
                         QUIET
    )
    FetchContent_MakeAvailable(cxxopts)
    add_dependencies(${PLSSVM_BASE_LIBRARY_NAME} cxxopts)
    target_include_directories(${PLSSVM_BASE_LIBRARY_NAME} PUBLIC
                               $<BUILD_INTERFACE:${cxxopts_SOURCE_DIR}/include>
                               $<INSTALL_INTERFACE:include>
    )
endif ()

## try finding fast_float
set(PLSSVM_fast_float_VERSION v6.1.1)
find_package(fast_float QUIET)
if (fast_float_FOUND)
    # TODO: get used fast_float version
    message(STATUS "Found package fast_float.")
    target_include_directories(${PLSSVM_BASE_LIBRARY_NAME} PUBLIC ${fast_float_INCLUDE_DIR})
else ()
    message(STATUS "Couldn't find package fast_float. Building version ${PLSSVM_fast_float_VERSION} from source.")
    target_compile_definitions(${PLSSVM_BASE_LIBRARY_NAME} PRIVATE PLSSVM_fast_float_VERSION="${PLSSVM_fast_float_VERSION}")
    # set options for fast_float
    set(FASTFLOAT_TEST OFF CACHE INTERNAL "" FORCE)
    set(FASTFLOAT_SANITIZE OFF CACHE INTERNAL "" FORCE)
    # fetch float parsing library fast_float
    FetchContent_Declare(fast_float
                         GIT_REPOSITORY https://github.com/fastfloat/fast_float
                         GIT_TAG ${PLSSVM_fast_float_VERSION}
                         QUIET
    )
    FetchContent_GetProperties(fast_float)
    if (NOT fast_float_POPULATED)
        FetchContent_Populate(fast_float)
        add_subdirectory(${fast_float_SOURCE_DIR} EXCLUDE_FROM_ALL)
    endif ()
    add_dependencies(${PLSSVM_BASE_LIBRARY_NAME} fast_float)
    target_include_directories(${PLSSVM_BASE_LIBRARY_NAME} PUBLIC
                               $<BUILD_INTERFACE:${fast_float_SOURCE_DIR}/include>
                               $<INSTALL_INTERFACE:include>
    )
endif ()

## try finding igor
set(PLSSVM_igor_VERSION a5224c60d266974d3f407191583fe266cbe1c93d)
find_package(igor QUIET)
if (igor_FOUND)
    # TODO: get used igor version
    message(STATUS "Found package igor.")
    target_include_directories(${PLSSVM_BASE_LIBRARY_NAME} PUBLIC ${igor_INCLUDE_DIR})
else ()
    message(STATUS "Couldn't find package igor. Building version ${PLSSVM_igor_VERSION} from source.")
    target_compile_definitions(${PLSSVM_BASE_LIBRARY_NAME} PRIVATE PLSSVM_igor_VERSION="${PLSSVM_igor_VERSION}")
    # set options for igor
    set(IGOR_BUILD_TESTS OFF CACHE INTERNAL "" FORCE)
    # fetch named argument library igor
    FetchContent_Declare(igor
                         GIT_REPOSITORY https://github.com/bluescarni/igor
                         GIT_TAG ${PLSSVM_igor_VERSION}
                         QUIET
    )
    FetchContent_GetProperties(igor)
    if (NOT igor_POPULATED)
        FetchContent_Populate(igor)
        add_subdirectory(${igor_SOURCE_DIR} EXCLUDE_FROM_ALL)
    endif ()
    add_dependencies(${PLSSVM_BASE_LIBRARY_NAME} igor)
    target_include_directories(${PLSSVM_BASE_LIBRARY_NAME} PUBLIC
                               $<BUILD_INTERFACE:${igor_SOURCE_DIR}/include>
                               $<INSTALL_INTERFACE:include>
    )
    list(APPEND PLSSVM_TARGETS_TO_INSTALL "igor")
endif ()

## try finding fmt
set(PLSSVM_fmt_VERSION 10.2.1)
find_package(fmt 10.2.1 QUIET)
if (fmt_FOUND)
    message(STATUS "Found package fmt.")
else ()
    message(STATUS "Couldn't find package fmt. Building version ${PLSSVM_fmt_VERSION} from source.")
    # set options for fmt
    set(CMAKE_CXX_FLAGS_OLD "${CMAKE_CXX_FLAGS}")
    if (PLSSVM_ENABLE_STL_DEBUG_MODE)
        set(CMAKE_CXX_FLAGS "${CMAKE_CXX_FLAGS} ${PLSSVM_STL_DEBUG_MODE_FLAGS}")
    endif ()
    set(FMT_PEDANTIC OFF CACHE INTERNAL "" FORCE)
    set(FMT_WERROR OFF CACHE INTERNAL "" FORCE)
    set(FMT_DOC OFF CACHE INTERNAL "" FORCE)
    set(FMT_INSTALL ON CACHE INTERNAL "" FORCE) # let {fmt} handle the install target
    set(FMT_TEST OFF CACHE INTERNAL "" FORCE)
    set(FMT_FUZZ OFF CACHE INTERNAL "" FORCE)
    set(FMT_CUDA_TEST OFF CACHE INTERNAL "" FORCE)
    set(FMT_MODULE OFF CACHE INTERNAL "" FORCE)
    set(FMT_SYSTEM_HEADERS ON CACHE INTERNAL "" FORCE)
    # fetch string formatting library fmt
    FetchContent_Declare(fmt
                         GIT_REPOSITORY https://github.com/fmtlib/fmt.git
                         GIT_TAG ${PLSSVM_fmt_VERSION}
                         QUIET
    )
    FetchContent_MakeAvailable(fmt)
    set_property(TARGET fmt PROPERTY POSITION_INDEPENDENT_CODE ON)
    target_compile_definitions(fmt PRIVATE FMT_USE_FULL_CACHE_DRAGONBOX)
    add_dependencies(${PLSSVM_BASE_LIBRARY_NAME} fmt)
    target_include_directories(${PLSSVM_BASE_LIBRARY_NAME} PUBLIC
                               $<BUILD_INTERFACE:${fmt_SOURCE_DIR}/include>
                               $<INSTALL_INTERFACE:include>
    )
    set(CMAKE_CXX_FLAGS "${CMAKE_CXX_FLAGS_OLD}")
endif ()
target_link_libraries(${PLSSVM_BASE_LIBRARY_NAME} PUBLIC fmt::fmt)

list(POP_BACK CMAKE_MESSAGE_INDENT)

########################################################################################################################
##                                    enable documentation generation via doxygen                                     ##
########################################################################################################################
option(PLSSVM_ENABLE_DOCUMENTATION "Build documentation using doxygen." OFF)
if (PLSSVM_ENABLE_DOCUMENTATION)
    add_subdirectory(docs)
endif ()

########################################################################################################################
##                                           enable testing via google test                                           ##
########################################################################################################################
option(PLSSVM_ENABLE_TESTING "Build tests for all backends." ON)
if (PLSSVM_ENABLE_TESTING)
    enable_testing()
    add_subdirectory(tests)
endif ()

########################################################################################################################
##                                              enable language bindings                                              ##
########################################################################################################################
option(PLSSVM_ENABLE_LANGUAGE_BINDINGS "Build langauge bindings, e.g., for Python." OFF)
if (PLSSVM_ENABLE_LANGUAGE_BINDINGS)
    add_subdirectory(bindings)
endif ()

########################################################################################################################
##                                            print short (backend) summary                                           ##
########################################################################################################################
message(STATUS "")
message(STATUS "Enabled backends with respective targets:")
set(PLSSVM_BACKEND_NAME_LIST "automatic")
if (TARGET ${PLSSVM_OPENMP_BACKEND_LIBRARY_NAME})
    message(STATUS "${PLSSVM_OPENMP_BACKEND_SUMMARY_STRING}")
    list(APPEND PLSSVM_BACKEND_NAME_LIST "openmp")
endif ()
if (TARGET ${PLSSVM_STDPAR_BACKEND_LIBRARY_NAME})
    message(STATUS "${PLSSVM_STDPAR_BACKEND_SUMMARY_STRING}")
    list(APPEND PLSSVM_BACKEND_NAME_LIST "stdpar")
endif ()
if (TARGET ${PLSSVM_CUDA_BACKEND_LIBRARY_NAME})
    message(STATUS "${PLSSVM_CUDA_BACKEND_SUMMARY_STRING}")
    list(APPEND PLSSVM_BACKEND_NAME_LIST "cuda")
endif ()
if (TARGET ${PLSSVM_HIP_BACKEND_LIBRARY_NAME})
    message(STATUS "${PLSSVM_HIP_BACKEND_SUMMARY_STRING}")
    list(APPEND PLSSVM_BACKEND_NAME_LIST "hip")
endif ()
if (TARGET ${PLSSVM_OPENCL_BACKEND_LIBRARY_NAME})
    message(STATUS "${PLSSVM_OPENCL_BACKEND_SUMMARY_STRING}")
    list(APPEND PLSSVM_BACKEND_NAME_LIST "opencl")
endif ()
if (TARGET ${PLSSVM_SYCL_BACKEND_LIBRARY_NAME})
    foreach (SUMMARY_STRING ${PLSSVM_SYCL_BACKEND_SUMMARY_STRINGS})
        message(STATUS "${SUMMARY_STRING}")
    endforeach ()
    list(APPEND PLSSVM_BACKEND_NAME_LIST "sycl")
endif ()
message(STATUS "")

########################################################################################################################
##                                      configure version and git metadata files                                      ##
########################################################################################################################
message(STATUS "Configuring version and git metadata.")
set(PRE_CONFIGURE_FILE "${CMAKE_CURRENT_SOURCE_DIR}/src/plssvm/version/git_metadata/git_metadata.cpp.in")
set(POST_CONFIGURE_FILE "${CMAKE_CURRENT_SOURCE_DIR}/src/plssvm/version/git_metadata/git_metadata.cpp")
set(GIT_FAIL_IF_NONZERO_EXIT FALSE)
include(cmake/git_watcher.cmake)
configure_file(
        ${CMAKE_CURRENT_SOURCE_DIR}/include/plssvm/version/version.hpp.in
        ${CMAKE_CURRENT_SOURCE_DIR}/include/plssvm/version/version.hpp
        @ONLY
)

########################################################################################################################
##                                                 generate man pages                                                 ##
########################################################################################################################
## assemble the SYCL manpage entry
message(STATUS "Generating manpage files.")
string(TIMESTAMP PLSSVM_CURRENT_BUILD_TIME "%d. %B %Y")
string(REPLACE ";" "|" PLSSVM_PLATFORM_NAME_LIST "${PLSSVM_PLATFORM_NAME_LIST}")
string(REPLACE ";" "|" PLSSVM_BACKEND_NAME_LIST "${PLSSVM_BACKEND_NAME_LIST}")
string(REPLACE ";" "|" PLSSVM_SYCL_BACKEND_NAME_LIST "${PLSSVM_SYCL_BACKEND_NAME_LIST}")
if (TARGET ${PLSSVM_SYCL_BACKEND_LIBRARY_NAME})
    set(PLSSVM_SYCL_IMPLEMENTATION_TYPE_MANPAGE_ENTRY "
.TP
.B --sycl_implementation_type
choose the SYCL implementation to be used in the SYCL backend: ${PLSSVM_SYCL_BACKEND_NAME_LIST} (default: automatic)
")
    set(PLSSVM_SYCL_KERNEL_INVOCATION_TYPE_MANPAGE_ENTRY "
.TP
.B --sycl_kernel_invocation_type
choose the kernel invocation type when using SYCL as backend: automatic|nd_range (default: automatic)
")
endif ()
set(PLSSVM_SYCL_MANPAGE_ENTRY "${PLSSVM_SYCL_KERNEL_INVOCATION_TYPE_MANPAGE_ENTRY}${PLSSVM_SYCL_IMPLEMENTATION_TYPE_MANPAGE_ENTRY}")
## assemble the performance tracker manpage entry
if (PLSSVM_ENABLE_PERFORMANCE_TRACKING)
    set(PLSSVM_PERFORMANCE_TRACKER_MANPAGE_ENTRY "
.TP
.B --performance_tracking
choose the output YAML file where the performance tracking entries should be stored; if not provided, the results are dumped to stderr
")
endif ()

## configure the manpage files
configure_file(
        ${CMAKE_CURRENT_SOURCE_DIR}/docs/plssvm-train.1.in
        ${CMAKE_CURRENT_SOURCE_DIR}/docs/plssvm-train.1
        @ONLY
)
set(PLSSVM_SYCL_MANPAGE_ENTRY "${PLSSVM_SYCL_IMPLEMENTATION_TYPE_MANPAGE_ENTRY}")
configure_file(
        ${CMAKE_CURRENT_SOURCE_DIR}/docs/plssvm-predict.1.in
        ${CMAKE_CURRENT_SOURCE_DIR}/docs/plssvm-predict.1
        @ONLY
)
configure_file(
        ${CMAKE_CURRENT_SOURCE_DIR}/docs/plssvm-scale.1.in
        ${CMAKE_CURRENT_SOURCE_DIR}/docs/plssvm-scale.1
        @ONLY
)

########################################################################################################################
##                                           add support for `make install`                                           ##
########################################################################################################################
include(GNUInstallDirs)
## install all necessary library targets
install(TARGETS ${PLSSVM_TARGETS_TO_INSTALL}
        EXPORT plssvm_Targets
        ARCHIVE DESTINATION "${CMAKE_INSTALL_LIBDIR}"  # all files that are neither executables, shared lib or headers
        LIBRARY DESTINATION "${CMAKE_INSTALL_LIBDIR}"  # all shared lib files
        RUNTIME DESTINATION "${CMAKE_INSTALL_BINDIR}"  # all executables
)

## mark header to install via 'make install'
install(DIRECTORY "${CMAKE_CURRENT_SOURCE_DIR}/include/"
        DESTINATION "${CMAKE_INSTALL_INCLUDEDIR}"
)

## install header only libraries fast_float and igor header via 'make install'
if (NOT fast_float_FOUND)
    install(DIRECTORY "${fast_float_SOURCE_DIR}/include/"
            DESTINATION "${CMAKE_INSTALL_INCLUDEDIR}"
    )
endif ()
if (NOT igor_FOUND)
    install(DIRECTORY "${igor_SOURCE_DIR}/include/"
            DESTINATION "${CMAKE_INSTALL_INCLUDEDIR}"
    )
endif ()
## mark man pages to install
install(FILES ${CMAKE_CURRENT_SOURCE_DIR}/docs/plssvm-train.1
        ${CMAKE_CURRENT_SOURCE_DIR}/docs/plssvm-predict.1
        ${CMAKE_CURRENT_SOURCE_DIR}/docs/plssvm-scale.1
        DESTINATION "${CMAKE_INSTALL_MANDIR}/man1"
)

## manage version comparison
include(CMakePackageConfigHelpers)
write_basic_package_version_file(
        "plssvmConfigVersion.cmake"
        VERSION ${PROJECT_VERSION}
        COMPATIBILITY SameMajorVersion
)

## generate configuration file
configure_package_config_file(
        "${CMAKE_CURRENT_SOURCE_DIR}/cmake/plssvm/plssvmConfig.cmake.in"
        "${PROJECT_BINARY_DIR}/plssvmConfig.cmake"
        INSTALL_DESTINATION ${CMAKE_INSTALL_DATAROOTDIR}/plssvm/cmake
)

## create and copy install-targets file
install(EXPORT plssvm_Targets
        FILE plssvmTargets.cmake
        NAMESPACE plssvm::
        DESTINATION ${CMAKE_INSTALL_DATAROOTDIR}/plssvm/cmake
)

## create file containing the build configuration and version information
install(FILES
        "${PROJECT_BINARY_DIR}/plssvmConfig.cmake"
        "${PROJECT_BINARY_DIR}/plssvmConfigVersion.cmake"
        "${CMAKE_CURRENT_SOURCE_DIR}/cmake/plssvm/plssvmCUDATargets.cmake"
        "${CMAKE_CURRENT_SOURCE_DIR}/cmake/plssvm/plssvmHIPTargets.cmake"
        "${CMAKE_CURRENT_SOURCE_DIR}/cmake/plssvm/plssvmOpenCLTargets.cmake"
        "${CMAKE_CURRENT_SOURCE_DIR}/cmake/plssvm/plssvmOpenMPTargets.cmake"
        "${CMAKE_CURRENT_SOURCE_DIR}/cmake/plssvm/plssvmAdaptiveCppTargets.cmake"
        "${CMAKE_CURRENT_SOURCE_DIR}/cmake/plssvm/plssvmDPCPPTargets.cmake"
        "${CMAKE_CURRENT_SOURCE_DIR}/cmake/plssvm/plssvmstdparTargets.cmake"
        DESTINATION ${CMAKE_INSTALL_DATAROOTDIR}/plssvm/cmake
)
<|MERGE_RESOLUTION|>--- conflicted
+++ resolved
@@ -180,170 +180,6 @@
 endif ()
 
 ########################################################################################################################
-<<<<<<< HEAD
-##                                    check for optional and necessary dependencies                                   ##
-########################################################################################################################
-# check for OpenMP (not for the backend!)
-find_package(OpenMP 4.0 QUIET)
-if (OpenMP_FOUND)
-    message(STATUS "Found OpenMP ${OpenMP_CXX_VERSION} to speed-up library utilities (like file parsing).")
-    set(PLSSVM_FOUND_OPENMP_FOR_UTILITY "${OpenMP_CXX_VERSION}")
-    target_link_libraries(${PLSSVM_BASE_LIBRARY_NAME} PUBLIC $<$<NOT:$<CXX_COMPILER_ID:MSVC>>:OpenMP::OpenMP_CXX>)
-    target_compile_options(${PLSSVM_BASE_LIBRARY_NAME} PUBLIC $<$<CXX_COMPILER_ID:MSVC>:-openmp:llvm -openmp:experimental>)
-
-else ()
-    # disable warning for unknown OpenMP pragmas if no OpenMP could be found
-    target_compile_options(${PLSSVM_BASE_LIBRARY_NAME} PUBLIC
-                           $<$<COMPILE_LANG_AND_ID:CXX,GNU,Clang>:-Wno-unknown-pragmas>
-                           $<$<COMPILE_LANG_AND_ID:CXX,MSVC>:/wd4068>
-    )
-endif ()
-
-## setup dependencies
-include(FetchContent)
-list(APPEND CMAKE_MESSAGE_INDENT "Dependencies:  ")
-
-## try finding cxxopts
-find_package(cxxopts 3.2.0 QUIET)
-if (cxxopts_FOUND)
-    message(STATUS "Found package cxxopts.")
-    target_include_directories(${PLSSVM_BASE_LIBRARY_NAME} PUBLIC ${cxxopts_INCLUDE_DIR})
-else ()
-    message(STATUS "Couldn't find package cxxopts. Building from source ...")
-    set(PLSSVM_cxxopts_VERSION v3.2.0)
-    # set options for cxxopts
-    set(CXXOPTS_BUILD_EXAMPLES OFF CACHE INTERNAL "" FORCE)
-    set(CXXOPTS_BUILD_TESTS OFF CACHE INTERNAL "" FORCE)
-    set(CXXOPTS_ENABLE_WARNINGS OFF CACHE INTERNAL "" FORCE)
-    # fetch command line parser library cxxopts
-    FetchContent_Declare(cxxopts
-                         GIT_REPOSITORY https://github.com/jarro2783/cxxopts.git
-                         GIT_TAG ${PLSSVM_cxxopts_VERSION}
-                         QUIET
-    )
-    FetchContent_MakeAvailable(cxxopts)
-    add_dependencies(${PLSSVM_BASE_LIBRARY_NAME} cxxopts)
-    target_include_directories(${PLSSVM_BASE_LIBRARY_NAME} PUBLIC
-                               $<BUILD_INTERFACE:${cxxopts_SOURCE_DIR}/include>
-                               $<INSTALL_INTERFACE:include>
-    )
-    message(STATUS "Installing cxxopts version ${PLSSVM_cxxopts_VERSION}.")
-endif ()
-
-## try finding fast_float
-find_package(fast_float QUIET)
-if (fast_float_FOUND)
-    # TODO: get used fast_float version
-    message(STATUS "Found package fast_float.")
-    target_include_directories(${PLSSVM_BASE_LIBRARY_NAME} PUBLIC ${fast_float_INCLUDE_DIR})
-#    include_directories(${fast_float_INCLUDE_DIR})
-
-else ()
-    message(STATUS "Couldn't find package fast_float. Building from source ...")
-    set(PLSSVM_fast_float_VERSION v6.1.1)
-    target_compile_definitions(${PLSSVM_BASE_LIBRARY_NAME} PRIVATE PLSSVM_fast_float_VERSION="${PLSSVM_fast_float_VERSION}")
-    # set options for fast_float
-    set(FASTFLOAT_TEST OFF CACHE INTERNAL "" FORCE)
-    set(FASTFLOAT_SANITIZE OFF CACHE INTERNAL "" FORCE)
-    # fetch float parsing library fast_float
-    FetchContent_Declare(fast_float
-                         GIT_REPOSITORY https://github.com/fastfloat/fast_float
-                         GIT_TAG ${PLSSVM_fast_float_VERSION}
-                         QUIET
-    )
-    FetchContent_GetProperties(fast_float)
-    if (NOT fast_float_POPULATED)
-        FetchContent_Populate(fast_float)
-        add_subdirectory(${fast_float_SOURCE_DIR} build_fastFloat EXCLUDE_FROM_ALL)
-    endif ()
-    add_dependencies(${PLSSVM_BASE_LIBRARY_NAME} fast_float)
-    target_include_directories(${PLSSVM_BASE_LIBRARY_NAME} PUBLIC
-                               $<BUILD_INTERFACE:${fast_float_SOURCE_DIR}/include>
-                               $<INSTALL_INTERFACE:include>
-    )
-    message(STATUS "Installing fast_float version ${PLSSVM_fast_float_VERSION}.")
-endif ()
-
-## try finding igor
-find_package(igor QUIET)
-if (igor_FOUND)
-    # TODO: get used igor version
-    message(STATUS "Found package igor.")
-    target_include_directories(${PLSSVM_BASE_LIBRARY_NAME} PUBLIC ${igor_INCLUDE_DIR})
-else ()
-    message(STATUS "Couldn't find package igor. Building from source ...")
-    set(PLSSVM_igor_VERSION a5224c60d266974d3f407191583fe266cbe1c93d)
-    target_compile_definitions(${PLSSVM_BASE_LIBRARY_NAME} PRIVATE PLSSVM_igor_VERSION="${PLSSVM_igor_VERSION}")
-    # set options for igor
-    set(IGOR_BUILD_TESTS OFF CACHE INTERNAL "" FORCE)
-    # fetch named argument library igor
-    FetchContent_Declare(igor
-                         GIT_REPOSITORY https://github.com/bluescarni/igor
-                         GIT_TAG ${PLSSVM_igor_VERSION}
-                         QUIET
-    )
-    FetchContent_GetProperties(igor)
-    if (NOT igor_POPULATED)
-        FetchContent_Populate(igor)
-        add_subdirectory(${igor_SOURCE_DIR} build_igor EXCLUDE_FROM_ALL)
-    endif ()
-    add_dependencies(${PLSSVM_BASE_LIBRARY_NAME} igor)
-    target_include_directories(${PLSSVM_BASE_LIBRARY_NAME} PUBLIC
-                               $<BUILD_INTERFACE:${igor_SOURCE_DIR}/include>
-                               $<INSTALL_INTERFACE:include>
-    )
-    list(APPEND PLSSVM_TARGETS_TO_INSTALL "igor")
-    message(STATUS "Installing igor version ${PLSSVM_igor_VERSION}.")
-endif ()
-
-## try finding fmt
-find_package(fmt 10.2.1 QUIET)
-if (fmt_FOUND)
-    message(STATUS "Found package fmt.")
-else ()
-    message(STATUS "Couldn't find package fmt. Building from source ...")
-    set(PLSSVM_fmt_VERSION 10.2.1)
-    # set options for fmt
-    if (PLSSVM_ENABLE_STL_DEBUG_MODE)
-        set(CMAKE_CXX_FLAGS_OLD "${CMAKE_CXX_FLAGS}")
-        set(CMAKE_CXX_FLAGS "${CMAKE_CXX_FLAGS} ${PLSSVM_STL_DEBUG_MODE_FLAGS}")
-    endif ()
-    set(FMT_PEDANTIC OFF CACHE INTERNAL "" FORCE)
-    set(FMT_WERROR OFF CACHE INTERNAL "" FORCE)
-    set(FMT_DOC OFF CACHE INTERNAL "" FORCE)
-    set(FMT_INSTALL ON CACHE INTERNAL "" FORCE) # let {fmt} handle the install target
-    set(FMT_TEST OFF CACHE INTERNAL "" FORCE)
-    set(FMT_FUZZ OFF CACHE INTERNAL "" FORCE)
-    set(FMT_CUDA_TEST OFF CACHE INTERNAL "" FORCE)
-    set(FMT_MODULE OFF CACHE INTERNAL "" FORCE)
-    set(FMT_SYSTEM_HEADERS ON CACHE INTERNAL "" FORCE)
-    # fetch string formatting library fmt
-    FetchContent_Declare(fmt
-                         GIT_REPOSITORY https://github.com/fmtlib/fmt.git
-                         GIT_TAG ${PLSSVM_fmt_VERSION}
-                         QUIET
-    )
-    FetchContent_MakeAvailable(fmt)
-    set_property(TARGET fmt PROPERTY POSITION_INDEPENDENT_CODE ON)
-    target_compile_definitions(fmt PRIVATE FMT_USE_FULL_CACHE_DRAGONBOX)
-    add_dependencies(${PLSSVM_BASE_LIBRARY_NAME} fmt)
-    target_include_directories(${PLSSVM_BASE_LIBRARY_NAME} PUBLIC
-                               $<BUILD_INTERFACE:${fmt_SOURCE_DIR}/include>
-                               $<INSTALL_INTERFACE:include>
-    )
-    # append fmt to installed targets if build from source
-    message(STATUS "Installing {fmt} version ${PLSSVM_fmt_VERSION}.")
-    if (PLSSVM_ENABLE_STL_DEBUG_MODE)
-        set(CMAKE_CXX_FLAGS "${CMAKE_CXX_FLAGS_OLD}")
-    endif ()
-endif ()
-target_link_libraries(${PLSSVM_BASE_LIBRARY_NAME} PUBLIC fmt::fmt)
-
-list(POP_BACK CMAKE_MESSAGE_INDENT)
-
-########################################################################################################################
-=======
->>>>>>> bf8a440e
 ##                                                 create executables                                                 ##
 ########################################################################################################################
 ## create train executable
