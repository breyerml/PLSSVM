## Authors: Alexander Van Craen, Marcel Breyer
## Copyright (C): 2018-today The PLSSVM project - All Rights Reserved
## License: This file is part of the PLSSVM project which is released under the MIT license.
##          See the LICENSE.md file in the project root for full license information.
########################################################################################################################

cmake_minimum_required(VERSION 3.21)

project("PLSSVM - Parallel Least Squares Support Vector Machine"
        VERSION 1.2.0
        LANGUAGES CXX
        DESCRIPTION "A Least Squares Support Vector Machine implementation using different backends.")


include(${CMAKE_CURRENT_SOURCE_DIR}/cmake/add_custom_build_type.cmake)
include(${CMAKE_CURRENT_SOURCE_DIR}/cmake/set_local_and_parent.cmake)

## configure version file
configure_file(
        ${CMAKE_CURRENT_SOURCE_DIR}/include/plssvm/version/version.hpp.in
        ${CMAKE_CURRENT_SOURCE_DIR}/include/plssvm/version/version.hpp
        @ONLY
)

########################################################################################################################
##                                      create and set necessary base properties                                      ##
########################################################################################################################
## set base sources
set(PLSSVM_BASE_SOURCES
    ${CMAKE_CURRENT_SOURCE_DIR}/src/plssvm/detail/execution_range.cpp
    ${CMAKE_CURRENT_SOURCE_DIR}/src/plssvm/detail/file_reader.cpp
    ${CMAKE_CURRENT_SOURCE_DIR}/src/plssvm/detail/sha256.cpp
    ${CMAKE_CURRENT_SOURCE_DIR}/src/plssvm/detail/string_utility.cpp
    ${CMAKE_CURRENT_SOURCE_DIR}/src/plssvm/exceptions/exceptions.cpp
    ${CMAKE_CURRENT_SOURCE_DIR}/src/plssvm/exceptions/source_location.cpp
    ${CMAKE_CURRENT_SOURCE_DIR}/src/plssvm/backend_types.cpp
    ${CMAKE_CURRENT_SOURCE_DIR}/src/plssvm/kernel_types.cpp
    ${CMAKE_CURRENT_SOURCE_DIR}/src/plssvm/csvm.cpp
    ${CMAKE_CURRENT_SOURCE_DIR}/src/plssvm/parameter.cpp
    ${CMAKE_CURRENT_SOURCE_DIR}/src/plssvm/parameter_predict.cpp
    ${CMAKE_CURRENT_SOURCE_DIR}/src/plssvm/parameter_train.cpp
    ${CMAKE_CURRENT_SOURCE_DIR}/src/plssvm/target_platforms.cpp
    ${CMAKE_CURRENT_SOURCE_DIR}/src/plssvm/backends/SYCL/kernel_invocation_type.cpp
<<<<<<< HEAD
    ${CMAKE_CURRENT_SOURCE_DIR}/src/plssvm/backends/SYCL/implementation_type.cpp
=======
>>>>>>> 7184f540
)

## create base library: linked against all backend libraries
set(PLSSVM_BASE_LIBRARY_NAME plssvm-base)
add_library(${PLSSVM_BASE_LIBRARY_NAME} STATIC ${PLSSVM_BASE_SOURCES})
## create all library: one target against all backends are linked
set(PLSSVM_ALL_LIBRARY_NAME plssvm-all)
add_library(${PLSSVM_ALL_LIBRARY_NAME} INTERFACE)

## create list of targets to install
set(PLSSVM_TARGETS_TO_INSTALL ${PLSSVM_ALL_LIBRARY_NAME} ${PLSSVM_BASE_LIBRARY_NAME})

## set include directory
target_include_directories(${PLSSVM_BASE_LIBRARY_NAME} PUBLIC
        $<BUILD_INTERFACE:${CMAKE_CURRENT_SOURCE_DIR}/include>
        $<INSTALL_INTERFACE:include>
        )

## set library cxx standard
target_compile_features(${PLSSVM_BASE_LIBRARY_NAME} PUBLIC cxx_std_17)
## additional base library compile options
target_compile_options(${PLSSVM_BASE_LIBRARY_NAME} PUBLIC
        $<$<CXX_COMPILER_ID:GNU,Clang>:-Wall -Wextra -Wdouble-promotion -fno-common -Wshadow -Wcast-qual -Wnull-dereference -Wctor-dtor-privacy -Wnon-virtual-dtor -Wsuggest-override -Wextra-semi -Wunreachable-code -Wuninitialized>
        $<$<CXX_COMPILER_ID:GNU>:-Wstrict-null-sentinel -Wlogical-op -Wduplicated-branches -Wimplicit-fallthrough=5>
        $<$<COMPILE_LANG_AND_ID:CXX,Clang>:-Wdocumentation -Wmost>
        $<$<CXX_COMPILER_ID:MSVC>:/W4 >
        )
## nvcc doesn't recognize -Werror=??? option so only set it when using a CXX compiler
target_compile_options(${PLSSVM_BASE_LIBRARY_NAME} PUBLIC
        $<$<COMPILE_LANG_AND_ID:CXX,GNU,Clang>:-Werror=switch -fstrict-enums>
        $<$<COMPILE_LANG_AND_ID:CXX,MSVC>:/we4062>
        )
## enable additional optimization flags only in RELEASE mode
target_compile_options(${PLSSVM_BASE_LIBRARY_NAME} PUBLIC
        $<$<AND:$<CONFIG:RELEASE>,$<CXX_COMPILER_ID:GNU,Clang>>:-ffast-math -march=native>
        $<$<AND:$<CONFIG:RELEASE>,$<CXX_COMPILER_ID:MSVC>>:/fp:fast>
        )


########################################################################################################################
##                                    check for optional and necessary dependencies                                   ##
########################################################################################################################
# check for OpenMP (not for the backend!)
find_package(OpenMP 4.0 QUIET)
if(OpenMP_FOUND)
    message(STATUS "Found OpenMP ${OpenMP_CXX_VERSION} to speed up file parsing.")
    target_link_libraries(${PLSSVM_BASE_LIBRARY_NAME} PUBLIC OpenMP::OpenMP_CXX)
    set(CMAKE_CUDA_FLAGS "${CMAKE_CUDA_FLAGS} -Xcompiler '-fopenmp'")
endif()

## setup dependencies
include(FetchContent)

## try finding cxxopts
find_package(cxxopts QUIET)
if(cxxopts_FOUND)
    message(STATUS "Found package cxxopts.")
else()
    message(STATUS "Couldn't find package cxxopts. Building from source ...")
    # fetch command line parser library cxxopts
    FetchContent_Declare(cxxopts
            GIT_REPOSITORY          https://github.com/jarro2783/cxxopts.git
            GIT_SHALLOW             TRUE

            set(CXXOPTS_BUILD_EXAMPLES OFF CACHE BOOL "" FORCE)
            set(CXXOPTS_BUILD_TESTS OFF CACHE BOOL "" FORCE)
    )
    FetchContent_MakeAvailable(cxxopts)
    add_dependencies(${PLSSVM_BASE_LIBRARY_NAME} cxxopts)
    target_include_directories(${PLSSVM_BASE_LIBRARY_NAME} PUBLIC
            $<BUILD_INTERFACE:${cxxopts_SOURCE_DIR}/include>
            $<INSTALL_INTERFACE:include>
            )
endif()

## try finding fast_float
find_package(fast_float QUIET)
if(fast_float_FOUND)
    message(STATUS "Found package fast_float.")
else()
    message(STATUS "Couldn't find package fast_float. Building from source ...")
    # fetch float parsing library fast_float
    FetchContent_Declare(fast_float
            GIT_REPOSITORY          https://github.com/fastfloat/fast_float
            GIT_TAG                 8159e8bcf63c1b92f5a51fb550f966e56624b209
            GIT_SHALLOW             TRUE

            set(FASTFLOAT_TEST OFF CACHE BOOL "" FORCE)
            set(FASTFLOAT_SANITIZE OFF CACHE BOOL "" FORCE)
    )
    FetchContent_GetProperties(fast_float)
    if(NOT fast_float_POPULATED)
        FetchContent_Populate(fast_float)
        add_subdirectory(${fast_float_SOURCE_DIR} EXCLUDE_FROM_ALL)
    endif()
    add_dependencies(${PLSSVM_BASE_LIBRARY_NAME} fast_float)
    target_include_directories(${PLSSVM_BASE_LIBRARY_NAME} PUBLIC
            $<BUILD_INTERFACE:${fast_float_SOURCE_DIR}/include>
            $<INSTALL_INTERFACE:include>
            )
endif()

## try finding fmt
find_package(fmt QUIET)
if(fmt_FOUND)
    message(STATUS "Found package fmt.")
else()
    message(STATUS "Couldn't find package fmt. Building from source ...")
    # fetch string formatting library fmt
    FetchContent_Declare(fmt
            GIT_REPOSITORY          https://github.com/fmtlib/fmt.git
            GIT_TAG                 b6f4ceaed0a0a24ccf575fab6c56dd50ccf6f1a9 # release 8.1.1
            GIT_SHALLOW             TRUE

            set(FMT_TEST OFF CACHE BOOL "" FORCE)
            set(FMT_DOC OFF CACHE BOOL "" FORCE)
            set(FMT_INSTALL OFF CACHE BOOL "" FORCE)
            set(FMT_SYSTEM_HEADERS ON CACHE BOOL "" FORCE)
    )
    FetchContent_MakeAvailable(fmt)
    set_property(TARGET fmt PROPERTY POSITION_INDEPENDENT_CODE ON)
    add_dependencies(${PLSSVM_BASE_LIBRARY_NAME} fmt)
    target_include_directories(${PLSSVM_BASE_LIBRARY_NAME} PUBLIC
            $<BUILD_INTERFACE:${fmt_SOURCE_DIR}/include>
            $<INSTALL_INTERFACE:include>
            )
    # append fmt to installed targets if build from source
    list(APPEND PLSSVM_TARGETS_TO_INSTALL "fmt")
endif()
set_property(TARGET ${PLSSVM_BASE_LIBRARY_NAME} PROPERTY POSITION_INDEPENDENT_CODE ON)
target_link_libraries(${PLSSVM_BASE_LIBRARY_NAME} PUBLIC fmt::fmt)


########################################################################################################################
##                                                 create executables                                                 ##
########################################################################################################################
## create train executable
set(PLSSVM_EXECUTABLE_TRAIN_NAME plssvm-train)
add_executable(${PLSSVM_EXECUTABLE_TRAIN_NAME} ${CMAKE_CURRENT_SOURCE_DIR}/src/main_train.cpp)
## create predict executable
set(PLSSVM_EXECUTABLE_PREDICT_NAME plssvm-predict)
add_executable(${PLSSVM_EXECUTABLE_PREDICT_NAME} ${CMAKE_CURRENT_SOURCE_DIR}/src/main_predict.cpp)

## append executables to installed targets
list(APPEND PLSSVM_TARGETS_TO_INSTALL ${PLSSVM_EXECUTABLE_TRAIN_NAME} ${PLSSVM_EXECUTABLE_PREDICT_NAME})

########################################################################################################################
##                                            setup code coverage analysis                                            ##
########################################################################################################################
## coverage analysis only possible with the Coverage CMAKE_BUILD_TYPE
string(TOUPPER "${CMAKE_BUILD_TYPE}" uppercase_CMAKE_BUILD_TYPE)
if(uppercase_CMAKE_BUILD_TYPE MATCHES "COVERAGE")
    # must be linux
    if(WIN32 OR APPLE)
        message(FATAL_ERROR "Only Linux is supported for the coverage analysis.")
    endif()
    # must be GCC
    if(NOT CMAKE_CXX_COMPILER_ID MATCHES "GNU")
        message(FATAL_ERROR "Only GCC is supported for the coverage analysis.")
    endif()

    message(STATUS "Enable code coverage analysis using lcov.")

    # Create the coverage target. Run coverage tests with 'make coverage'
    add_custom_target(coverage
        COMMAND lcov --zerocounters  --directory .
        COMMAND lcov --capture -d . --initial --output-file test_base.info
        COMMAND mkdir -p coverage
        COMMAND ${CMAKE_MAKE_PROGRAM} test || true
        COMMAND lcov --capture -d . --output-file test_test.info
        COMMAND lcov --add-tracefile test_base.info --add-tracefile test_test.info -o test_total.info
        COMMAND lcov --remove  test_total.info '/usr/*' '*/build/*' '*/tests/*' -o test_clean.info
        COMMAND genhtml test_clean.info --output-directory coverage --title "PLSSVM Test Coverage" --show-details --legend
        BYPRODUCTS ${CMAKE_BINARY_DIR}/test_base.info ${CMAKE_BINARY_DIR}/test_test.info ${CMAKE_BINARY_DIR}/test_total.info ${CMAKE_BINARY_DIR}/test_clean.info ${CMAKE_BINARY_DIR}/coverage
        WORKING_DIRECTORY ${CMAKE_BINARY_DIR}
        )

    # add executables as coverage target
    add_dependencies(coverage ${PLSSVM_EXECUTABLE_TRAIN_NAME})
    add_dependencies(coverage ${PLSSVM_EXECUTABLE_PREDICT_NAME})

    # add custom target `make clean_coverage` which calls `make clean` and also removes all generate *.gcda and *.gcno files
    add_custom_target(clean_coverage)
    add_custom_command(
            DEPENDS clean
            COMMENT "remove all coverage files"
            COMMAND ${CMAKE_MAKE_PROGRAM} clean
            COMMAND ${CMAKE_COMMAND} -P "${CMAKE_CURRENT_SOURCE_DIR}/cmake/delete_coverage_files.cmake"
            TARGET clean_coverage
    )
endif()


########################################################################################################################
##                                         parse target platform information                                          ##
########################################################################################################################
## the target platforms and architectures must either be set using the CMake command line option
## PLSSVM_TARGET_PLATFORMS or the environment variable with the same name
if(DEFINED PLSSVM_TARGET_PLATFORMS)
    set(PLSSVM_TARGET_PLATFORMS ${PLSSVM_TARGET_PLATFORMS} CACHE STRING "The target platforms to compile for." FORCE)
elseif(DEFINED ENV{PLSSVM_TARGET_PLATFORMS})
    set(PLSSVM_TARGET_PLATFORMS $ENV{PLSSVM_TARGET_PLATFORMS} CACHE STRING "The target platforms to compile for." FORCE)
else()
    # check for Python3 and all necessary libraries
    find_package(Python3 COMPONENTS Interpreter Development)
    if(NOT Python3_FOUND)
        message(FATAL_ERROR "Can't find Python3. Please manually specify PLSSVM_TARGET_PLATFORMS (e.g. -DPLSSVM_TARGET_PLATFORMS=\"cpu;nvidia:sm_70,sm_86;amd:gfx906;intel:skl\"!")
    endif()

    include(${CMAKE_CURRENT_SOURCE_DIR}/cmake/check_python_libs.cmake)
    set(PLSSVM_TARGET_PLATFORMS_PYTHON_SCRIPT_REQUIRED_LIBS cpuinfo GPUtil pyamdgpuinfo pylspci)
    message(STATUS "Checking required Python3 libraries (${PLSSVM_TARGET_PLATFORMS_PYTHON_SCRIPT_REQUIRED_LIBS}) to automatically determine the PLSSVM_TARGET_PLATFORMS.")
    set(PLSSVM_TARGET_PLATFORMS_PYTHON_SCRIPT_REQUIRED_LIBS_ERROR_MESSAGE "or manually define PLSSVM_TARGET_PLATFORMS (e.g. -DPLSSVM_TARGET_PLATFORMS=\"cpu;nvidia:sm_70,sm_86;amd:gfx906;intel:skl\"!")
    check_python_libs(${PLSSVM_TARGET_PLATFORMS_PYTHON_SCRIPT_REQUIRED_LIBS} ${PLSSVM_TARGET_PLATFORMS_PYTHON_SCRIPT_REQUIRED_LIBS_ERROR_MESSAGE})

    # run our `plssvm_target_platforms.py` script to determine the PLSSVM_TARGET_PLATFORMS string
    execute_process(
            COMMAND ${Python3_EXECUTABLE} "${CMAKE_CURRENT_SOURCE_DIR}/utility_scripts/plssvm_target_platforms.py" "--quiet"
            RESULT_VARIABLE PLSSVM_PYTHON_TARGET_PLATFORMS_EXIT_CODE
            OUTPUT_VARIABLE PLSSVM_PYTHON_TARGET_PLATFORMS_OUTPUT
    )

    # an error occurred when running our python script
    if(NOT ${PLSSVM_PYTHON_TARGET_PLATFORMS_EXIT_CODE} EQUAL 0)
        message(FATAL_ERROR
                "Error running 'utility_scripts/plssvm_target_platforms.py'."
                "Please manually specify PLSSVM_TARGET_PLATFORMS (e.g. -DPLSSVM_TARGET_PLATFORMS=\"cpu;nvidia:sm_70,sm_86;amd:gfx906;intel:skl\"!"
        )
    endif()

    # set PLSSVM_TARGET_PLATFORMS
    string(STRIP "${PLSSVM_PYTHON_TARGET_PLATFORMS_OUTPUT}" PLSSVM_TARGET_PLATFORMS)
    message(STATUS "Automatically derived PLSSVM_TARGET_PLATFORMS=\"${PLSSVM_TARGET_PLATFORMS}\".")
endif()

## PLSSVM_TARGET_PLATFORMS must not be empty
if(PLSSVM_TARGET_PLATFORMS STREQUAL "")
    message(FATAL_ERROR "PLSSVM_TARGET_PLATFORMS must not be empty!")
endif()

## parse provided target platforms
include(${CMAKE_CURRENT_SOURCE_DIR}/cmake/parse_architecture_info.cmake)
foreach(PLSSVM_PLATFORM ${PLSSVM_TARGET_PLATFORMS})
    if(PLSSVM_PLATFORM MATCHES "^cpu")
        # parse provided CPU architectures
        parse_architecture_info(${PLSSVM_PLATFORM} PLSSVM_CPU_TARGET_ARCHS PLSSVM_NUM_CPU_TARGET_ARCHS)
        if(PLSSVM_NUM_CPU_TARGET_ARCHS GREATER 1)
            message(FATAL_ERROR "Target platform \"cpu\" must at most have one architecture specification!")
        endif()
        target_compile_definitions(${PLSSVM_BASE_LIBRARY_NAME} PUBLIC PLSSVM_HAS_CPU_TARGET)
    elseif(PLSSVM_PLATFORM MATCHES "^nvidia")
        # parse provided NVIDIA GPU architectures
        parse_architecture_info(${PLSSVM_PLATFORM} PLSSVM_NVIDIA_TARGET_ARCHS PLSSVM_NUM_NVIDIA_TARGET_ARCHS)
        if(PLSSVM_NUM_NVIDIA_TARGET_ARCHS EQUAL 0)
            message(FATAL_ERROR "Target platform \"nvidia\" must at least have one architecture specification!")
        endif()
        target_compile_definitions(${PLSSVM_BASE_LIBRARY_NAME} PUBLIC PLSSVM_HAS_NVIDIA_TARGET)
    elseif(PLSSVM_PLATFORM MATCHES "^amd")
        # parse provided AMD GPU architectures
        parse_architecture_info(${PLSSVM_PLATFORM} PLSSVM_AMD_TARGET_ARCHS PLSSVM_NUM_AMD_TARGET_ARCHS)
        if(PLSSVM_NUM_AMD_TARGET_ARCHS EQUAL 0)
            message(FATAL_ERROR "Target platform \"amd\" must at least have one architecture specification!")
        endif()
        target_compile_definitions(${PLSSVM_BASE_LIBRARY_NAME} PUBLIC PLSSVM_HAS_AMD_TARGET)
    elseif(PLSSVM_PLATFORM MATCHES "^intel")
        # parse provided Intel GPU architectures
        parse_architecture_info(${PLSSVM_PLATFORM} PLSSVM_INTEL_TARGET_ARCHS PLSSVM_NUM_INTEL_TARGET_ARCHS)
        if(PLSSVM_NUM_INTEL_TARGET_ARCHS EQUAL 0)
            message(FATAL_ERROR "Target platform \"intel\" must at least have one architecture specification!")
        endif()
        target_compile_definitions(${PLSSVM_BASE_LIBRARY_NAME} PUBLIC PLSSVM_HAS_INTEL_TARGET)
    else()
        message(FATAL_ERROR "Unrecognized target platform \"${PLSSVM_PLATFORM}\"! Must be one of: cpu nvidia amd intel")
    endif()
endforeach()


########################################################################################################################
##                                            check for and enable backends                                           ##
########################################################################################################################
## check for OpenMP backend
set(PLSSVM_ENABLE_OPENMP_BACKEND AUTO CACHE STRING "Enable OpenMP Backend")
set_property(CACHE PLSSVM_ENABLE_OPENMP_BACKEND PROPERTY STRINGS AUTO ON OFF)
if(PLSSVM_ENABLE_OPENMP_BACKEND MATCHES "AUTO" OR PLSSVM_ENABLE_OPENMP_BACKEND)
    add_subdirectory(src/plssvm/backends/OpenMP)
endif()

## check for CUDA backend
set(PLSSVM_ENABLE_CUDA_BACKEND AUTO CACHE STRING "Enable CUDA Backend")
set_property(CACHE PLSSVM_ENABLE_CUDA_BACKEND PROPERTY STRINGS AUTO ON OFF)
if(PLSSVM_ENABLE_CUDA_BACKEND MATCHES "AUTO" OR PLSSVM_ENABLE_CUDA_BACKEND)
    add_subdirectory(src/plssvm/backends/CUDA)
endif()

## check for HIP backend
set(PLSSVM_ENABLE_HIP_BACKEND AUTO CACHE STRING "Enable HIP Backend")
set_property(CACHE PLSSVM_ENABLE_HIP_BACKEND PROPERTY STRINGS AUTO ON OFF)
if(PLSSVM_ENABLE_HIP_BACKEND MATCHES "AUTO" OR PLSSVM_ENABLE_HIP_BACKEND)
    add_subdirectory(src/plssvm/backends/HIP)
endif()

## check for OpenCL backend
set(PLSSVM_ENABLE_OPENCL_BACKEND AUTO CACHE STRING "Enable OpenCL Backend")
set_property(CACHE PLSSVM_ENABLE_OPENCL_BACKEND PROPERTY STRINGS AUTO ON OFF)
if(PLSSVM_ENABLE_OPENCL_BACKEND MATCHES "AUTO" OR PLSSVM_ENABLE_OPENCL_BACKEND)
    add_subdirectory(src/plssvm/backends/OpenCL)
endif()

## check for SYCL backend
set(PLSSVM_ENABLE_SYCL_BACKEND AUTO CACHE STRING "Enable SYCL Backend")
set_property(CACHE PLSSVM_ENABLE_SYCL_BACKEND PROPERTY STRINGS AUTO ON OFF)
if(PLSSVM_ENABLE_SYCL_BACKEND MATCHES "AUTO" OR PLSSVM_ENABLE_SYCL_BACKEND)
    add_subdirectory(src/plssvm/backends/SYCL)
endif()

## check if ANY backend is available/has been enabled
get_target_property(PLSSVM_LINKED_BACKENDS ${PLSSVM_ALL_LIBRARY_NAME} INTERFACE_LINK_LIBRARIES)
if(NOT PLSSVM_LINKED_BACKENDS)
    message(FATAL_ERROR "At least one backend must be available!")
endif()

## link backends against executables
target_link_libraries(${PLSSVM_EXECUTABLE_TRAIN_NAME} ${PLSSVM_ALL_LIBRARY_NAME})
target_link_libraries(${PLSSVM_EXECUTABLE_PREDICT_NAME} ${PLSSVM_ALL_LIBRARY_NAME})


########################################################################################################################
##                                         add additional compile definitions                                         ##
########################################################################################################################
## add assert option
option(PLSSVM_ENABLE_ASSERTS "Enables PLSSVM asserts even if NDEBUG is set." OFF)
if(PLSSVM_ENABLE_ASSERTS)
    message(STATUS "Enable additional debugging assertions.")
    target_compile_definitions(${PLSSVM_BASE_LIBRARY_NAME} PUBLIC PLSSVM_ENABLE_ASSERTS)
endif()

## set specific thread block sizes if requested
if(DEFINED ENV{PLSSVM_THREAD_BLOCK_SIZE})
    set(PLSSVM_THREAD_BLOCK_SIZE $ENV{PLSSVM_THREAD_BLOCK_SIZE} CACHE STRING "The used thread block size." FORCE)
endif()
if(DEFINED PLSSVM_THREAD_BLOCK_SIZE)
    if (PLSSVM_THREAD_BLOCK_SIZE MATCHES "^[0-9]+$" AND PLSSVM_THREAD_BLOCK_SIZE GREATER 0)
        message(STATUS "Set THREAD_BLOCK_SIZE to ${PLSSVM_THREAD_BLOCK_SIZE}.")
        # add target definition
        target_compile_definitions(${PLSSVM_BASE_LIBRARY_NAME} PUBLIC PLSSVM_THREAD_BLOCK_SIZE=${PLSSVM_THREAD_BLOCK_SIZE})
    else()
        message(SEND_ERROR "PLSSVM_THREAD_BLOCK_SIZE must be an integer greater than 0 but is \"${PLSSVM_THREAD_BLOCK_SIZE}\"!")
    endif()
endif()

## set specific internal block sizes of requested
if(DEFINED ENV{PLSSVM_INTERNAL_BLOCK_SIZE})
    set(PLSSVM_INTERNAL_BLOCK_SIZE $ENV{PLSSVM_INTERNAL_BLOCK_SIZE} CACHE STRING "The used internal block size." FORCE)
endif()
if(DEFINED PLSSVM_INTERNAL_BLOCK_SIZE)
    if (PLSSVM_INTERNAL_BLOCK_SIZE MATCHES "^[0-9]+$" AND PLSSVM_INTERNAL_BLOCK_SIZE GREATER 0)
        message(STATUS "Set INTERNAL_BLOCK_SIZE to ${PLSSVM_INTERNAL_BLOCK_SIZE}.")
        # add target definition
        target_compile_definitions(${PLSSVM_BASE_LIBRARY_NAME} PUBLIC PLSSVM_INTERNAL_BLOCK_SIZE=${PLSSVM_INTERNAL_BLOCK_SIZE})
    else()
        message(SEND_ERROR "PLSSVM_INTERNAL_BLOCK_SIZE must be an integer greater than 0 but is \"${PLSSVM_INTERNAL_BLOCK_SIZE}\"!")
    endif()
endif()

## set specific internal block sizes of requested
if(DEFINED ENV{PLSSVM_OPENMP_BLOCK_SIZE})
    set(PLSSVM_OPENMP_BLOCK_SIZE $ENV{PLSSVM_OPENMP_BLOCK_SIZE} CACHE STRING "The used block size for the OpenMP kernel." FORCE)
endif()
if(DEFINED PLSSVM_OPENMP_BLOCK_SIZE)
    if (PLSSVM_OPENMP_BLOCK_SIZE MATCHES "^[0-9]+$" AND PLSSVM_OPENMP_BLOCK_SIZE GREATER 0)
        message(STATUS "Set PLSSVM_OPENMP_BLOCK_SIZE to ${PLSSVM_OPENMP_BLOCK_SIZE}.")
        # add target definition
        target_compile_definitions(${PLSSVM_BASE_LIBRARY_NAME} PUBLIC PLSSVM_OPENMP_BLOCK_SIZE=${PLSSVM_OPENMP_BLOCK_SIZE})
    else()
        message(SEND_ERROR "PLSSVM_OPENMP_BLOCK_SIZE must be an integer greater than 0 but is \"${PLSSVM_OPENMP_BLOCK_SIZE}\"!")
    endif()
endif()

## change executable floating points from double precision to single precision
option(PLSSVM_EXECUTABLES_USE_SINGLE_PRECISION "Build the ${PLSSVM_EXECUTABLE_TRAIN_NAME} and ${PLSSVM_EXECUTABLE_PREDICT_NAME} executables with single precision instead of double precision." OFF)
if(PLSSVM_EXECUTABLES_USE_SINGLE_PRECISION)
    message(STATUS "Using single precision floating point numbers for ${PLSSVM_EXECUTABLE_TRAIN_NAME} and ${PLSSVM_EXECUTABLE_PREDICT_NAME}.")
    target_compile_definitions(${PLSSVM_EXECUTABLE_TRAIN_NAME} PRIVATE PLSSVM_EXECUTABLES_USE_SINGLE_PRECISION)
    target_compile_definitions(${PLSSVM_EXECUTABLE_PREDICT_NAME} PRIVATE PLSSVM_EXECUTABLES_USE_SINGLE_PRECISION)
endif()

########################################################################################################################
##                                          check for Link Time Optimization                                          ##
########################################################################################################################
## enable Link Time Optimization (LTO)
option(PLSSVM_ENABLE_LTO "Enable Link Time Optimizations." ON)
if(PLSSVM_ENABLE_LTO)
    include(CheckIPOSupported)
    check_ipo_supported(RESULT PLSSVM_LTO_SUPPORTED LANGUAGES CXX)
    if(PLSSVM_LTO_SUPPORTED)
        message(STATUS "Interprocedural optimization (IPO/LTO) enabled.")
        set_property(TARGET ${PLSSVM_EXECUTABLE_TRAIN_NAME} PROPERTY INTERPROCEDURAL_OPTIMIZATION TRUE)
        set_property(TARGET ${PLSSVM_EXECUTABLE_PREDICT_NAME} PROPERTY INTERPROCEDURAL_OPTIMIZATION TRUE)
    else()
        message(STATUS "Interprocedural optimization (IPO/LTO) not supported.")
    endif()
endif()


########################################################################################################################
##                                    enable documentation generation via doxygen                                     ##
########################################################################################################################
option(PLSSVM_ENABLE_DOCUMENTATION "Build documentation using doxygen." OFF)
if(PLSSVM_ENABLE_DOCUMENTATION)
    add_subdirectory(docs)
endif()


########################################################################################################################
##                                           enable testing via google test                                           ##
########################################################################################################################
option(PLSSVM_ENABLE_TESTING "Build tests for all backends." ON)
if(PLSSVM_ENABLE_TESTING)
    enable_testing()
    add_subdirectory(tests)
endif()


########################################################################################################################
##                                            print short (backend) summary                                           ##
########################################################################################################################
message(STATUS "Enabled backends with respective targets:")
if(TARGET ${PLSSVM_OPENMP_BACKEND_LIBRARY_NAME})
    message(STATUS "${PLSSVM_OPENMP_BACKEND_SUMMARY_STRING}")
endif()
if(TARGET ${PLSSVM_CUDA_BACKEND_LIBRARY_NAME})
    message(STATUS "${PLSSVM_CUDA_BACKEND_SUMMARY_STRING}")
endif()
if(TARGET ${PLSSVM_HIP_BACKEND_LIBRARY_NAME})
    message(STATUS "${PLSSVM_HIP_BACKEND_SUMMARY_STRING}")
endif()
if(TARGET ${PLSSVM_OPENCL_BACKEND_LIBRARY_NAME})
    message(STATUS "${PLSSVM_OPENCL_BACKEND_SUMMARY_STRING}")
endif()
if(TARGET ${PLSSVM_SYCL_BACKEND_LIBRARY_NAME})
    foreach(SUMMARY_STRING ${PLSSVM_SYCL_BACKEND_SUMMARY_STRINGS})
        message(STATUS "${SUMMARY_STRING}")
    endforeach()
endif()


########################################################################################################################
##                                           add support for `make install`                                           ##
########################################################################################################################
## install all necessary library targets
install(TARGETS ${PLSSVM_TARGETS_TO_INSTALL}
        EXPORT plssvm_Targets
        ARCHIVE DESTINATION ${CMAKE_INSTALL_LIBDIR}  # all files that are neither executables, shared lib or headers
        LIBRARY DESTINATION ${CMAKE_INSTALL_LIBDIR}  # all shared lib files
        RUNTIME DESTINATION ${CMAKE_INSTALL_BINDIR}  # all executables
        )

## mark header to install via 'make install'
install(DIRECTORY "${CMAKE_CURRENT_SOURCE_DIR}/include/"
        DESTINATION "${CMAKE_INSTALL_INCLUDEDIR}"
        )
## only mark fmt headers to install if build via FetchContent
if(NOT fmt_FOUND)
    install(DIRECTORY "${fmt_SOURCE_DIR}/include/"
            DESTINATION "${CMAKE_INSTALL_INCLUDEDIR}"
            )
endif()

## manage version comparison
include(CMakePackageConfigHelpers)
write_basic_package_version_file(
        "plssvmConfigVersion.cmake"
        VERSION ${PROJECT_VERSION}
        COMPATIBILITY SameMajorVersion
)

## generate configuration file
configure_package_config_file(
        "${CMAKE_CURRENT_SOURCE_DIR}/cmake/plssvmConfig.cmake.in"
        "${PROJECT_BINARY_DIR}/plssvmConfig.cmake"
        INSTALL_DESTINATION ${CMAKE_INSTALL_DATAROOTDIR}/plssvm/cmake
)

## create and copy install-targets file
install(EXPORT plssvm_Targets
        FILE plssvmTargets.cmake
        NAMESPACE plssvm::
        DESTINATION ${CMAKE_INSTALL_DATAROOTDIR}/plssvm/cmake
        )

## create file containing the build configuration and version information
install(FILES "${PROJECT_BINARY_DIR}/plssvmConfig.cmake"
        "${PROJECT_BINARY_DIR}/plssvmConfigVersion.cmake"
        DESTINATION ${CMAKE_INSTALL_DATAROOTDIR}/plssvm/cmake
        )<|MERGE_RESOLUTION|>--- conflicted
+++ resolved
@@ -41,10 +41,7 @@
     ${CMAKE_CURRENT_SOURCE_DIR}/src/plssvm/parameter_train.cpp
     ${CMAKE_CURRENT_SOURCE_DIR}/src/plssvm/target_platforms.cpp
     ${CMAKE_CURRENT_SOURCE_DIR}/src/plssvm/backends/SYCL/kernel_invocation_type.cpp
-<<<<<<< HEAD
     ${CMAKE_CURRENT_SOURCE_DIR}/src/plssvm/backends/SYCL/implementation_type.cpp
-=======
->>>>>>> 7184f540
 )
 
 ## create base library: linked against all backend libraries
@@ -70,7 +67,7 @@
         $<$<CXX_COMPILER_ID:GNU,Clang>:-Wall -Wextra -Wdouble-promotion -fno-common -Wshadow -Wcast-qual -Wnull-dereference -Wctor-dtor-privacy -Wnon-virtual-dtor -Wsuggest-override -Wextra-semi -Wunreachable-code -Wuninitialized>
         $<$<CXX_COMPILER_ID:GNU>:-Wstrict-null-sentinel -Wlogical-op -Wduplicated-branches -Wimplicit-fallthrough=5>
         $<$<COMPILE_LANG_AND_ID:CXX,Clang>:-Wdocumentation -Wmost>
-        $<$<CXX_COMPILER_ID:MSVC>:/W4 >
+        $<$<CXX_COMPILER_ID:MSVC>:/W4>
         )
 ## nvcc doesn't recognize -Werror=??? option so only set it when using a CXX compiler
 target_compile_options(${PLSSVM_BASE_LIBRARY_NAME} PUBLIC
