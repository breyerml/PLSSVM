--- conflicted
+++ resolved
@@ -66,23 +66,6 @@
 ########################################################################################################################
 ## set base sources
 set(PLSSVM_BASE_SOURCES
-<<<<<<< HEAD
-    ${CMAKE_CURRENT_SOURCE_DIR}/src/plssvm/detail/execution_range.cpp
-    ${CMAKE_CURRENT_SOURCE_DIR}/src/plssvm/detail/file_reader.cpp
-    ${CMAKE_CURRENT_SOURCE_DIR}/src/plssvm/detail/sha256.cpp
-    ${CMAKE_CURRENT_SOURCE_DIR}/src/plssvm/detail/string_utility.cpp
-    ${CMAKE_CURRENT_SOURCE_DIR}/src/plssvm/exceptions/exceptions.cpp
-    ${CMAKE_CURRENT_SOURCE_DIR}/src/plssvm/exceptions/source_location.cpp
-    ${CMAKE_CURRENT_SOURCE_DIR}/src/plssvm/backend_types.cpp
-    ${CMAKE_CURRENT_SOURCE_DIR}/src/plssvm/kernel_types.cpp
-    ${CMAKE_CURRENT_SOURCE_DIR}/src/plssvm/csvm.cpp
-    ${CMAKE_CURRENT_SOURCE_DIR}/src/plssvm/parameter.cpp
-    ${CMAKE_CURRENT_SOURCE_DIR}/src/plssvm/parameter_predict.cpp
-    ${CMAKE_CURRENT_SOURCE_DIR}/src/plssvm/parameter_train.cpp
-    ${CMAKE_CURRENT_SOURCE_DIR}/src/plssvm/target_platforms.cpp
-    ${CMAKE_CURRENT_SOURCE_DIR}/src/plssvm/backends/SYCL/kernel_invocation_type.cpp
-    ${CMAKE_CURRENT_SOURCE_DIR}/src/plssvm/backends/SYCL/implementation_type.cpp
-=======
         ${CMAKE_CURRENT_SOURCE_DIR}/src/plssvm/backends/SYCL/kernel_invocation_type.cpp
         ${CMAKE_CURRENT_SOURCE_DIR}/src/plssvm/backends/SYCL/implementation_type.cpp
         ${CMAKE_CURRENT_SOURCE_DIR}/src/plssvm/detail/cmd/parser_predict.cpp
@@ -108,16 +91,11 @@
         ${CMAKE_CURRENT_SOURCE_DIR}/src/plssvm/solver_types.cpp
         ${CMAKE_CURRENT_SOURCE_DIR}/src/plssvm/target_platforms.cpp
         ${CMAKE_CURRENT_SOURCE_DIR}/src/plssvm/verbosity_levels.cpp
->>>>>>> 6d990766
 )
 
 ## create base library: linked against all backend libraries
 set(PLSSVM_BASE_LIBRARY_NAME plssvm-base)
-<<<<<<< HEAD
-add_library(${PLSSVM_BASE_LIBRARY_NAME} STATIC ${PLSSVM_BASE_SOURCES})
-=======
 add_library(${PLSSVM_BASE_LIBRARY_NAME} SHARED ${PLSSVM_BASE_SOURCES})
->>>>>>> 6d990766
 ## create all library: one target against all backends are linked
 set(PLSSVM_ALL_LIBRARY_NAME plssvm-all)
 add_library(${PLSSVM_ALL_LIBRARY_NAME} INTERFACE)
@@ -206,18 +184,8 @@
 find_package(cxxopts 3.1.1 QUIET)
 if (cxxopts_FOUND)
     message(STATUS "Found package cxxopts.")
-<<<<<<< HEAD
-    message(STATUS ${cxxopts_INCLUDE_DIR})
-    target_link_libraries(${PLSSVM_BASE_LIBRARY_NAME} PUBLIC cxxopts::cxxopts )
-    # target_include_directories(${PLSSVM_BASE_LIBRARY_NAME} PUBLIC
-    #         $<BUILD_INTERFACE:${cxxopts_INCLUDE_DIR}/include>
-    #         $<INSTALL_INTERFACE:include>
-    #         )
-else()
-=======
     target_include_directories(${PLSSVM_BASE_LIBRARY_NAME} PUBLIC ${cxxopts_INCLUDE_DIR})
 else ()
->>>>>>> 6d990766
     message(STATUS "Couldn't find package cxxopts. Building from source ...")
     set(PLSSVM_cxxopts_VERSION v3.1.1)
     # set options for cxxopts
@@ -259,13 +227,8 @@
     FetchContent_GetProperties(fast_float)
     if (NOT fast_float_POPULATED)
         FetchContent_Populate(fast_float)
-<<<<<<< HEAD
-        add_subdirectory(${fast_float_SOURCE_DIR}  ${fast_float_SOURCE_DIR}  EXCLUDE_FROM_ALL)
-    endif()
-=======
         add_subdirectory(${fast_float_SOURCE_DIR} EXCLUDE_FROM_ALL)
     endif ()
->>>>>>> 6d990766
     add_dependencies(${PLSSVM_BASE_LIBRARY_NAME} fast_float)
     target_include_directories(${PLSSVM_BASE_LIBRARY_NAME} PUBLIC
             $<BUILD_INTERFACE:${fast_float_SOURCE_DIR}/include>
@@ -430,21 +393,12 @@
     set(PLSSVM_TARGET_PLATFORMS ${PLSSVM_TARGET_PLATFORMS} CACHE STRING "The target platforms to compile for." FORCE)
 elseif (DEFINED ENV{PLSSVM_TARGET_PLATFORMS})
     set(PLSSVM_TARGET_PLATFORMS $ENV{PLSSVM_TARGET_PLATFORMS} CACHE STRING "The target platforms to compile for." FORCE)
-<<<<<<< HEAD
-else()
-    # check for Python3 and all necessary libraries
-    find_package(Python3 COMPONENTS Interpreter Development)
-    if(NOT Python3_FOUND)
-        message(FATAL_ERROR "Can't find Python3. Please manually specify PLSSVM_TARGET_PLATFORMS (e.g. -DPLSSVM_TARGET_PLATFORMS=\"cpu;nvidia:sm_70,sm_86;amd:gfx906;intel:skl\"!")
-    endif()
-=======
 else ()
     # check for Python3 and all necessary libraries
     find_package(Python3 COMPONENTS Interpreter Development)
     if (NOT Python3_FOUND)
         message(FATAL_ERROR "Can't find Python3. Please manually specify PLSSVM_TARGET_PLATFORMS (e.g. -DPLSSVM_TARGET_PLATFORMS=\"cpu;nvidia:sm_70,sm_86;amd:gfx906;intel:skl\"!")
     endif ()
->>>>>>> 6d990766
 
     include(${CMAKE_CURRENT_SOURCE_DIR}/cmake/check_python_libs.cmake)
     set(PLSSVM_TARGET_PLATFORMS_PYTHON_SCRIPT_REQUIRED_LIBS cpuinfo GPUtil pyamdgpuinfo pylspci)
@@ -460,30 +414,17 @@
     )
 
     # an error occurred when running our python script
-<<<<<<< HEAD
-    if(NOT ${PLSSVM_PYTHON_TARGET_PLATFORMS_EXIT_CODE} EQUAL 0)
-        message(FATAL_ERROR
-                "Error running 'utility_scripts/plssvm_target_platforms.py'."
-                "Please manually specify PLSSVM_TARGET_PLATFORMS (e.g. -DPLSSVM_TARGET_PLATFORMS=\"cpu;nvidia:sm_70,sm_86;amd:gfx906;intel:skl\"!"
-        )
-    endif()
-=======
     if (NOT ${PLSSVM_PYTHON_TARGET_PLATFORMS_EXIT_CODE} EQUAL 0)
         message(FATAL_ERROR
                 "Error running '${CMAKE_CURRENT_SOURCE_DIR}/utility_scripts/plssvm_target_platforms.py'."
                 "Please manually specify PLSSVM_TARGET_PLATFORMS (e.g. -DPLSSVM_TARGET_PLATFORMS=\"cpu;nvidia:sm_70,sm_86;amd:gfx906;intel:skl\"!"
         )
     endif ()
->>>>>>> 6d990766
 
     # set PLSSVM_TARGET_PLATFORMS
     string(STRIP "${PLSSVM_PYTHON_TARGET_PLATFORMS_OUTPUT}" PLSSVM_TARGET_PLATFORMS)
     message(STATUS "Automatically derived PLSSVM_TARGET_PLATFORMS=\"${PLSSVM_TARGET_PLATFORMS}\".")
-<<<<<<< HEAD
-endif()
-=======
-endif ()
->>>>>>> 6d990766
+endif ()
 
 ## PLSSVM_TARGET_PLATFORMS must not be empty
 if (PLSSVM_TARGET_PLATFORMS STREQUAL "")
@@ -612,17 +553,10 @@
         message(STATUS "Set THREAD_BLOCK_SIZE to ${PLSSVM_THREAD_BLOCK_SIZE}.")
         # add target definition
         target_compile_definitions(${PLSSVM_BASE_LIBRARY_NAME} PUBLIC PLSSVM_THREAD_BLOCK_SIZE=${PLSSVM_THREAD_BLOCK_SIZE})
-<<<<<<< HEAD
-    else()
-        message(SEND_ERROR "PLSSVM_THREAD_BLOCK_SIZE must be an integer greater than 0 but is \"${PLSSVM_THREAD_BLOCK_SIZE}\"!")
-    endif()
-endif()
-=======
     else ()
         message(SEND_ERROR "PLSSVM_THREAD_BLOCK_SIZE must be an integer greater than 0 but is \"${PLSSVM_THREAD_BLOCK_SIZE}\"!")
     endif ()
 endif ()
->>>>>>> 6d990766
 
 ## set specific internal block sizes of requested
 if (DEFINED ENV{PLSSVM_INTERNAL_BLOCK_SIZE})
@@ -633,34 +567,6 @@
         message(STATUS "Set INTERNAL_BLOCK_SIZE to ${PLSSVM_INTERNAL_BLOCK_SIZE}.")
         # add target definition
         target_compile_definitions(${PLSSVM_BASE_LIBRARY_NAME} PUBLIC PLSSVM_INTERNAL_BLOCK_SIZE=${PLSSVM_INTERNAL_BLOCK_SIZE})
-<<<<<<< HEAD
-    else()
-        message(SEND_ERROR "PLSSVM_INTERNAL_BLOCK_SIZE must be an integer greater than 0 but is \"${PLSSVM_INTERNAL_BLOCK_SIZE}\"!")
-    endif()
-endif()
-
-## set specific internal block sizes of requested
-if(DEFINED ENV{PLSSVM_OPENMP_BLOCK_SIZE})
-    set(PLSSVM_OPENMP_BLOCK_SIZE $ENV{PLSSVM_OPENMP_BLOCK_SIZE} CACHE STRING "The used block size for the OpenMP kernel." FORCE)
-endif()
-if(DEFINED PLSSVM_OPENMP_BLOCK_SIZE)
-    if (PLSSVM_OPENMP_BLOCK_SIZE MATCHES "^[0-9]+$" AND PLSSVM_OPENMP_BLOCK_SIZE GREATER 0)
-        message(STATUS "Set PLSSVM_OPENMP_BLOCK_SIZE to ${PLSSVM_OPENMP_BLOCK_SIZE}.")
-        # add target definition
-        target_compile_definitions(${PLSSVM_BASE_LIBRARY_NAME} PUBLIC PLSSVM_OPENMP_BLOCK_SIZE=${PLSSVM_OPENMP_BLOCK_SIZE})
-    else()
-        message(SEND_ERROR "PLSSVM_OPENMP_BLOCK_SIZE must be an integer greater than 0 but is \"${PLSSVM_OPENMP_BLOCK_SIZE}\"!")
-    endif()
-endif()
-
-## change executable floating points from double precision to single precision
-option(PLSSVM_EXECUTABLES_USE_SINGLE_PRECISION "Build the ${PLSSVM_EXECUTABLE_TRAIN_NAME} and ${PLSSVM_EXECUTABLE_PREDICT_NAME} executables with single precision instead of double precision." OFF)
-if(PLSSVM_EXECUTABLES_USE_SINGLE_PRECISION)
-    message(STATUS "Using single precision floating point numbers for ${PLSSVM_EXECUTABLE_TRAIN_NAME} and ${PLSSVM_EXECUTABLE_PREDICT_NAME}.")
-    target_compile_definitions(${PLSSVM_EXECUTABLE_TRAIN_NAME} PRIVATE PLSSVM_EXECUTABLES_USE_SINGLE_PRECISION)
-    target_compile_definitions(${PLSSVM_EXECUTABLE_PREDICT_NAME} PRIVATE PLSSVM_EXECUTABLES_USE_SINGLE_PRECISION)
-endif()
-=======
     else ()
         message(SEND_ERROR "PLSSVM_INTERNAL_BLOCK_SIZE must be an integer greater than 0 but is \"${PLSSVM_INTERNAL_BLOCK_SIZE}\"!")
     endif ()
@@ -689,7 +595,6 @@
     # add target definition
     target_compile_definitions(${PLSSVM_BASE_LIBRARY_NAME} PUBLIC PLSSVM_ENFORCE_MAX_MEM_ALLOC_SIZE)
 endif ()
->>>>>>> 6d990766
 
 ########################################################################################################################
 ##                                          check for Link Time Optimization                                          ##
@@ -699,16 +604,6 @@
 if (PLSSVM_ENABLE_LTO)
     include(CheckIPOSupported)
     check_ipo_supported(RESULT PLSSVM_LTO_SUPPORTED LANGUAGES CXX)
-<<<<<<< HEAD
-    if(PLSSVM_LTO_SUPPORTED)
-        message(STATUS "Interprocedural optimization (IPO/LTO) enabled.")
-        set_property(TARGET ${PLSSVM_EXECUTABLE_TRAIN_NAME} PROPERTY INTERPROCEDURAL_OPTIMIZATION TRUE)
-        set_property(TARGET ${PLSSVM_EXECUTABLE_PREDICT_NAME} PROPERTY INTERPROCEDURAL_OPTIMIZATION TRUE)
-    else()
-        message(STATUS "Interprocedural optimization (IPO/LTO) not supported.")
-    endif()
-endif()
-=======
     if (PLSSVM_LTO_SUPPORTED)
         message(STATUS "Interprocedural optimization (IPO/LTO) enabled.")
         set_property(TARGET ${PLSSVM_EXECUTABLE_TRAIN_NAME} PROPERTY INTERPROCEDURAL_OPTIMIZATION TRUE)
@@ -719,7 +614,6 @@
         message(STATUS "Interprocedural optimization (IPO/LTO) not supported.")
     endif ()
 endif ()
->>>>>>> 6d990766
 
 
 ########################################################################################################################
@@ -770,14 +664,6 @@
 endif ()
 if (TARGET ${PLSSVM_OPENCL_BACKEND_LIBRARY_NAME})
     message(STATUS "${PLSSVM_OPENCL_BACKEND_SUMMARY_STRING}")
-<<<<<<< HEAD
-endif()
-if(TARGET ${PLSSVM_SYCL_BACKEND_LIBRARY_NAME})
-    foreach(SUMMARY_STRING ${PLSSVM_SYCL_BACKEND_SUMMARY_STRINGS})
-        message(STATUS "${SUMMARY_STRING}")
-    endforeach()
-endif()
-=======
     list(APPEND PLSSVM_BACKEND_NAME_LIST "opencl")
 endif ()
 if (TARGET ${PLSSVM_SYCL_BACKEND_LIBRARY_NAME})
@@ -852,7 +738,6 @@
         ${CMAKE_CURRENT_SOURCE_DIR}/docs/plssvm-scale.1
         @ONLY
 )
->>>>>>> 6d990766
 
 
 ########################################################################################################################
