![![PLSSVM](../resources/logo_245x150.png)](docs/resources/logo_245x150.png)

# PLSSVM - Parallel Least Squares Support Vector Machine

[![Codacy Badge](https://app.codacy.com/project/badge/Grade/e780a63075ce40c29c49d3df4f57c2af)](https://www.codacy.com/gh/SC-SGS/PLSSVM/dashboard?utm_source=github.com&amp;utm_medium=referral&amp;utm_content=SC-SGS/PLSSVM&amp;utm_campaign=Badge_Grade) &ensp; [![Generate documentation](https://github.com/SC-SGS/PLSSVM/actions/workflows/documentation.yml/badge.svg)](https://sc-sgs.github.io/PLSSVM/) 

## Table of Contents

- [Introduction To PLSSVM](#introduction-to-plssvm)
- [Getting Started](#getting-started)
  - [Dependencies](#dependencies)
  - [Building PLSSVM](#building-plssvm)
  - [Running the Tests](#running-the-tests)
  - [Generating Test Coverage Results](#generating-test-coverage-results)
  - [Creating the Documentation](#creating-the-documentation)
  - [Installing](#installing)
- [Usage](#usage)
  - [Generating Artificial Data](#generating-artificial-data)
  - [Training using `plssvm-train`](#training-using-plssvm-train)
  - [Predicting using `plssvm-predict`](#predicting-using-plssvm-predict)
  - [Data Scaling using `plssvm-scale`](#data-scaling-using-plssvm-scale)
  - [Example Code for PLSSVM Used as a Library](#example-code-for-plssvm-used-as-a-library)
  - [Example Using the Python Bindings Available For PLSSVM](#example-using-the-python-bindings-available-for-plssvm)
- [Citing PLSSVM](#citing-plssvm)
- [License](#license)

## Introduction to PLSSVM

A [Support Vector Machine (SVM)](https://en.wikipedia.org/wiki/Support-vector_machine) is a supervised machine learning model.
In its basic form SVMs are used for binary classification tasks.
Their fundamental idea is to learn a hyperplane which separates the two classes best, i.e., where the widest possible margin around its decision boundary is free of data.
This is also the reason, why SVMs are also called "large margin classifiers".
To predict to which class a new, unseen data point belongs, the SVM simply has to calculate on which side of the previously calculated hyperplane the data point lies.
This is very efficient since it only involves a single scalar product of the size corresponding to the numer of features of the data set.

<p align="center">
  <img alt="strong scaling CPU" src=".figures/support_vector_machine.png" width="50%">
</p>

However, normal SVMs suffer in their potential parallelizability.
Determining the hyperplane boils down to solving a convex quadratic problem.
For this, most SVM implementations use Sequential Minimal Optimization (SMO), an inherently sequential algorithm.
The basic idea of this algorithm is that it takes a pair of data points and calculates the hyperplane between them.
Afterward, two new data points are selected and the existing hyperplane is adjusted accordingly.
This procedure is repeat until a new adjustment would be smaller than some epsilon greater than zero.

Some SVM implementations try to harness some parallelization potential by not drawing point pairs but group of points.
In this case, the hyperplane calculation inside this group is parallelized.
However, even then modern highly parallel hardware can not be utilized efficiently.

Therefore, we implemented a version of the original proposed SVM called [Least Squares Support Vector Machine (LS-SVM)](https://en.wikipedia.org/wiki/Least-squares_support-vector_machine).
The LS-SVMs reformulated the original problem such that it boils down to solving a system of linear equations.
For this kind of problem many highly parallel algorithms and implementations are known.
We decided to use the [Conjugate Gradient (CG)](https://en.wikipedia.org/wiki/Conjugate_gradient_method) to solve the system of linear equations.

We support multi-class classification using the one vs. all (also one vs. rest or OAA).
Therefore, our CG algorithm solves multiple right-hand sides simultaneously. 
This has the implication that, except for binary classification, our model file isn't LIBSVM conform, since for each support vector #classes many weights must be saved instead of only #classes - 1.

Since one of our main goals was performance, we parallelized the implicit matrix-vector multiplication inside the CG algorithm.
To do so, we use multiple different frameworks to be able to target a broad variety of different hardware platforms.
The currently available frameworks (also called backends in our PLSSVM implementation) are:

- [OpenMP](https://www.openmp.org/)
- [CUDA](https://developer.nvidia.com/cuda-zone)
- [HIP](https://github.com/ROCm-Developer-Tools/HIP) (only tested on AMD GPUs)
- [OpenCL](https://www.khronos.org/opencl/)
<<<<<<< HEAD
- [SYCL](https://www.khronos.org/sycl/) (tested implementations are [DPC++](https://github.com/intel/llvm) and [hipSYCL](https://github.com/illuhad/hipSYCL); specifically the commits [faaba28](https://github.com/intel/llvm/tree/faaba28541138d7ad39a7fa85fa85b863560b45f) and [6962942](https://github.com/illuhad/hipSYCL/tree/6962942c430a7b221eb167b4272c29cf397cda06) respectivelly)
=======
- [SYCL](https://www.khronos.org/sycl/) (tested implementations are [DPC++](https://github.com/intel/llvm) and [AdaptiveCpp](https://github.com/AdaptiveCpp/AdaptiveCpp) (formerly known as hipSYCL); specifically the versions [sycl-nightly/20231201](https://github.com/intel/llvm/tree/sycl-nightly/20230110) and AdaptiveCpp release [v23.10.0](https://github.com/AdaptiveCpp/AdaptiveCpp/releases/tag/v23.10.0))
>>>>>>> 6d990766

## Getting Started

### Dependencies

General dependencies:

- a C++17 capable compiler (e.g. [`gcc`](https://gcc.gnu.org/) or [`clang`](https://clang.llvm.org/))
- [CMake](https://cmake.org/) 3.21 or newer
- [cxxopts ≥ v3.1.1](https://github.com/jarro2783/cxxopts), [fast_float ≥ v3.10.0](https://github.com/fastfloat/fast_float), [{fmt} ≥ v10.1.1](https://github.com/fmtlib/fmt), and [igor](https://github.com/bluescarni/igor) (all four are automatically build during the CMake configuration if they couldn't be found using the respective `find_package` call)
- [GoogleTest ≥ v1.14.0](https://github.com/google/googletest) if testing is enabled (automatically build during the CMake configuration if `find_package(GTest)` wasn't successful)
- [doxygen](https://www.doxygen.nl/index.html) if documentation generation is enabled
- [Pybind11 ≥ v2.11.1](https://github.com/pybind/pybind11) if Python bindings are enabled
- [OpenMP](https://www.openmp.org/) 4.0 or newer (optional) to speed-up library utilities (like file parsing)
- multiple Python modules used in the utility scripts, to install all modules use `pip install --user -r install/python_requirements.txt`

Additional dependencies for the OpenMP backend:

- compiler with OpenMP support

Additional dependencies for the CUDA backend:

- CUDA SDK
- either NVIDIA [`nvcc`](https://docs.nvidia.com/cuda/cuda-compiler-driver-nvcc/index.html) or [`clang` with CUDA support enabled](https://llvm.org/docs/CompileCudaWithLLVM.html)

Additional dependencies for the HIP backend:

- working ROCm and HIP installation
- [clang with HIP support](https://rocmdocs.amd.com/en/latest/Programming_Guides/HIP-FAQ.html)

Additional dependencies for the OpenCL backend:

- OpenCL runtime and header files

Additional dependencies for the SYCL backend:

- the code must be compiled with a SYCL capable compiler; currently tested with [DPC++](https://github.com/intel/llvm) and [AdaptiveCpp](https://github.com/AdaptiveCpp/AdaptiveCpp)

Additional dependencies if `PLSSVM_ENABLE_TESTING` and `PLSSVM_GENERATE_TEST_FILE` are both set to `ON`:

- [Python3](https://www.python.org/) with the [`argparse`](https://docs.python.org/3/library/argparse.html), [`timeit`](https://docs.python.org/3/library/timeit.html), [`sklearn`](https://scikit-learn.org/stable/), and [`humanize`](https://pypi.org/project/humanize/) modules

### Building PLSSVM

To download PLSSVM use:

```bash
git clone https://github.com/SC-SGS/PLSSVM.git
cd PLSSVM 
```

We provided a Python3 requirements file to install all *necessary* Python3 dependencies:

```bash
pip install -r install/python_requirements.txt
```

Building the library can be done using the normal CMake approach:

```bash
mkdir build && cd build 
cmake -DPLSSVM_TARGET_PLATFORMS="..." [optional_options] .. 
cmake --build . -j
```

#### (Automatic) Target Platform Selection

The CMake option `PLSSVM_TARGET_PLATFORMS` is used to determine for which targets the backends should be compiled.
Valid targets are:

- `cpu`: compile for the CPU; an **optional** architectural specifications is allowed but only used when compiling with DPC++, e.g., `cpu:avx2`
- `nvidia`: compile for NVIDIA GPUs; **at least one** architectural specification is necessary, e.g., `nvidia:sm_86,sm_70`
- `amd`: compile for AMD GPUs; **at least one** architectural specification is necessary, e.g., `amd:gfx906`
- `intel`: compile for Intel GPUs; **at least one** architectural specification is necessary, e.g., `intel:skl`

<<<<<<< HEAD
At least one of the above targets must be present.

Note that when using DPC++ only a single architectural specification for `cpu`, `nvidia` or `amd` is allowed.

To retrieve the architectural specifications of the current system, a simple Python3 script `utility/plssvm_target_platforms.py` is provided
(required Python3 dependencies:
=======
At least one of the above targets must be present. If the option `PLSSVM_TARGET_PLATFORMS` is not present, the targets 
are automatically determined using the Python3 `utility_scripts/plssvm_target_platforms.py` script (required Python3 dependencies:
>>>>>>> 6d990766
[`argparse`](https://docs.python.org/3/library/argparse.html), [`py-cpuinfo`](https://pypi.org/project/py-cpuinfo/),
[`GPUtil`](https://pypi.org/project/GPUtil/), [`pyamdgpuinfo`](https://pypi.org/project/pyamdgpuinfo/), and
[`pylspci`](https://pypi.org/project/pylspci/)).

Note that when using DPC++ only a single architectural specification for `cpu`, `nvidia` or `amd` is allowed and that
automatically retrieving AMD GPU information on Windows is currently not supported due to `pyamdgpuinfo` limitations.


```bash
python3 utility_scripts/plssvm_target_platforms.py --help
```
```
usage: plssvm_target_platforms.py [-h] [--quiet]

optional arguments:
  -h, --help  show this help message and exit
  --quiet     only output the final PLSSVM_TARGET_PLATFORMS string
```

Example invocation:

```bash
python3 utility_scripts/plssvm_target_platforms.py
```
```
Intel(R) Core(TM) i9-10980XE CPU @ 3.00GHz: {'avx512': True, 'avx2': True, 'avx': True, 'sse4_2': True}

Found 1 NVIDIA GPU(s):
  1x NVIDIA GeForce RTX 3080: sm_86

Possible -DPLSSVM_TARGET_PLATFORMS entries:
cpu:avx512;nvidia:sm_86
```


or with the `--quiet` flag provided:


```bash
python3 utility_scripts/plssvm_target_platforms.py --quiet
```
```
cpu:avx512;intel:dg1
```

If the architectural information for the requested GPU could not be retrieved, one option would be to have a look at:

- for NVIDIA GPUs:  [Your GPU Compute Capability](https://developer.nvidia.com/cuda-gpus)
- for AMD GPUs: [clang AMDGPU backend usage](https://llvm.org/docs/AMDGPUUsage.html)
- for Intel GPUs and CPUs: [Ahead of Time Compilation](https://www.intel.com/content/www/us/en/develop/documentation/oneapi-dpcpp-cpp-compiler-dev-guide-and-reference/top/compilation/ahead-of-time-compilation.html) and [Intel graphics processor table](https://dgpu-docs.intel.com/devices/hardware-table.html)

<<<<<<< HEAD
If the `PLSSVM_TARGET_PLATFORMS` options isn't set during the CMake invocation and isn't set as environment variable, 
CMake tries to execute the above script and uses its output to automatically set the `PLSSVM_TARGET_PLATFORMS`.
This, however, requires the Python packages to be installed.
=======
>>>>>>> 6d990766

#### Optional CMake Options

The `[optional_options]` can be one or multiple of:

- `PLSSVM_ENABLE_OPENMP_BACKEND=ON|OFF|AUTO` (default: `AUTO`):
  - `ON`: check for the OpenMP backend and fail if not available
  - `AUTO`: check for the OpenMP backend but **do not** fail if not available
  - `OFF`: do not check for the OpenMP backend

- `PLSSVM_ENABLE_CUDA_BACKEND=ON|OFF|AUTO` (default: `AUTO`):
  - `ON`: check for the CUDA backend and fail if not available
  - `AUTO`: check for the CUDA backend but **do not** fail if not available
  - `OFF`: do not check for the CUDA backend

- `PLSSVM_ENABLE_HIP_BACKEND=ON|OFF|AUTO` (default: `AUTO`):
  - `ON`: check for the HIP backend and fail if not available
  - `AUTO`: check for the HIP backend but **do not** fail if not available
  - `OFF`: do not check for the HIP backend

- `PLSSVM_ENABLE_OPENCL_BACKEND=ON|OFF|AUTO` (default: `AUTO`):
  - `ON`: check for the OpenCL backend and fail if not available
  - `AUTO`: check for the OpenCL backend but **do not** fail if not available
  - `OFF`: do not check for the OpenCL backend

- `PLSSVM_ENABLE_SYCL_BACKEND=ON|OFF|AUTO` (default: `AUTO`):
  - `ON`: check for the SYCL backend and fail if not available
  - `AUTO`: check for the SYCL backend but **do not** fail if not available
  - `OFF`: do not check for the SYCL backend

**Attention:** at least one backend must be enabled and available!

- `PLSSVM_ENABLE_ASSERTS=ON|OFF` (default: `OFF`): enables custom assertions regardless whether the `DEBUG` macro is defined or not
<<<<<<< HEAD
- `PLSSVM_THREAD_BLOCK_SIZE` (default: `16`): set a specific thread block size used in the GPU kernels (for fine-tuning optimizations)
- `PLSSVM_INTERNAL_BLOCK_SIZE` (default: `6`: set a specific internal block size used in the GPU kernels (for fine-tuning optimizations)
- `PLSSVM_EXECUTABLES_USE_SINGLE_PRECISION` (default: `OFF`): enables single precision calculations instead of double precision for the `plssvm-train` and `plssvm-preidct` executables
=======
- `PLSSVM_USE_FLOAT_AS_REAL_TYPE=ON|OFF` (default: `OFF`): use `float` as real_type instead of `double`
- `PLSSVM_THREAD_BLOCK_SIZE` (default: `8`): set a specific thread block size used in the GPU kernels (for fine-tuning optimizations)
- `PLSSVM_INTERNAL_BLOCK_SIZE` (default: `4`: set a specific internal block size used in the GPU kernels (for fine-tuning optimizations)
>>>>>>> 6d990766
- `PLSSVM_ENABLE_LTO=ON|OFF` (default: `ON`): enable interprocedural optimization (IPO/LTO) if supported by the compiler
- `PLSSVM_ENFORCE_MAX_MEM_ALLOC_SIZE=ON|OFF` (default: `ON`): enforce the maximum (device) memory allocation size for the plssvm::solver_type::automatic solver
- `PLSSVM_ENABLE_DOCUMENTATION=ON|OFF` (default: `OFF`): enable the `doc` target using doxygen
- `PLSSVM_ENABLE_PERFORMANCE_TRACKING=ON|OFF` (default: `OFF`): enable gathering performance characteristics for the three executables using YAML files; example Python3 scripts to perform performance measurements and to process the resulting YAML files can be found in the `utility_scripts/` directory (requires the Python3 modules [wrapt-timeout-decorator](https://pypi.org/project/wrapt-timeout-decorator/), [`pyyaml`](https://pyyaml.org/), and [`pint`](https://pint.readthedocs.io/en/stable/))
- `PLSSVM_ENABLE_TESTING=ON|OFF` (default: `ON`): enable testing using GoogleTest and ctest
- `PLSSVM_ENABLE_LANGUAGE_BINDINGS=ON|OFF` (default: `OFF`): enable language bindings
- `PLSSVM_STL_DEBUG_MODE_FLAGS=ON|OFF` (default: `OFF`): enable STL debug modes (**note**: changes the resulting library's ABI!)

If `PLSSVM_ENABLE_TESTING` is set to `ON`, the following options can also be set:

- `PLSSVM_GENERATE_TEST_FILE=ON|OFF` (default: `ON`): automatically generate test files
  - `PLSSVM_TEST_FILE_NUM_DATA_POINTS` (default: `5000`): the number of data points in the test file
  - `PLSSVM_TEST_FILE_NUM_FEATURES` (default: `2000`): the number of features per data point in the test file

<<<<<<< HEAD
If the SYCL backend is available additional options can be set.
To use DPC++ for SYCL simply set the `CMAKE_CXX_COMPILER` to the respective DPC++ clang executable during CMake invocation.

If the SYCL implementation is DPC++ the following additional options are available:

- `PLSSVM_SYCL_BACKEND_DPCPP_USE_LEVEL_ZERO` (default: `OFF`): use Level-Zero as the DPC++ backend instead of OpenCL
- `PLSSVM_SYCL_BACKEND_DPCPP_ENABLE_AOT` (default: `ON`): enable Ahead-of-Time (AOT) compilation for the specified target platforms

If more than one SYCL implementation is available the environment variables `PLSSVM_SYCL_HIPSYCL_INCLUDE_DIR` and `PLSSVM_SYCL_DPCPP_INCLUDE_DIR`
**must** be set to the respective SYCL include paths. Note that those paths **must not** be present in the `CPLUS_INCLUDE_PATH` environment variable or compilation will fail.

- `PLSSVM_SYCL_BACKEND_PREFERRED_IMPLEMENTATION` (`dpcpp`|`hipsycl`): specify the preferred SYCL implementation if the `sycl_implementation_type` is set to `automatic`; additional the specified SYCL implementation is used in the `plssvm::sycl` namespace, the other implementations are available in the `plssvm::dpcpp` and `plssvm::hipsycl` namespace respectively
=======
If `PLSSVM_ENABLE_LANGUAGE_BINDINGS` is set to `ON`, the following option can also be set:

- `PLSSVM_ENABLE_PYTHON_BINDINGS=ON|OFF` (default: `PLSSVM_ENABLE_LANGUAGE_BINDINGS`): enable Python bindings using Pybind11; **note:** `PLSSVM_ENABLE_LANGUAGE_BINDINGS` must be set that this option has any effect

If `PLSSVM_ENABLE_PYTHON_BINDINGS` is set to `ON`, the following options can also be set:

- `PLSSVM_PYTHON_BINDINGS_PREFERRED_LABEL_TYPE` (default: `std::string`): the default `label_type` used if the generic `plssvm.Model` and `plssvm.DataSet` Python classes are used

If the SYCL backend is available additional options can be set.

- `PLSSVM_ENABLE_SYCL_ADAPITVECPP_BACKEND=ON|OFF|AUTO` (default: `AUTO`):
  - `ON`: check for AdaptiveCpp as implementation for the SYCL backend and fail if not available
  - `AUTO`: check for AdaptiveCpp as implementation for the SYCL backend but **do not** fail if not available
  - `OFF`: do not check for AdaptiveCpp as implementation for the SYCL backend

- `PLSSVM_ENABLE_SYCL_DPCPP_BACKEND=ON|OFF|AUTO` (default: `AUTO`):
  - `ON`: check for DPC++ as implementation for the SYCL backend and fail if not available
  - `AUTO`: check for DPC++ as implementation for the SYCL backend but **do not** fail if not available
  - `OFF`: do not check for DPC++ as implementation for the SYCL backend
>>>>>>> 6d990766

To use DPC++ for SYCL, simply set the `CMAKE_CXX_COMPILER` to the respective DPC++ clang executable during CMake invocation.

If the SYCL implementation is DPC++ the following additional options are available:

- `PLSSVM_SYCL_BACKEND_DPCPP_ENABLE_AOT` (default: `ON`): enable Ahead-of-Time (AOT) compilation for the specified target platforms
- `PLSSVM_SYCL_BACKEND_DPCPP_USE_LEVEL_ZERO` (default: `ON`): use DPC++'s Level-Zero backend instead of its OpenCL backend **(only available if a CPU or Intel GPU is targeted)**
- `PLSSVM_SYCL_BACKEND_DPCPP_GPU_AMD_USE_HIP` (default: `ON`): use DPC++'s HIP backend instead of its OpenCL backend for AMD GPUs **(only available if an AMD GPU is targeted)**

If the SYCL implementation is AdaptiveCpp the following additional option is available:

- `PLSSVM_SYCL_BACKEND_ADAPTIVECPP_USE_GENERIC_SSCP` (default: `ON`): use AdaptiveCpp's new SSCP compilation flow

If more than one SYCL implementation is available the environment variables `PLSSVM_SYCL_ADAPTIVECPP_INCLUDE_DIR` and `PLSSVM_SYCL_DPCPP_INCLUDE_DIR`
**must** be set to the respective SYCL include paths. Note that those paths **must not** be present in the `CPLUS_INCLUDE_PATH` environment variable or compilation will fail.

- `PLSSVM_SYCL_BACKEND_PREFERRED_IMPLEMENTATION` (`dpcpp`|`adaptivecpp`): specify the preferred SYCL implementation if the `sycl_implementation_type` option is set to `automatic`; additional the specified SYCL implementation is used in the `plssvm::sycl` namespace, the other implementations are available in the `plssvm::dpcpp` and `plssvm::adaptivecpp` namespace respectively

### Running the Tests

To run the tests after building the library (with `PLSSVM_ENABLE_TESTING` set to `ON`) use:

```bash
ctest
```

### Generating Test Coverage Results

To enable the generation of test coverage reports using `locv` the library must be compiled using the custom `Coverage` `CMAKE_BUILD_TYPE`.
Additionally, it's advisable to use smaller test files to shorten the `ctest` step.

```bash
cmake -DCMAKE_BUILD_TYPE=Coverage -DPLSSVM_TARGET_PLATFORMS="..." \
      -DPLSSVM_TEST_FILE_NUM_DATA_POINTS=100 \
      -DPLSSVM_TEST_FILE_NUM_FEATURES=50 ..
cmake --build . -- coverage
```

The resulting `html` coverage report is located in the `coverage` folder in the build directory.

### Creating the Documentation

If doxygen is installed and `PLSSVM_ENABLE_DOCUMENTATION` is set to `ON` the documentation can be build using

```bash
cmake --build . -- doc
```

The documentation of the current state of the main branch can be found [here](https://sc-sgs.github.io/PLSSVM/).

### Installing

The library supports the `install` target:

```bash
cmake --build . -- install
```

Afterward, the necessary exports should be performed:

```bash
export CMAKE_PREFIX_PATH=${CMAKE_INSTALL_PREFIX}/share/plssvm/cmake:${CMAKE_PREFIX_PATH}
export MANPATH=${CMAKE_INSTALL_PREFIX}/share/man:$MANPATH

export PATH=${CMAKE_INSTALL_PREFIX}/bin:${PATH}
export LD_LIBRARY_PATH=${CMAKE_INSTALL_PREFIX}/lib:${LD_LIBRARY_PATH}
```

## Usage

PLSSVM provides three executables: `plssvm-train`, `plssvm-predict`, and `plssvm-scale`.
In addition, PLSSVM can also be used as a library in third-party code.
For more information, see the respective `man` pages which are installed via `cmake --build . -- install`.

### Generating Artificial Data

The repository comes with a Python3 script (in the `utility_scripts/` directory) to simply generate arbitrarily large data sets.

In order to use all functionality, the following Python3 modules must be installed:
[`argparse`](https://docs.python.org/3/library/argparse.html), [`timeit`](https://docs.python.org/3/library/timeit.html), 
[`numpy`](https://pypi.org/project/numpy/), [`pandas`](https://pypi.org/project/pandas/),
[`sklearn`](https://scikit-learn.org/stable/), [`arff`](https://pypi.org/project/arff/),
[`matplotlib`](https://pypi.org/project/matplotlib/), [`mpl_toolkits`](https://pypi.org/project/matplotlib/),
and [`humanize`](https://pypi.org/project/humanize/).

```
usage: generate_data.py [-h] [--output OUTPUT] [--format FORMAT] [--problem PROBLEM] --samples SAMPLES [--test_samples TEST_SAMPLES] --features FEATURES [--classes CLASSES] [--plot]

options:
  -h, --help            show this help message and exit
  --output OUTPUT       the output file to write the samples to (without extension)
  --format FORMAT       the file format; either arff, libsvm, or csv
  --problem PROBLEM     the problem to solve; one of: blobs, blobs_merged, planes, ball
  --samples SAMPLES     the number of training samples to generate
  --test_samples TEST_SAMPLES
                        the number of test samples to generate; default: 0
  --features FEATURES   the number of features per data point
  --classes CLASSES     the number of classes to generate; default: 2
  --plot                plot training samples; only possible if 0 < samples <= 2000 and 1 < features <= 3
```

An example invocation generating a data set consisting of blobs with 1000 data points with 200 features each and 
4 classes could look like:

```bash
python3 generate_data.py --output data_file --format libsvm --problem blobs --samples 1000 --features 200 --classes 4
```

### Training using `plssvm-train`

```bash
./plssvm-train --help
<<<<<<< HEAD
=======
```
```
>>>>>>> 6d990766
LS-SVM with multiple (GPU-)backends
Usage:
  ./plssvm-train [OPTION...] training_set_file [model_file]

  -t, --kernel_type arg         set type of kernel function. 
                                         0 -- linear: u'*v
                                         1 -- polynomial: (gamma*u'*v + coef0)^degree 
                                         2 -- radial basis function: exp(-gamma*|u-v|^2) (default: 0)
  -d, --degree arg              set degree in kernel function (default: 3)
  -g, --gamma arg               set gamma in kernel function (default: 1 / num_features)
  -r, --coef0 arg               set coef0 in kernel function (default: 0)
  -c, --cost arg                set the parameter C (default: 1)
  -e, --epsilon arg             set the tolerance of termination criterion (default: 0.001)
<<<<<<< HEAD
  -b, --backend arg             choose the backend: openmp|cuda|hip|opencl|sycl (default: automatic)
  -p, --target_platform arg     choose the target platform: automatic|cpu|gpu_nvidia|gpu_amd|gpu_intel (default: automatic)
      --sycl_kernel_invocation_type arg
                                choose the kernel invocation type when using SYCL as backend: automatic|nd_range|hierarchical (default: automatic)
      --sycl_implementation_type arg
                                choose the SYCL implementation to be used in the SYCL backend: automatic|dpcpp|hipsycl (default: automatic)
  -q, --quiet                   quiet mode (no outputs)
=======
  -i, --max_iter arg            set the maximum number of CG iterations (default: num_features)
  -l, --solver arg              choose the solver: automatic|cg_explicit|cg_streaming|cg_implicit (default: automatic)
  -a, --classification arg      the classification strategy to use for multi-class classification: oaa|oao (default: oaa)
  -b, --backend arg             choose the backend: automatic|openmp|cuda|hip|opencl|sycl (default: automatic)
  -p, --target_platform arg     choose the target platform: automatic|cpu|gpu_nvidia|gpu_amd|gpu_intel (default: automatic)
      --sycl_kernel_invocation_type arg
                                choose the kernel invocation type when using SYCL as backend: automatic|nd_range (default: automatic)
      --sycl_implementation_type arg
                                choose the SYCL implementation to be used in the SYCL backend: automatic|dpcpp|adaptivecpp (default: automatic)
      --performance_tracking arg
                                the output YAML file where the performance tracking results are written to; if not provided, the results are dumped to stderr
      --use_strings_as_labels   use strings as labels instead of plane numbers
      --verbosity               choose the level of verbosity: full|timing|libsvm|quiet (default: full)
  -q, --quiet                   quiet mode (no outputs regardless the provided verbosity level!)
>>>>>>> 6d990766
  -h, --help                    print this helper message
  -v, --version                 print version information
      --input training_set_file
                                
      --model model_file 
```

The help message only print options available based on the CMake invocation. 
For example, if CUDA was not available during the build step, it will not show up as possible backend in the description of the `--backend` option.

The most minimal example invocation is:

```bash
./plssvm-train /path/to/data_file
```

An example invocation using the CUDA backend could look like:

```bash
./plssvm-train --backend cuda --input /path/to/data_file
```

Another example targeting NVIDIA GPUs using the SYCL backend looks like:

```bash
./plssvm-train --backend sycl --target_platform gpu_nvidia --input /path/to/data_file
```

The `--backend=automatic` option works as follows:

- if the `gpu_nvidia` target is available, check for existing backends in order `cuda` 🠦 `hip` 🠦 `opencl` 🠦 `sycl`
- otherwise, if the `gpu_amd` target is available, check for existing backends in order `hip` 🠦 `opencl` 🠦 `sycl`
- otherwise, if the `gpu_intel` target is available, check for existing backends in order `sycl` 🠦 `opencl`
- otherwise, if the `cpu` target is available, check for existing backends in order `sycl` 🠦 `opencl` 🠦 `openmp`

Note that during CMake configuration it is guaranteed that at least one of the above combinations does exist.

The `--target_platform=automatic` option works for the different backends as follows:

- `OpenMP`: always selects a CPU
- `CUDA`: always selects an NVIDIA GPU (if no NVIDIA GPU is available, throws an exception)
- `HIP`: always selects an AMD GPU (if no AMD GPU is available, throws an exception)
- `OpenCL`: tries to find available devices in the following order: NVIDIA GPUs 🠦 AMD GPUs 🠦 Intel GPUs 🠦 CPU
- `SYCL`: tries to find available devices in the following order: NVIDIA GPUs 🠦 AMD GPUs 🠦 Intel GPUs 🠦 CPU

The `--sycl_kernel_invocation_type` and `--sycl_implementation_type` flags are only used if the `--backend` is `sycl`, otherwise a warning is emitted on `stderr`.
<<<<<<< HEAD
If the `--sycl_kernel_invocation_type` is `automatic`, the `nd_range` invocation type is always used, except for hipSYCL on CPUs where the hierarchical formulation is used instead.
If the `--sycl_implementation_type` is `automatic`, the used SYCL implementation is determined by the `PLSSVM_SYCL_BACKEND_PREFERRED_IMPLEMENTATION` cmake flag.
=======
If the `--sycl_kernel_invocation_type` is `automatic`, the `nd_range` invocation type is currently always used.
If the `--sycl_implementation_type` is `automatic`, the used SYCL implementation is determined by the `PLSSVM_SYCL_BACKEND_PREFERRED_IMPLEMENTATION` CMake flag.
>>>>>>> 6d990766

### Predicting using `plssvm-predict`

```bash
./plssvm-preidct --help
<<<<<<< HEAD
=======
```
```
>>>>>>> 6d990766
LS-SVM with multiple (GPU-)backends
Usage:
  ./plssvm-preidct [OPTION...] test_file model_file [output_file]

<<<<<<< HEAD
  -b, --backend arg             choose the backend: openmp|cuda|hip|opencl|sycl (default: automatic)
  -p, --target_platform arg     choose the target platform: automatic|cpu|gpu_nvidia|gpu_amd|gpu_intel (default: automatic)
      --sycl_implementation_type arg
                                choose the SYCL implementation to be used in the SYCL backend: automatic|dpcpp|hipsycl (default: automatic)
  -q, --quiet                   quiet mode (no outputs)
  -h, --help                    print this helper message
=======
  -b, --backend arg             choose the backend: automatic|openmp|cuda|hip|opencl|sycl (default: automatic)
  -p, --target_platform arg     choose the target platform: automatic|cpu|gpu_nvidia|gpu_amd|gpu_intel (default: automatic)
      --sycl_implementation_type arg
                                choose the SYCL implementation to be used in the SYCL backend: automatic|dpcpp|adaptivecpp (default: automatic)
      --performance_tracking arg
                                the output YAML file where the performance tracking results are written to; if not provided, the results are dumped to stderr
      --use_strings_as_labels   use strings as labels instead of plane numbers
      --verbosity               choose the level of verbosity: full|timing|libsvm|quiet (default: full)
  -q, --quiet                   quiet mode (no outputs regardless the provided verbosity level!)
  -h, --help                    print this helper message
  -v, --version                 print version information
>>>>>>> 6d990766
      --test test_file          
      --model model_file        
      --output output_file
```

An example invocation could look like:

```bash
./plssvm-preidct --backend cuda --test /path/to/test_file --model /path/to/model_file
```

Another example targeting NVIDIA GPUs using the SYCL backend looks like:

```bash
./plssvm-preidct --backend sycl --target_platform gpu_nvidia --test /path/to/test_file --model /path/to/model_file
```

The `--target_platform=automatic` and `--sycl_implementation_type` flags work like in the training (`./plssvm-train`) case.

### Data Scaling using `plssvm-scale`

```bash
./plssvm-scale --help
```
```
LS-SVM with multiple (GPU-)backends
Usage:
  ./plssvm-scale [OPTION...] input_file [scaled_file]

  -l, --lower arg               lower is the lowest (minimal) value allowed in each dimension (default: -1)
  -u, --upper arg               upper is the highest (maximal) value allowed in each dimension (default: 1)
  -f, --format arg              the file format to output the scaled data set to (default: libsvm)
  -s, --save_filename arg       the file to which the scaling factors should be saved
  -r, --restore_filename arg    the file from which previous scaling factors should be loaded
      --performance_tracking arg
                                the output YAML file where the performance tracking results are written to; if not provided, the results are dumped to stderr
      --use_strings_as_labels   use strings as labels instead of plane numbers
      --verbosity               choose the level of verbosity: full|timing|libsvm|quiet (default: full)
  -q, --quiet                   quiet mode (no outputs regardless the provided verbosity level!)
  -h, --help                    print this helper message
  -v, --version                 print version information
      --input input_file        
      --scaled scaled_file
```

An example invocation could look like:

```bash
./plssvm-scale -l -0.5 -u 1.5 --input /path/to/input_file --scaled /path/to/scaled_file
```

An example invocation to scale a train and test file in the same way looks like:

```bash
./plssvm-scale -l -1.0 -u 1.0 -s scaling_parameter.txt train_file.libsvm train_file_scaled.libsvm
./plssvm-scale -r scaling_parameter.txt test_file.libsvm test_file_scaled.libsvm
```

### Example Code for PLSSVM Used as a Library

A simple C++ program (`main.cpp`) using PLSSVM as library could look like:

```cpp
#include "plssvm/core.hpp"

#include <exception>
#include <iostream>
#include <vector>

int main() {
    try {
        // create a new C-SVM parameter set, explicitly overriding the default kernel function
        const plssvm::parameter params{ plssvm::kernel_type = plssvm::kernel_function_type::polynomial };

        // create two data sets: one with the training data scaled to [-1, 1] 
        // and one with the test data scaled like the training data
        const plssvm::data_set train_data{ "train_file.libsvm", { -1.0, 1.0 } };
        const plssvm::data_set test_data{ "test_file.libsvm", train_data.scaling_factors()->get() };

        // create C-SVM using the default backend and the previously defined parameter
        const auto svm = plssvm::make_csvm(params);

        // fit using the training data, (optionally) set the termination criterion
        const plssvm::model model = svm->fit(train_data, plssvm::epsilon = 10e-6);

        // get accuracy of the trained model
        const double model_accuracy = svm->score(model);
        std::cout << "model accuracy: " << model_accuracy << std::endl;

        // predict the labels
        const std::vector<int> predicted_label = svm->predict(model, test_data);
        // output a more complete classification report
        const std::vector<int> &correct_label = test_data.labels().value();
        std::cout << plssvm::classification_report{ correct_label, predicted_label } << std::endl;

        // write model file to disk
        model.save("model_file.libsvm");
    } catch (const plssvm::exception &e) {
        std::cerr << e.what_with_loc() << std::endl;
    } catch (const std::exception &e) {
        std::cerr << e.what() << std::endl;
    }

    return 0;
}
```

With a corresponding minimal CMake file:

```cmake
cmake_minimum_required(VERSION 3.16)

project(LibraryUsageExample
        LANGUAGES CXX)

find_package(plssvm CONFIG REQUIRED)

add_executable(prog main.cpp)

target_compile_features(prog PUBLIC cxx_std_17)
target_link_libraries(prog PUBLIC plssvm::plssvm-all)
<<<<<<< HEAD
=======
```

### Example Using the Python Bindings Available For PLSSVM

Roughly the same can be achieved using our Python bindings with the following Python script (note: needs [`sklearn`](https://scikit-learn.org/stable/)):

```python
import plssvm
from sklearn.metrics import classification_report

try:
    # create a new C-SVM parameter set, explicitly overriding the default kernel function
    params = plssvm.Parameter(kernel_type=plssvm.KernelFunctionType.POLYNOMIAL)
  
    # create two data sets: one with the training data scaled to [-1, 1]
    # and one with the test data scaled like the training data
    train_data = plssvm.DataSet("train_data.libsvm", scaling=(-1.0, 1.0))
    test_data = plssvm.DataSet("test_data.libsvm", scaling=train_data.scaling_factors())
  
    # create C-SVM using the default backend and the previously defined parameter
    svm = plssvm.CSVM(params)
  
    # fit using the training data, (optionally) set the termination criterion
    model = svm.fit(train_data, epsilon=10e-6)
  
    # get accuracy of the trained model
    model_accuracy = svm.score(model)
    print("model accuracy: {}".format(model_accuracy))
  
    # predict labels
    predicted_label = svm.predict(model, test_data)
    # output a more complete classification report
    correct_label = test_data.labels()
    print(classification_report(correct_label, predicted_label))
  
    # write model file to disk
    model.save("model_file.libsvm")
except plssvm.PLSSVMError as e:
    print(e)
except RuntimeError as e:
    print(e)
```

**Note:** it may be necessary to set the environment variable `PYTHONPATH` to the `lib` folder in the PLSSVM install path.

We also provide Python bindings for a `plssvm.SVC` class that offers the same interface as the [`sklearn.svm.SVC`](https://scikit-learn.org/stable/modules/generated/sklearn.svm.SVC.html) class.
Note that currently not all functionality has been implemented in PLSSVM.
The respective functions will throw a Python `AttributeError` if called.
For a detailed overview of the functions that are currently implemented, see [our API documentation](bindings/Python/README.md).

## Citing PLSSVM

If you use PLSSVM in your research, we kindly request you to cite:

```text
@inproceedings{9835379,
  author={Van Craen, Alexander and Breyer, Marcel and Pfl\"{u}ger, Dirk},
  booktitle={2022 IEEE International Parallel and Distributed Processing Symposium Workshops (IPDPSW)}, 
  title={PLSSVM: A (multi-)GPGPU-accelerated Least Squares Support Vector Machine}, 
  year={2022},
  volume={},
  number={},
  pages={818-827},
  doi={10.1109/IPDPSW55747.2022.00138}
}
>>>>>>> 6d990766
```
For a full list of all publications involving PLSSVM see our [Wiki Page](https://github.com/SC-SGS/PLSSVM/wiki/List-of-Publications-involving-PLSSVM).

## License

The PLSSVM library is distributed under the [MIT license](https://github.com/SC-SGS/PLSSVM/blob/main/LICENSE.md).<|MERGE_RESOLUTION|>--- conflicted
+++ resolved
@@ -65,11 +65,7 @@
 - [CUDA](https://developer.nvidia.com/cuda-zone)
 - [HIP](https://github.com/ROCm-Developer-Tools/HIP) (only tested on AMD GPUs)
 - [OpenCL](https://www.khronos.org/opencl/)
-<<<<<<< HEAD
-- [SYCL](https://www.khronos.org/sycl/) (tested implementations are [DPC++](https://github.com/intel/llvm) and [hipSYCL](https://github.com/illuhad/hipSYCL); specifically the commits [faaba28](https://github.com/intel/llvm/tree/faaba28541138d7ad39a7fa85fa85b863560b45f) and [6962942](https://github.com/illuhad/hipSYCL/tree/6962942c430a7b221eb167b4272c29cf397cda06) respectivelly)
-=======
 - [SYCL](https://www.khronos.org/sycl/) (tested implementations are [DPC++](https://github.com/intel/llvm) and [AdaptiveCpp](https://github.com/AdaptiveCpp/AdaptiveCpp) (formerly known as hipSYCL); specifically the versions [sycl-nightly/20231201](https://github.com/intel/llvm/tree/sycl-nightly/20230110) and AdaptiveCpp release [v23.10.0](https://github.com/AdaptiveCpp/AdaptiveCpp/releases/tag/v23.10.0))
->>>>>>> 6d990766
 
 ## Getting Started
 
@@ -145,17 +141,8 @@
 - `amd`: compile for AMD GPUs; **at least one** architectural specification is necessary, e.g., `amd:gfx906`
 - `intel`: compile for Intel GPUs; **at least one** architectural specification is necessary, e.g., `intel:skl`
 
-<<<<<<< HEAD
-At least one of the above targets must be present.
-
-Note that when using DPC++ only a single architectural specification for `cpu`, `nvidia` or `amd` is allowed.
-
-To retrieve the architectural specifications of the current system, a simple Python3 script `utility/plssvm_target_platforms.py` is provided
-(required Python3 dependencies:
-=======
 At least one of the above targets must be present. If the option `PLSSVM_TARGET_PLATFORMS` is not present, the targets 
 are automatically determined using the Python3 `utility_scripts/plssvm_target_platforms.py` script (required Python3 dependencies:
->>>>>>> 6d990766
 [`argparse`](https://docs.python.org/3/library/argparse.html), [`py-cpuinfo`](https://pypi.org/project/py-cpuinfo/),
 [`GPUtil`](https://pypi.org/project/GPUtil/), [`pyamdgpuinfo`](https://pypi.org/project/pyamdgpuinfo/), and
 [`pylspci`](https://pypi.org/project/pylspci/)).
@@ -207,12 +194,6 @@
 - for AMD GPUs: [clang AMDGPU backend usage](https://llvm.org/docs/AMDGPUUsage.html)
 - for Intel GPUs and CPUs: [Ahead of Time Compilation](https://www.intel.com/content/www/us/en/develop/documentation/oneapi-dpcpp-cpp-compiler-dev-guide-and-reference/top/compilation/ahead-of-time-compilation.html) and [Intel graphics processor table](https://dgpu-docs.intel.com/devices/hardware-table.html)
 
-<<<<<<< HEAD
-If the `PLSSVM_TARGET_PLATFORMS` options isn't set during the CMake invocation and isn't set as environment variable, 
-CMake tries to execute the above script and uses its output to automatically set the `PLSSVM_TARGET_PLATFORMS`.
-This, however, requires the Python packages to be installed.
-=======
->>>>>>> 6d990766
 
 #### Optional CMake Options
 
@@ -246,15 +227,9 @@
 **Attention:** at least one backend must be enabled and available!
 
 - `PLSSVM_ENABLE_ASSERTS=ON|OFF` (default: `OFF`): enables custom assertions regardless whether the `DEBUG` macro is defined or not
-<<<<<<< HEAD
-- `PLSSVM_THREAD_BLOCK_SIZE` (default: `16`): set a specific thread block size used in the GPU kernels (for fine-tuning optimizations)
-- `PLSSVM_INTERNAL_BLOCK_SIZE` (default: `6`: set a specific internal block size used in the GPU kernels (for fine-tuning optimizations)
-- `PLSSVM_EXECUTABLES_USE_SINGLE_PRECISION` (default: `OFF`): enables single precision calculations instead of double precision for the `plssvm-train` and `plssvm-preidct` executables
-=======
 - `PLSSVM_USE_FLOAT_AS_REAL_TYPE=ON|OFF` (default: `OFF`): use `float` as real_type instead of `double`
 - `PLSSVM_THREAD_BLOCK_SIZE` (default: `8`): set a specific thread block size used in the GPU kernels (for fine-tuning optimizations)
 - `PLSSVM_INTERNAL_BLOCK_SIZE` (default: `4`: set a specific internal block size used in the GPU kernels (for fine-tuning optimizations)
->>>>>>> 6d990766
 - `PLSSVM_ENABLE_LTO=ON|OFF` (default: `ON`): enable interprocedural optimization (IPO/LTO) if supported by the compiler
 - `PLSSVM_ENFORCE_MAX_MEM_ALLOC_SIZE=ON|OFF` (default: `ON`): enforce the maximum (device) memory allocation size for the plssvm::solver_type::automatic solver
 - `PLSSVM_ENABLE_DOCUMENTATION=ON|OFF` (default: `OFF`): enable the `doc` target using doxygen
@@ -269,20 +244,6 @@
   - `PLSSVM_TEST_FILE_NUM_DATA_POINTS` (default: `5000`): the number of data points in the test file
   - `PLSSVM_TEST_FILE_NUM_FEATURES` (default: `2000`): the number of features per data point in the test file
 
-<<<<<<< HEAD
-If the SYCL backend is available additional options can be set.
-To use DPC++ for SYCL simply set the `CMAKE_CXX_COMPILER` to the respective DPC++ clang executable during CMake invocation.
-
-If the SYCL implementation is DPC++ the following additional options are available:
-
-- `PLSSVM_SYCL_BACKEND_DPCPP_USE_LEVEL_ZERO` (default: `OFF`): use Level-Zero as the DPC++ backend instead of OpenCL
-- `PLSSVM_SYCL_BACKEND_DPCPP_ENABLE_AOT` (default: `ON`): enable Ahead-of-Time (AOT) compilation for the specified target platforms
-
-If more than one SYCL implementation is available the environment variables `PLSSVM_SYCL_HIPSYCL_INCLUDE_DIR` and `PLSSVM_SYCL_DPCPP_INCLUDE_DIR`
-**must** be set to the respective SYCL include paths. Note that those paths **must not** be present in the `CPLUS_INCLUDE_PATH` environment variable or compilation will fail.
-
-- `PLSSVM_SYCL_BACKEND_PREFERRED_IMPLEMENTATION` (`dpcpp`|`hipsycl`): specify the preferred SYCL implementation if the `sycl_implementation_type` is set to `automatic`; additional the specified SYCL implementation is used in the `plssvm::sycl` namespace, the other implementations are available in the `plssvm::dpcpp` and `plssvm::hipsycl` namespace respectively
-=======
 If `PLSSVM_ENABLE_LANGUAGE_BINDINGS` is set to `ON`, the following option can also be set:
 
 - `PLSSVM_ENABLE_PYTHON_BINDINGS=ON|OFF` (default: `PLSSVM_ENABLE_LANGUAGE_BINDINGS`): enable Python bindings using Pybind11; **note:** `PLSSVM_ENABLE_LANGUAGE_BINDINGS` must be set that this option has any effect
@@ -302,7 +263,6 @@
   - `ON`: check for DPC++ as implementation for the SYCL backend and fail if not available
   - `AUTO`: check for DPC++ as implementation for the SYCL backend but **do not** fail if not available
   - `OFF`: do not check for DPC++ as implementation for the SYCL backend
->>>>>>> 6d990766
 
 To use DPC++ for SYCL, simply set the `CMAKE_CXX_COMPILER` to the respective DPC++ clang executable during CMake invocation.
 
@@ -415,11 +375,8 @@
 
 ```bash
 ./plssvm-train --help
-<<<<<<< HEAD
-=======
-```
-```
->>>>>>> 6d990766
+```
+```
 LS-SVM with multiple (GPU-)backends
 Usage:
   ./plssvm-train [OPTION...] training_set_file [model_file]
@@ -433,15 +390,6 @@
   -r, --coef0 arg               set coef0 in kernel function (default: 0)
   -c, --cost arg                set the parameter C (default: 1)
   -e, --epsilon arg             set the tolerance of termination criterion (default: 0.001)
-<<<<<<< HEAD
-  -b, --backend arg             choose the backend: openmp|cuda|hip|opencl|sycl (default: automatic)
-  -p, --target_platform arg     choose the target platform: automatic|cpu|gpu_nvidia|gpu_amd|gpu_intel (default: automatic)
-      --sycl_kernel_invocation_type arg
-                                choose the kernel invocation type when using SYCL as backend: automatic|nd_range|hierarchical (default: automatic)
-      --sycl_implementation_type arg
-                                choose the SYCL implementation to be used in the SYCL backend: automatic|dpcpp|hipsycl (default: automatic)
-  -q, --quiet                   quiet mode (no outputs)
-=======
   -i, --max_iter arg            set the maximum number of CG iterations (default: num_features)
   -l, --solver arg              choose the solver: automatic|cg_explicit|cg_streaming|cg_implicit (default: automatic)
   -a, --classification arg      the classification strategy to use for multi-class classification: oaa|oao (default: oaa)
@@ -456,7 +404,6 @@
       --use_strings_as_labels   use strings as labels instead of plane numbers
       --verbosity               choose the level of verbosity: full|timing|libsvm|quiet (default: full)
   -q, --quiet                   quiet mode (no outputs regardless the provided verbosity level!)
->>>>>>> 6d990766
   -h, --help                    print this helper message
   -v, --version                 print version information
       --input training_set_file
@@ -503,35 +450,19 @@
 - `SYCL`: tries to find available devices in the following order: NVIDIA GPUs 🠦 AMD GPUs 🠦 Intel GPUs 🠦 CPU
 
 The `--sycl_kernel_invocation_type` and `--sycl_implementation_type` flags are only used if the `--backend` is `sycl`, otherwise a warning is emitted on `stderr`.
-<<<<<<< HEAD
-If the `--sycl_kernel_invocation_type` is `automatic`, the `nd_range` invocation type is always used, except for hipSYCL on CPUs where the hierarchical formulation is used instead.
-If the `--sycl_implementation_type` is `automatic`, the used SYCL implementation is determined by the `PLSSVM_SYCL_BACKEND_PREFERRED_IMPLEMENTATION` cmake flag.
-=======
 If the `--sycl_kernel_invocation_type` is `automatic`, the `nd_range` invocation type is currently always used.
 If the `--sycl_implementation_type` is `automatic`, the used SYCL implementation is determined by the `PLSSVM_SYCL_BACKEND_PREFERRED_IMPLEMENTATION` CMake flag.
->>>>>>> 6d990766
 
 ### Predicting using `plssvm-predict`
 
 ```bash
 ./plssvm-preidct --help
-<<<<<<< HEAD
-=======
-```
-```
->>>>>>> 6d990766
+```
+```
 LS-SVM with multiple (GPU-)backends
 Usage:
   ./plssvm-preidct [OPTION...] test_file model_file [output_file]
 
-<<<<<<< HEAD
-  -b, --backend arg             choose the backend: openmp|cuda|hip|opencl|sycl (default: automatic)
-  -p, --target_platform arg     choose the target platform: automatic|cpu|gpu_nvidia|gpu_amd|gpu_intel (default: automatic)
-      --sycl_implementation_type arg
-                                choose the SYCL implementation to be used in the SYCL backend: automatic|dpcpp|hipsycl (default: automatic)
-  -q, --quiet                   quiet mode (no outputs)
-  -h, --help                    print this helper message
-=======
   -b, --backend arg             choose the backend: automatic|openmp|cuda|hip|opencl|sycl (default: automatic)
   -p, --target_platform arg     choose the target platform: automatic|cpu|gpu_nvidia|gpu_amd|gpu_intel (default: automatic)
       --sycl_implementation_type arg
@@ -543,7 +474,6 @@
   -q, --quiet                   quiet mode (no outputs regardless the provided verbosity level!)
   -h, --help                    print this helper message
   -v, --version                 print version information
->>>>>>> 6d990766
       --test test_file          
       --model model_file        
       --output output_file
@@ -665,8 +595,6 @@
 
 target_compile_features(prog PUBLIC cxx_std_17)
 target_link_libraries(prog PUBLIC plssvm::plssvm-all)
-<<<<<<< HEAD
-=======
 ```
 
 ### Example Using the Python Bindings Available For PLSSVM
@@ -732,7 +660,6 @@
   pages={818-827},
   doi={10.1109/IPDPSW55747.2022.00138}
 }
->>>>>>> 6d990766
 ```
 For a full list of all publications involving PLSSVM see our [Wiki Page](https://github.com/SC-SGS/PLSSVM/wiki/List-of-Publications-involving-PLSSVM).
 
