#include "CSVM.hpp"
#include "cuda-kernel.hpp"

#include "../src/OpenCL/manager/configuration.hpp"
#include "../src/OpenCL/manager/device.hpp"
#include "../src/OpenCL/manager/manager.hpp"
#include "DevicePtrOpenCL.hpp"
#include <stdexcept>


#include "../src/OpenCL/manager/apply_arguments.hpp"
#include "../src/OpenCL/manager/run_kernel.hpp"

#include "distribution.hpp"



int count_devices = 1;

CSVM::CSVM(real_t cost_, real_t epsilon_, unsigned kernel_, real_t degree_, real_t gamma_, real_t coef0_ , bool info_) : cost(cost_), epsilon(epsilon_), kernel(kernel_), degree(degree_), gamma(gamma_), coef0(coef0_), info(info_){
	std::vector<opencl::device_t> &devices = manager.get_devices();
	first_device = devices[0];
	count_devices = devices.size();
	svm_kernel_linear.resize(count_devices, nullptr);
	kernel_q_cl.resize(count_devices, nullptr);
	std::cout << "GPUs found: " << count_devices << std::endl;
	
	}

void CSVM::learn(){
	std::vector<real_t> q;
	std::vector<real_t> b = value;

	b.pop_back();
	b -= value.back();

	QA_cost = kernel_function(data.back(), data.back()) + 1 / cost;

	
	if(info)std::cout << "start CG" << std::endl;
	//solve minimization
	q = CG(b,Nfeatures_data,epsilon);
    alpha.emplace_back(-sum(alpha));
	bias = value.back() - QA_cost * alpha.back() - (q * alpha);
}


real_t CSVM::kernel_function(std::vector<real_t>& xi, std::vector<real_t>& xj){
	switch(kernel){
		case 0: return xi * xj;
		case 1: return std::pow(gamma * (xi*xj) + coef0 ,degree);
		case 2: {real_t temp = 0;
			for(int i = 0; i < xi.size(); ++i){
				temp += (xi-xj)*(xi-xj);
			}
			return exp(-gamma * temp);}
		default: throw std::runtime_error("Can not decide wich kernel!");
	}
	
}


void CSVM::loadDataDevice(){
	std::vector<opencl::device_t> &devices = manager.get_devices(); //TODO: header
	for(int device = 0; device < count_devices; ++device) datlast_cl.emplace_back(opencl::DevicePtrOpenCL<real_t> (devices[device], (Nfeatures_data)));
	std::vector<real_t> datalast(data[Ndatas_data - 1]);
<<<<<<< HEAD
	for(int device = 0; device < count_devices; ++device) datlast_cl[device].to_device(datalast);
	for(int device = 0; device < count_devices; ++device) datlast_cl[device].resize(Ndatas_data - 1 + THREADBLOCK_SIZE * INTERNALBLOCK_SIZE);

	for(int device = 0; device < count_devices; ++device) data_cl.emplace_back(opencl::DevicePtrOpenCL<real_t>(devices[device], Nfeatures_data * (Ndatas_data - 1)));
	for(int device = 0; device < count_devices; ++device) resizeData(device,THREADBLOCK_SIZE * INTERNALBLOCK_SIZE);	
		
=======
	#pragma opm parallel
	for(int device = 0; device < count_devices; ++device) datlast_cl[device].to_device(datalast);
	#pragma opm parallel
	for(int device = 0; device < count_devices; ++device) datlast_cl[device].resize(Ndatas_data - 1 + THREADBLOCK_SIZE * INTERNALBLOCK_SIZE);

	for(int device = 0; device < count_devices; ++device) data_cl.emplace_back(opencl::DevicePtrOpenCL<real_t>(devices[device], Nfeatures_data * (Ndatas_data - 1)));
	
	// for(int device = 0; device < count_devices; ++device) resizeData(device,THREADBLOCK_SIZE * INTERNALBLOCK_SIZE);	
	#pragma opm parallel
	for(int device = 0; device < count_devices; ++device){
		int start = 0;
		for(int i = 0; i < device; ++i) start += static_cast<size_t>(ceil(static_cast<double>(distr.distr[i]) / static_cast<double>(THREADBLOCK_SIZE * INTERNALBLOCK_SIZE)));
		loadDataDevice(device, THREADBLOCK_SIZE * INTERNALBLOCK_SIZE, start * INTERNALBLOCK_SIZE * THREADBLOCK_SIZE , distr.distr[device]*2);
	}
>>>>>>> b10f4412
}



void CSVM::learn(std::string &filename, std::string &output_filename) {
	auto begin_parse = std::chrono::high_resolution_clock::now();
	if(filename.size() > 5 && endsWith(filename, ".arff")){
		arffParser(filename);
	}else{
		libsvmParser(filename);
	}

	auto end_parse = std::chrono::high_resolution_clock::now();
	if(info){std::clog << data.size()<<" Datenpunkte mit Dimension "<< Nfeatures_data  <<" in " << std::chrono::duration_cast<std::chrono::milliseconds>(end_parse - begin_parse).count() << " ms eingelesen" << std::endl << std::endl ;}
	distr = distribution(count_devices,Ndatas_data - 1, std::vector<real_t>(count_devices,1));
	// distr = distribution(count_devices,Ndatas_data - 1, std::vector<real_t>{1,2.5});
	loadDataDevice();
	
	auto end_gpu = std::chrono::high_resolution_clock::now();
	
	if(info) std::clog << data.size()<<" Datenpunkte mit Dimension "<< Nfeatures_data <<" in " << std::chrono::duration_cast<std::chrono::milliseconds>(end_gpu - end_parse).count() << " ms auf die Gpu geladen" << std::endl << std::endl ;

	learn();
	auto end_learn = std::chrono::high_resolution_clock::now();
    if(info) std::clog << std::endl << data.size()<<" Datenpunkte mit Dimension "<< Nfeatures_data <<" in " <<std::chrono::duration_cast<std::chrono::milliseconds>(end_learn - end_gpu).count() << " ms gelernt" << std::endl;

	writeModel(output_filename);
	auto end_write = std::chrono::high_resolution_clock::now();
    if(info){std::clog << std::endl << data.size()<<" Datenpunkte mit Dimension "<< Nfeatures_data <<" in " <<std::chrono::duration_cast<std::chrono::milliseconds>(end_write-end_learn).count() << " ms geschrieben" << std::endl;
    }else if(times){
		std::clog << data.size()<<", "<< Nfeatures_data  <<", " << std::chrono::duration_cast<std::chrono::milliseconds>(end_parse - begin_parse).count() << ", "<< std::chrono::duration_cast<std::chrono::milliseconds>(end_gpu - end_parse).count()<< ", " <<std::chrono::duration_cast<std::chrono::milliseconds>(end_learn - end_gpu).count() << ", " <<std::chrono::duration_cast<std::chrono::milliseconds>(end_write-end_learn).count() << std::endl;
	} 

}



void CSVM::loadDataDevice(const int device, const int boundary, const int start_line, const int number_lines){
	std::vector<opencl::device_t> &devices = manager.get_devices(); //TODO: header

	data_cl[device] = opencl::DevicePtrOpenCL<real_t>(devices[device], Nfeatures_data * (Ndatas_data - 1 - start_line + boundary));
	std::vector<real_t> vec;
	//vec.reserve(Ndatas_data + (CUDABLOCK_SIZE*BLOCKING_SIZE_THREAD) -1);
	for(size_t col = 0; col < Nfeatures_data; ++col){
		for(size_t row = start_line; row < Ndatas_data - 1; ++row){
			vec.push_back(data[row][col]);
		}
		for(int i = 0 ; i < boundary ; ++i){
			vec.push_back(0.0);
		}
	}
	data_cl[device].to_device(vec);
}

void CSVM::resizeData(const int device, const int boundary){
	std::vector<opencl::device_t> &devices = manager.get_devices(); //TODO: header

	data_cl[device] = opencl::DevicePtrOpenCL<real_t>(devices[device], Nfeatures_data * (Ndatas_data - 1 + boundary));
	std::vector<real_t> vec;
	//vec.reserve(Ndatas_data + (CUDABLOCK_SIZE*BLOCKING_SIZE_THREAD) -1);
	for(size_t col = 0; col < Nfeatures_data ; ++col){
		for(size_t row = 0; row < Ndatas_data - 1; ++row){
			vec.push_back(data[row][col]);
		}
		for(int i = 0 ; i < boundary ; ++i){
			vec.push_back(0.0);
		}
	}
	data_cl[device].to_device(vec);
}



std::vector<real_t>CSVM::CG(const std::vector<real_t> &b,const int imax,  const real_t eps)
{
	std::vector<opencl::device_t> &devices = manager.get_devices(); //TODO: header
	const size_t dept = Ndatas_data - 1;
	const size_t boundary_size = THREADBLOCK_SIZE * INTERNALBLOCK_SIZE;
	const size_t dept_all = dept + boundary_size;
	std::vector<real_t> zeros(dept_all, 0.0);

	real_t *d;
	std::vector<real_t> x(dept_all , 1.0);
	std::fill(x.end() - boundary_size, x.end(), 0.0);

	std::vector<opencl::DevicePtrOpenCL<real_t> > x_cl;
	for(int i = 0; i < count_devices; ++i) x_cl.emplace_back( devices[i] , dept_all);
	for(int i = 0; i < count_devices; ++i) x_cl[i].to_device(x);
<<<<<<< HEAD

	// distribution distr = distribution(count_devices,dept, std::vector<real_t>{1,2.5});
	distribution distr = distribution(count_devices,dept, std::vector<real_t>(count_devices,1));
=======
>>>>>>> b10f4412
	
	std::vector<real_t> r(dept_all, 0.0);

	std::vector<opencl::DevicePtrOpenCL<real_t> > r_cl;
	for(int device = 0; device < count_devices; ++device)r_cl.emplace_back(devices[device], dept_all);
	

	std::vector<real_t> toDevice(dept_all, 0.0);
	std::copy(b.begin(), b.begin() + dept, toDevice.begin());
	r_cl[0].to_device(std::vector<real_t>(toDevice));
<<<<<<< HEAD
=======
	#pragma opm parallel
>>>>>>> b10f4412
	for(int device = 1; device < count_devices; ++device) r_cl[device].to_device(std::vector<real_t>(zeros));
	d = new real_t[dept];

	std::vector<opencl::DevicePtrOpenCL<real_t> > q_cl;
	for(int device = 0; device < count_devices; ++device) q_cl.emplace_back(devices[device], dept_all);
	//TODO: init on gpu
	for(int device = 0; device < count_devices; ++device) q_cl[device].to_device(std::vector<real_t>(dept_all, 0.0));

	#pragma omp parallel for
	// for(int i = 0; i < count_devices; ++i){
	for(int i = 0; i < 1; ++i){
		if (!kernel_q_cl[i]) {
			std::string kernel_src_file_name{"../src/OpenCL/kernels/kernel_q.cl"};
			std::string kernel_src = manager.read_src_file(kernel_src_file_name);
			json::node &deviceNode =
				manager.get_configuration()["PLATFORMS"][devices[i].platformName]
										["DEVICES"][devices[i].deviceName];
			#pragma omp critical //TODO: evtl besser keine Referenz
			{
				json::node &kernelConfig = deviceNode["KERNELS"]["kernel_q"];
				kernelConfig.replaceTextAttr("INTERNALBLOCK_SIZE", std::to_string(INTERNALBLOCK_SIZE));
				kernelConfig.replaceTextAttr("THREADBLOCK_SIZE", std::to_string(THREADBLOCK_SIZE));
				kernel_q_cl[i] = manager.build_kernel(kernel_src, devices[i], kernelConfig, "kernel_q");
			}
		}
		const int Ncols = Nfeatures_data;
		const int Nrows = dept + THREADBLOCK_SIZE * INTERNALBLOCK_SIZE;

		q_cl[i].resize(dept + THREADBLOCK_SIZE * INTERNALBLOCK_SIZE);
		// resizeData(i,THREADBLOCK_SIZE * INTERNALBLOCK_SIZE);
	  	opencl::apply_arguments(kernel_q_cl[i], q_cl[i].get(), data_cl[i].get(), datlast_cl[i].get(), Ncols , Nrows);
	
		size_t grid_size = static_cast<size_t>(ceil(static_cast<real_t>(dept) / static_cast<real_t>(THREADBLOCK_SIZE)) * THREADBLOCK_SIZE);
		size_t block_size = THREADBLOCK_SIZE ;
		opencl::run_kernel_1d_timed(devices[i], kernel_q_cl[i], grid_size, block_size);
	}
<<<<<<< HEAD

=======
	{
		std::vector<real_t> buffer(dept_all);
		q_cl[0].from_device(buffer);
		#pragma opm parallel
		for(int device = 1; device < count_devices; ++device) q_cl[device].to_device(buffer);
	}
>>>>>>> b10f4412
	

	switch(kernel){
		case 0: 
			#pragma omp parallel for
			for(int device = 0; device < count_devices; ++device){  
				if (!svm_kernel_linear[device]) {
					std::string kernel_src_file_name{"../src/OpenCL/kernels/svm-kernel-linear.cl"};
					std::string kernel_src = manager.read_src_file(kernel_src_file_name);
					json::node &deviceNode =
						manager.get_configuration()["PLATFORMS"][devices[device].platformName]
												["DEVICES"][devices[device].deviceName];
					json::node &kernelConfig = deviceNode["KERNELS"]["kernel_linear"];
					#pragma omp critical //TODO: evtl besser keine Referenz
					{
						kernelConfig.replaceTextAttr("INTERNALBLOCK_SIZE", std::to_string(INTERNALBLOCK_SIZE));
						kernelConfig.replaceTextAttr("THREADBLOCK_SIZE", std::to_string(THREADBLOCK_SIZE));
						svm_kernel_linear[device] = manager.build_kernel(kernel_src, devices[device], kernelConfig, "kernel_linear");
					}

				}
				{
					q_cl[device].resize(dept + THREADBLOCK_SIZE * INTERNALBLOCK_SIZE); 
					r_cl[device].resize(dept + THREADBLOCK_SIZE * INTERNALBLOCK_SIZE); 
					x_cl[device].resize(dept + THREADBLOCK_SIZE * INTERNALBLOCK_SIZE); 
					// resizeData(device,THREADBLOCK_SIZE * INTERNALBLOCK_SIZE);
					const int Ncols = Nfeatures_data;
<<<<<<< HEAD
					const int Nrows = dept + THREADBLOCK_SIZE * INTERNALBLOCK_SIZE;
					std::vector<size_t> grid_size{ static_cast<size_t>(ceil(static_cast<double>(dept) / static_cast<double>(THREADBLOCK_SIZE * INTERNALBLOCK_SIZE))),static_cast<size_t>(ceil(static_cast<double>(distr.distr[device]) / static_cast<double>(THREADBLOCK_SIZE * INTERNALBLOCK_SIZE)))};
					int start = 0;
					for(int i = 0; i < device; ++i) start += static_cast<size_t>(ceil(static_cast<double>(distr.distr[i]) / static_cast<double>(THREADBLOCK_SIZE * INTERNALBLOCK_SIZE)));
=======
					int start = 0;
					for(int i = 0; i < device; ++i) start += static_cast<size_t>(ceil(static_cast<double>(distr.distr[i]) / static_cast<double>(THREADBLOCK_SIZE * INTERNALBLOCK_SIZE)));
					const int Nrows = dept - start * INTERNALBLOCK_SIZE * THREADBLOCK_SIZE + THREADBLOCK_SIZE * INTERNALBLOCK_SIZE;
					// loadDataDevice(device, THREADBLOCK_SIZE * INTERNALBLOCK_SIZE, start * INTERNALBLOCK_SIZE * THREADBLOCK_SIZE , distr.distr[device]*2);
					std::vector<size_t> grid_size{ static_cast<size_t>(ceil(static_cast<double>(dept) / static_cast<double>(THREADBLOCK_SIZE * INTERNALBLOCK_SIZE))),static_cast<size_t>(ceil(static_cast<double>(distr.distr[device]) / static_cast<double>(THREADBLOCK_SIZE * INTERNALBLOCK_SIZE)))};
					// loadDataDevice(device, THREADBLOCK_SIZE * INTERNALBLOCK_SIZE, start * INTERNALBLOCK_SIZE * THREADBLOCK_SIZE , distr.distr[device]*2);
>>>>>>> b10f4412
					opencl::apply_arguments(svm_kernel_linear[device], q_cl[device].get(), r_cl[device].get(), x_cl[device].get(), data_cl[device].get(), QA_cost , 1/cost, Ncols, Nrows, -1, 0, start);
					grid_size[0] *= THREADBLOCK_SIZE;
					grid_size[1] *= THREADBLOCK_SIZE;
					std::vector<size_t> block_size{THREADBLOCK_SIZE, THREADBLOCK_SIZE};

					opencl::run_kernel_2d_timed(devices[device], svm_kernel_linear[device], grid_size, block_size);
<<<<<<< HEAD
=======
					// exit(0);
>>>>>>> b10f4412
				}	
			}
			break;
			  
		case 1: 
			//TODO: kernel_poly OpenCL
			std::cerr << "kernel_poly not jet implemented in OpenCl use CUDA";
			break;	
	   case 2: 
		   //TODO: kernel_radial OpenCL
			std::cerr << "kernel_radial not jet implemented in OpenCl use CUDA";
			break;	
	   default: throw std::runtime_error("Can not decide wich kernel!");
   }


<<<<<<< HEAD
	 
=======
>>>>>>> b10f4412

{
		r_cl[0].resize(dept_all);
		r_cl[0].from_device(r);
		for(int device = 1; device < count_devices; ++device){
			std::vector<real_t> ret(dept_all, 0);
			r_cl[device].resize(dept_all);
			r_cl[device].from_device(ret);
			for(int j = 0; j <= dept ; ++j){
				r[j] += ret[j];
			}
		}
		for(int device = 0; device < count_devices; ++device) r_cl[device].to_device(r);
	}
<<<<<<< HEAD

=======
>>>>>>> b10f4412
	real_t delta = mult(r.data(), r.data(), dept); //TODO:	
	const real_t delta0 = delta;
	real_t alpha_cd, beta;
	real_t* Ad;


	std::vector<opencl::DevicePtrOpenCL<real_t> > Ad_cl;
	for(int device = 0; device < count_devices; ++device) Ad_cl.emplace_back(devices[device], dept_all);
	Ad = new real_t[dept];

	

	int run;
	for(run = 0; run < imax ; ++run){
		if(info)std::cout << "Start Iteration: " << run << std::endl;
		//Ad = A * d
		{
<<<<<<< HEAD
			for(int device = 0; device < count_devices; ++device) Ad_cl[device].to_device(zeros);
			//TODO: effizienter auf der GPU implementieren (evtl clEnqueueFillBuffer )
=======
			#pragma opm parallel
			for(int device = 0; device < count_devices; ++device) Ad_cl[device].to_device(zeros);
			//TODO: effizienter auf der GPU implementieren (evtl clEnqueueFillBuffer )
			#pragma opm parallel
>>>>>>> b10f4412
			for(int device = 0; device < count_devices; ++device) {
				std::vector<real_t> buffer( dept_all);
				r_cl[device].resize(dept_all);
				r_cl[device].from_device(buffer);
				for(int index = dept; index < dept_all; ++index) buffer[index] = 0.0;
				r_cl[device].to_device(buffer);
			}
		}
		switch(kernel){
			case 0: 
				#pragma omp parallel for
				for(int device = 0; device < count_devices; ++device){
					if (!svm_kernel_linear[device]){
						std::string kernel_src_file_name{"../src/OpenCL/kernels/svm-kernel-linear.cl"};
						std::string kernel_src = manager.read_src_file(kernel_src_file_name);
						json::node &deviceNode =
							manager.get_configuration()["PLATFORMS"][devices[device].platformName]
													["DEVICES"][devices[device].deviceName];
						json::node &kernelConfig = deviceNode["KERNELS"]["kernel_linear"];
						#pragma omp critical
						{
							kernelConfig.replaceTextAttr("INTERNALBLOCK_SIZE", std::to_string(INTERNALBLOCK_SIZE));
							kernelConfig.replaceTextAttr("THREADBLOCK_SIZE", std::to_string(THREADBLOCK_SIZE));
							svm_kernel_linear[device] = manager.build_kernel(kernel_src, devices[device], kernelConfig, "kernel_linear");
						}
					}
					{
					q_cl[device].resize(dept + THREADBLOCK_SIZE * INTERNALBLOCK_SIZE); 
					Ad_cl[device].resize(dept + THREADBLOCK_SIZE * INTERNALBLOCK_SIZE);  
					r_cl[device].resize(dept + THREADBLOCK_SIZE * INTERNALBLOCK_SIZE); 
					// resizeData(device,THREADBLOCK_SIZE * INTERNALBLOCK_SIZE);
					const int Ncols = Nfeatures_data;
<<<<<<< HEAD
					const int Nrows = dept + THREADBLOCK_SIZE * INTERNALBLOCK_SIZE;
					std::vector<size_t> grid_size{ static_cast<size_t>(ceil(static_cast<double>(dept) / static_cast<double>(THREADBLOCK_SIZE * INTERNALBLOCK_SIZE))),static_cast<size_t>(ceil(static_cast<double>(distr.distr[device]) / static_cast<double>(THREADBLOCK_SIZE * INTERNALBLOCK_SIZE)))};
					int start = 0;
					for(int i = 0; i < device; ++i) start += static_cast<size_t>(ceil(static_cast<double>(distr.distr[i]) / static_cast<double>(THREADBLOCK_SIZE * INTERNALBLOCK_SIZE)));
=======
					int start = 0;
					for(int i = 0; i < device; ++i) start += static_cast<size_t>(ceil(static_cast<double>(distr.distr[i]) / static_cast<double>(THREADBLOCK_SIZE * INTERNALBLOCK_SIZE)));
					const int Nrows = dept - start * INTERNALBLOCK_SIZE * THREADBLOCK_SIZE + THREADBLOCK_SIZE * INTERNALBLOCK_SIZE;
					std::vector<size_t> grid_size{ static_cast<size_t>(ceil(static_cast<double>(dept) / static_cast<double>(THREADBLOCK_SIZE * INTERNALBLOCK_SIZE))),static_cast<size_t>(ceil(static_cast<double>(distr.distr[device]) / static_cast<double>(THREADBLOCK_SIZE * INTERNALBLOCK_SIZE)))};
>>>>>>> b10f4412
					opencl::apply_arguments(svm_kernel_linear[device], q_cl[device].get(), Ad_cl[device].get(), r_cl[device].get(), data_cl[device].get(), QA_cost , 1/cost, Ncols, Nrows, 1, 0, start);
					grid_size[0] *= THREADBLOCK_SIZE;
					grid_size[1] *= THREADBLOCK_SIZE;
					std::vector<size_t> block_size{THREADBLOCK_SIZE, THREADBLOCK_SIZE};

					opencl::run_kernel_2d_timed(devices[device], svm_kernel_linear[device], grid_size, block_size);
					}
				}
				break;
			case 1: 
				//TODO: kernel_poly OpenCL
				std::cerr << "kernel_poly not jet implemented in OpenCl use CUDA";
				break;	
		case 2: 
			//TODO: kernel_radial OpenCL
				std::cerr << "kernel_radial not jet implemented in OpenCl use CUDA";
				break;	
		default: throw std::runtime_error("Can not decide wich kernel!");
		}


		for(int i = 0; i< dept; ++i) d[i] = r[i];

		{ 
			std::vector<real_t> buffer(dept_all, 0);
			for(int device = 0; device < count_devices; ++device){
				std::vector<real_t> ret(dept_all, 0 );
				Ad_cl[device].resize(dept_all);
				Ad_cl[device].from_device(ret);
				for(int j = 0; j < dept  ; ++j){
						buffer[j] += ret[j];
					}
			}
			std::copy(buffer.begin(), buffer.begin()+dept, Ad);
		}
// 			  {
// 	   std::vector<real_t> buffer(dept_all );
// 	   r_cl[0].from_device(buffer);
// 	   for(auto value: buffer){
// 		   std::cout << value << " ";
// 	   }
// 	   std::cout << std::endl;
//    }

// exit(0);
		

		alpha_cd = delta / mult(d , Ad,  dept);
		
		//TODO: auf GPU
		std::vector<real_t> buffer_r(dept_all );
		r_cl[0].resize(dept_all);
		r_cl[0].from_device(buffer_r);
		add_mult_(((int) dept/1024) + 1, std::min(1024, (int) dept),x.data(),buffer_r.data(),alpha_cd,dept);
<<<<<<< HEAD
		for(int device = 0; device < count_devices; ++device) x_cl[device].resize(dept_all);
=======
		#pragma opm parallel
		for(int device = 0; device < count_devices; ++device) x_cl[device].resize(dept_all);
		#pragma opm parallel
>>>>>>> b10f4412
		for(int device = 0; device < count_devices; ++device) x_cl[device].to_device(x);

		

		

		if(run%50 == 0){
			std::vector<real_t> buffer(b);
			buffer.resize(dept_all);
			r_cl.resize(dept_all);
			r_cl[0].to_device(buffer);
<<<<<<< HEAD
=======
			#pragma opm parallel
>>>>>>> b10f4412
			for(int device = 1; device < count_devices; ++device) r_cl[device].to_device(zeros);
			switch(kernel){
			case 0: 
				#pragma omp parallel for
				for(int device = 0; device < count_devices; ++device){
					if (!svm_kernel_linear[device]) {
						std::string kernel_src_file_name{"../src/OpenCL/kernels/svm-kernel-linear.cl"};
						std::string kernel_src = manager.read_src_file(kernel_src_file_name);
						json::node &deviceNode =
							manager.get_configuration()["PLATFORMS"][devices[device].platformName]
													["DEVICES"][devices[device].deviceName];
						json::node &kernelConfig = deviceNode["KERNELS"]["kernel_linear"];
						#pragma omp critical
						{
							kernelConfig.replaceTextAttr("INTERNALBLOCK_SIZE", std::to_string(INTERNALBLOCK_SIZE));
							kernelConfig.replaceTextAttr("THREADBLOCK_SIZE", std::to_string(THREADBLOCK_SIZE));
							svm_kernel_linear[device] = manager.build_kernel(kernel_src, devices[device], kernelConfig, "kernel_linear");
						}
					}
			
					

					{
					q_cl[device].resize(dept + THREADBLOCK_SIZE * INTERNALBLOCK_SIZE); 
					r_cl[device].resize(dept + THREADBLOCK_SIZE * INTERNALBLOCK_SIZE); 
					x_cl[device].resize(dept + THREADBLOCK_SIZE * INTERNALBLOCK_SIZE); 
					// resizeData(device,THREADBLOCK_SIZE * INTERNALBLOCK_SIZE);
					const int Ncols = Nfeatures_data;
<<<<<<< HEAD
					const int Nrows = dept + THREADBLOCK_SIZE * INTERNALBLOCK_SIZE;

					std::vector<size_t> grid_size{ static_cast<size_t>(ceil(static_cast<double>(dept) / static_cast<double>(THREADBLOCK_SIZE * INTERNALBLOCK_SIZE))),static_cast<size_t>(ceil(static_cast<double>(distr.distr[device]) / static_cast<double>(THREADBLOCK_SIZE * INTERNALBLOCK_SIZE)))};
					int start = 0;
					for(int i = 0; i < device; ++i) start += static_cast<size_t>(ceil(static_cast<double>(distr.distr[i]) / static_cast<double>(THREADBLOCK_SIZE * INTERNALBLOCK_SIZE)));
=======
					int start = 0;
					for(int i = 0; i < device; ++i) start += static_cast<size_t>(ceil(static_cast<double>(distr.distr[i]) / static_cast<double>(THREADBLOCK_SIZE * INTERNALBLOCK_SIZE)));
					const int Nrows = dept - start * INTERNALBLOCK_SIZE * THREADBLOCK_SIZE + THREADBLOCK_SIZE * INTERNALBLOCK_SIZE;

					std::vector<size_t> grid_size{ static_cast<size_t>(ceil(static_cast<double>(dept) / static_cast<double>(THREADBLOCK_SIZE * INTERNALBLOCK_SIZE))),static_cast<size_t>(ceil(static_cast<double>(distr.distr[device]) / static_cast<double>(THREADBLOCK_SIZE * INTERNALBLOCK_SIZE)))};
>>>>>>> b10f4412
					opencl::apply_arguments(svm_kernel_linear[device], q_cl[device].get(), r_cl[device].get(), x_cl[device].get(), data_cl[device].get(), QA_cost , 1/cost, Ncols, Nrows, -1, 0, start);
					grid_size[0] *= THREADBLOCK_SIZE;
					grid_size[1] *= THREADBLOCK_SIZE;
					std::vector<size_t> block_size{THREADBLOCK_SIZE, THREADBLOCK_SIZE};
					
					opencl::run_kernel_2d_timed(devices[device], svm_kernel_linear[device], grid_size, block_size);
					}
				}
				break;
			case 1: 
				//TODO: kernel_poly OpenCL
				std::cerr << "kernel_poly not jet implemented in OpenCl use CUDA";
				break;	
			case 2: 
				//TODO: kernel_radial OpenCL
					std::cerr << "kernel_radial not jet implemented in OpenCl use CUDA";
					break;	
			default: throw std::runtime_error("Can not decide wich kernel!");
			}
	
	
			{
				r_cl[0].resize(dept_all);
				r_cl[0].from_device(r);
				for(int device = 1; device < count_devices; ++device){
					std::vector<real_t> ret(dept_all, 0 );
					r_cl[device].resize(dept_all);
					r_cl[device].from_device(ret);
					for(int j = 0; j <= dept ; ++j){
						r[j] += ret[j];
					}
				}
<<<<<<< HEAD
=======
				#pragma opm parallel
>>>>>>> b10f4412
				for(int device = 0; device < count_devices; ++device) r_cl[device].to_device(r);
			}
		}else{
			for(int index = 0; index < dept; ++index){
				r[index] -= alpha_cd * Ad[index];
			}
		}
		
		delta = mult(r.data() , r.data(), dept); //TODO:
		if(delta < eps * eps * delta0) break;
		beta = -mult(r.data(), Ad, dept) / mult(d, Ad, dept); //TODO:
		add(mult(beta, d, dept),r.data(), d, dept);//TODO:


		{
			std::vector<real_t> buffer(dept_all, 0.0);
			std::copy(d, d+dept, buffer.begin());
<<<<<<< HEAD
			for(int device = 0; device < count_devices; ++device) r_cl[device].resize(dept_all);
=======
			#pragma opm parallel
			for(int device = 0; device < count_devices; ++device) r_cl[device].resize(dept_all);
			#pragma opm parallel
>>>>>>> b10f4412
			for(int device = 0; device < count_devices; ++device) r_cl[device].to_device(buffer);

		}
		
		
	}
	if(run == imax) std::clog << "Regard reached maximum number of CG-iterations" << std::endl;
	
	
	alpha.resize(dept);
	std::vector<real_t> ret_q(dept);


	{
		std::vector<real_t> buffer(dept_all );
		std::copy(x.begin(), x.begin() + dept, alpha.begin());
		q_cl[0].resize(dept_all);
		q_cl[0].from_device(buffer);
		std::copy(buffer.begin(), buffer.begin() + dept, ret_q.begin());
	}
	delete[] d, Ad;
	return ret_q;
}<|MERGE_RESOLUTION|>--- conflicted
+++ resolved
@@ -16,6 +16,7 @@
 
 
 int count_devices = 1;
+
 
 CSVM::CSVM(real_t cost_, real_t epsilon_, unsigned kernel_, real_t degree_, real_t gamma_, real_t coef0_ , bool info_) : cost(cost_), epsilon(epsilon_), kernel(kernel_), degree(degree_), gamma(gamma_), coef0(coef0_), info(info_){
 	std::vector<opencl::device_t> &devices = manager.get_devices();
@@ -64,14 +65,6 @@
 	std::vector<opencl::device_t> &devices = manager.get_devices(); //TODO: header
 	for(int device = 0; device < count_devices; ++device) datlast_cl.emplace_back(opencl::DevicePtrOpenCL<real_t> (devices[device], (Nfeatures_data)));
 	std::vector<real_t> datalast(data[Ndatas_data - 1]);
-<<<<<<< HEAD
-	for(int device = 0; device < count_devices; ++device) datlast_cl[device].to_device(datalast);
-	for(int device = 0; device < count_devices; ++device) datlast_cl[device].resize(Ndatas_data - 1 + THREADBLOCK_SIZE * INTERNALBLOCK_SIZE);
-
-	for(int device = 0; device < count_devices; ++device) data_cl.emplace_back(opencl::DevicePtrOpenCL<real_t>(devices[device], Nfeatures_data * (Ndatas_data - 1)));
-	for(int device = 0; device < count_devices; ++device) resizeData(device,THREADBLOCK_SIZE * INTERNALBLOCK_SIZE);	
-		
-=======
 	#pragma opm parallel
 	for(int device = 0; device < count_devices; ++device) datlast_cl[device].to_device(datalast);
 	#pragma opm parallel
@@ -86,7 +79,6 @@
 		for(int i = 0; i < device; ++i) start += static_cast<size_t>(ceil(static_cast<double>(distr.distr[i]) / static_cast<double>(THREADBLOCK_SIZE * INTERNALBLOCK_SIZE)));
 		loadDataDevice(device, THREADBLOCK_SIZE * INTERNALBLOCK_SIZE, start * INTERNALBLOCK_SIZE * THREADBLOCK_SIZE , distr.distr[device]*2);
 	}
->>>>>>> b10f4412
 }
 
 
@@ -175,12 +167,6 @@
 	std::vector<opencl::DevicePtrOpenCL<real_t> > x_cl;
 	for(int i = 0; i < count_devices; ++i) x_cl.emplace_back( devices[i] , dept_all);
 	for(int i = 0; i < count_devices; ++i) x_cl[i].to_device(x);
-<<<<<<< HEAD
-
-	// distribution distr = distribution(count_devices,dept, std::vector<real_t>{1,2.5});
-	distribution distr = distribution(count_devices,dept, std::vector<real_t>(count_devices,1));
-=======
->>>>>>> b10f4412
 	
 	std::vector<real_t> r(dept_all, 0.0);
 
@@ -191,10 +177,7 @@
 	std::vector<real_t> toDevice(dept_all, 0.0);
 	std::copy(b.begin(), b.begin() + dept, toDevice.begin());
 	r_cl[0].to_device(std::vector<real_t>(toDevice));
-<<<<<<< HEAD
-=======
 	#pragma opm parallel
->>>>>>> b10f4412
 	for(int device = 1; device < count_devices; ++device) r_cl[device].to_device(std::vector<real_t>(zeros));
 	d = new real_t[dept];
 
@@ -231,16 +214,12 @@
 		size_t block_size = THREADBLOCK_SIZE ;
 		opencl::run_kernel_1d_timed(devices[i], kernel_q_cl[i], grid_size, block_size);
 	}
-<<<<<<< HEAD
-
-=======
 	{
 		std::vector<real_t> buffer(dept_all);
 		q_cl[0].from_device(buffer);
 		#pragma opm parallel
 		for(int device = 1; device < count_devices; ++device) q_cl[device].to_device(buffer);
 	}
->>>>>>> b10f4412
 	
 
 	switch(kernel){
@@ -268,29 +247,19 @@
 					x_cl[device].resize(dept + THREADBLOCK_SIZE * INTERNALBLOCK_SIZE); 
 					// resizeData(device,THREADBLOCK_SIZE * INTERNALBLOCK_SIZE);
 					const int Ncols = Nfeatures_data;
-<<<<<<< HEAD
-					const int Nrows = dept + THREADBLOCK_SIZE * INTERNALBLOCK_SIZE;
-					std::vector<size_t> grid_size{ static_cast<size_t>(ceil(static_cast<double>(dept) / static_cast<double>(THREADBLOCK_SIZE * INTERNALBLOCK_SIZE))),static_cast<size_t>(ceil(static_cast<double>(distr.distr[device]) / static_cast<double>(THREADBLOCK_SIZE * INTERNALBLOCK_SIZE)))};
-					int start = 0;
-					for(int i = 0; i < device; ++i) start += static_cast<size_t>(ceil(static_cast<double>(distr.distr[i]) / static_cast<double>(THREADBLOCK_SIZE * INTERNALBLOCK_SIZE)));
-=======
 					int start = 0;
 					for(int i = 0; i < device; ++i) start += static_cast<size_t>(ceil(static_cast<double>(distr.distr[i]) / static_cast<double>(THREADBLOCK_SIZE * INTERNALBLOCK_SIZE)));
 					const int Nrows = dept - start * INTERNALBLOCK_SIZE * THREADBLOCK_SIZE + THREADBLOCK_SIZE * INTERNALBLOCK_SIZE;
 					// loadDataDevice(device, THREADBLOCK_SIZE * INTERNALBLOCK_SIZE, start * INTERNALBLOCK_SIZE * THREADBLOCK_SIZE , distr.distr[device]*2);
 					std::vector<size_t> grid_size{ static_cast<size_t>(ceil(static_cast<double>(dept) / static_cast<double>(THREADBLOCK_SIZE * INTERNALBLOCK_SIZE))),static_cast<size_t>(ceil(static_cast<double>(distr.distr[device]) / static_cast<double>(THREADBLOCK_SIZE * INTERNALBLOCK_SIZE)))};
 					// loadDataDevice(device, THREADBLOCK_SIZE * INTERNALBLOCK_SIZE, start * INTERNALBLOCK_SIZE * THREADBLOCK_SIZE , distr.distr[device]*2);
->>>>>>> b10f4412
 					opencl::apply_arguments(svm_kernel_linear[device], q_cl[device].get(), r_cl[device].get(), x_cl[device].get(), data_cl[device].get(), QA_cost , 1/cost, Ncols, Nrows, -1, 0, start);
 					grid_size[0] *= THREADBLOCK_SIZE;
 					grid_size[1] *= THREADBLOCK_SIZE;
 					std::vector<size_t> block_size{THREADBLOCK_SIZE, THREADBLOCK_SIZE};
 
 					opencl::run_kernel_2d_timed(devices[device], svm_kernel_linear[device], grid_size, block_size);
-<<<<<<< HEAD
-=======
 					// exit(0);
->>>>>>> b10f4412
 				}	
 			}
 			break;
@@ -307,10 +276,6 @@
    }
 
 
-<<<<<<< HEAD
-	 
-=======
->>>>>>> b10f4412
 
 {
 		r_cl[0].resize(dept_all);
@@ -325,10 +290,6 @@
 		}
 		for(int device = 0; device < count_devices; ++device) r_cl[device].to_device(r);
 	}
-<<<<<<< HEAD
-
-=======
->>>>>>> b10f4412
 	real_t delta = mult(r.data(), r.data(), dept); //TODO:	
 	const real_t delta0 = delta;
 	real_t alpha_cd, beta;
@@ -346,15 +307,10 @@
 		if(info)std::cout << "Start Iteration: " << run << std::endl;
 		//Ad = A * d
 		{
-<<<<<<< HEAD
-			for(int device = 0; device < count_devices; ++device) Ad_cl[device].to_device(zeros);
-			//TODO: effizienter auf der GPU implementieren (evtl clEnqueueFillBuffer )
-=======
 			#pragma opm parallel
 			for(int device = 0; device < count_devices; ++device) Ad_cl[device].to_device(zeros);
 			//TODO: effizienter auf der GPU implementieren (evtl clEnqueueFillBuffer )
 			#pragma opm parallel
->>>>>>> b10f4412
 			for(int device = 0; device < count_devices; ++device) {
 				std::vector<real_t> buffer( dept_all);
 				r_cl[device].resize(dept_all);
@@ -387,17 +343,10 @@
 					r_cl[device].resize(dept + THREADBLOCK_SIZE * INTERNALBLOCK_SIZE); 
 					// resizeData(device,THREADBLOCK_SIZE * INTERNALBLOCK_SIZE);
 					const int Ncols = Nfeatures_data;
-<<<<<<< HEAD
-					const int Nrows = dept + THREADBLOCK_SIZE * INTERNALBLOCK_SIZE;
-					std::vector<size_t> grid_size{ static_cast<size_t>(ceil(static_cast<double>(dept) / static_cast<double>(THREADBLOCK_SIZE * INTERNALBLOCK_SIZE))),static_cast<size_t>(ceil(static_cast<double>(distr.distr[device]) / static_cast<double>(THREADBLOCK_SIZE * INTERNALBLOCK_SIZE)))};
-					int start = 0;
-					for(int i = 0; i < device; ++i) start += static_cast<size_t>(ceil(static_cast<double>(distr.distr[i]) / static_cast<double>(THREADBLOCK_SIZE * INTERNALBLOCK_SIZE)));
-=======
 					int start = 0;
 					for(int i = 0; i < device; ++i) start += static_cast<size_t>(ceil(static_cast<double>(distr.distr[i]) / static_cast<double>(THREADBLOCK_SIZE * INTERNALBLOCK_SIZE)));
 					const int Nrows = dept - start * INTERNALBLOCK_SIZE * THREADBLOCK_SIZE + THREADBLOCK_SIZE * INTERNALBLOCK_SIZE;
 					std::vector<size_t> grid_size{ static_cast<size_t>(ceil(static_cast<double>(dept) / static_cast<double>(THREADBLOCK_SIZE * INTERNALBLOCK_SIZE))),static_cast<size_t>(ceil(static_cast<double>(distr.distr[device]) / static_cast<double>(THREADBLOCK_SIZE * INTERNALBLOCK_SIZE)))};
->>>>>>> b10f4412
 					opencl::apply_arguments(svm_kernel_linear[device], q_cl[device].get(), Ad_cl[device].get(), r_cl[device].get(), data_cl[device].get(), QA_cost , 1/cost, Ncols, Nrows, 1, 0, start);
 					grid_size[0] *= THREADBLOCK_SIZE;
 					grid_size[1] *= THREADBLOCK_SIZE;
@@ -452,13 +401,9 @@
 		r_cl[0].resize(dept_all);
 		r_cl[0].from_device(buffer_r);
 		add_mult_(((int) dept/1024) + 1, std::min(1024, (int) dept),x.data(),buffer_r.data(),alpha_cd,dept);
-<<<<<<< HEAD
-		for(int device = 0; device < count_devices; ++device) x_cl[device].resize(dept_all);
-=======
 		#pragma opm parallel
 		for(int device = 0; device < count_devices; ++device) x_cl[device].resize(dept_all);
 		#pragma opm parallel
->>>>>>> b10f4412
 		for(int device = 0; device < count_devices; ++device) x_cl[device].to_device(x);
 
 		
@@ -470,10 +415,7 @@
 			buffer.resize(dept_all);
 			r_cl.resize(dept_all);
 			r_cl[0].to_device(buffer);
-<<<<<<< HEAD
-=======
 			#pragma opm parallel
->>>>>>> b10f4412
 			for(int device = 1; device < count_devices; ++device) r_cl[device].to_device(zeros);
 			switch(kernel){
 			case 0: 
@@ -502,19 +444,11 @@
 					x_cl[device].resize(dept + THREADBLOCK_SIZE * INTERNALBLOCK_SIZE); 
 					// resizeData(device,THREADBLOCK_SIZE * INTERNALBLOCK_SIZE);
 					const int Ncols = Nfeatures_data;
-<<<<<<< HEAD
-					const int Nrows = dept + THREADBLOCK_SIZE * INTERNALBLOCK_SIZE;
-
-					std::vector<size_t> grid_size{ static_cast<size_t>(ceil(static_cast<double>(dept) / static_cast<double>(THREADBLOCK_SIZE * INTERNALBLOCK_SIZE))),static_cast<size_t>(ceil(static_cast<double>(distr.distr[device]) / static_cast<double>(THREADBLOCK_SIZE * INTERNALBLOCK_SIZE)))};
-					int start = 0;
-					for(int i = 0; i < device; ++i) start += static_cast<size_t>(ceil(static_cast<double>(distr.distr[i]) / static_cast<double>(THREADBLOCK_SIZE * INTERNALBLOCK_SIZE)));
-=======
 					int start = 0;
 					for(int i = 0; i < device; ++i) start += static_cast<size_t>(ceil(static_cast<double>(distr.distr[i]) / static_cast<double>(THREADBLOCK_SIZE * INTERNALBLOCK_SIZE)));
 					const int Nrows = dept - start * INTERNALBLOCK_SIZE * THREADBLOCK_SIZE + THREADBLOCK_SIZE * INTERNALBLOCK_SIZE;
 
 					std::vector<size_t> grid_size{ static_cast<size_t>(ceil(static_cast<double>(dept) / static_cast<double>(THREADBLOCK_SIZE * INTERNALBLOCK_SIZE))),static_cast<size_t>(ceil(static_cast<double>(distr.distr[device]) / static_cast<double>(THREADBLOCK_SIZE * INTERNALBLOCK_SIZE)))};
->>>>>>> b10f4412
 					opencl::apply_arguments(svm_kernel_linear[device], q_cl[device].get(), r_cl[device].get(), x_cl[device].get(), data_cl[device].get(), QA_cost , 1/cost, Ncols, Nrows, -1, 0, start);
 					grid_size[0] *= THREADBLOCK_SIZE;
 					grid_size[1] *= THREADBLOCK_SIZE;
@@ -547,10 +481,7 @@
 						r[j] += ret[j];
 					}
 				}
-<<<<<<< HEAD
-=======
 				#pragma opm parallel
->>>>>>> b10f4412
 				for(int device = 0; device < count_devices; ++device) r_cl[device].to_device(r);
 			}
 		}else{
@@ -568,13 +499,9 @@
 		{
 			std::vector<real_t> buffer(dept_all, 0.0);
 			std::copy(d, d+dept, buffer.begin());
-<<<<<<< HEAD
-			for(int device = 0; device < count_devices; ++device) r_cl[device].resize(dept_all);
-=======
 			#pragma opm parallel
 			for(int device = 0; device < count_devices; ++device) r_cl[device].resize(dept_all);
 			#pragma opm parallel
->>>>>>> b10f4412
 			for(int device = 0; device < count_devices; ++device) r_cl[device].to_device(buffer);
 
 		}
