/**
 * @author Alexander Van Craen
 * @author Marcel Breyer
 * @copyright 2018-today The PLSSVM project - All Rights Reserved
 * @license This file is part of the PLSSVM project which is released under the MIT license.
 *          See the LICENSE.md file in the project root for full license information.
 *
 * @brief Main function compiled to the `plssvm-train` executable used for training a C-SVM model.
 */

#include "plssvm/core.hpp"

#include "plssvm/detail/cmd/data_set_variants.hpp"  // plssvm::detail::cmd::data_set_factory
#include "plssvm/detail/cmd/parser_train.hpp"       // plssvm::detail::cmd::parser_train
#include "plssvm/detail/logging.hpp"                // plssvm::detail::log
#include "plssvm/detail/performance_tracker.hpp"    // plssvm::detail::tracking_entry, PLSSVM_DETAIL_PERFORMANCE_TRACKER_SAVE
#include "plssvm/verbosity_levels.hpp"              // plssvm::verbosity_level

#include <chrono>                                   // std::chrono::{steady_clock, duration}
#include <cstdlib>                                  // EXIT_SUCCESS, EXIT_FAILURE
#include <exception>                                // std::exception
#include <iostream>                                 // std::cerr, std::endl
#include <variant>                                  // std::visit

int main(int argc, char *argv[]) {
    try {
        const std::chrono::steady_clock::time_point start_time = std::chrono::steady_clock::now();

<<<<<<< HEAD
        // warn if kernel invocation type nd_range or hierarchical are explicitly set but SYCL isn't the current backend
        if (params.backend != plssvm::backend_type::sycl && params.sycl_kernel_invocation_type != plssvm::sycl::kernel_invocation_type::automatic) {
            std::clog << fmt::format(
                "WARNING: explicitly set a SYCL kernel invocation type but the current backend isn't SYCL; ignoring --sycl_kernel_invocation_type={}",
                params.sycl_kernel_invocation_type)
                      << std::endl;
        }
        // warn if a SYCL implementation type is explicitly set but SYCL isn't the current backend
        if (params.backend != plssvm::backend_type::sycl && params.sycl_implementation_type != plssvm::sycl::implementation_type::automatic) {
            std::clog << fmt::format(
                "WARNING: explicitly set a SYCL implementation type but the current backend isn't SYCL; ignoring --sycl_implementation_type={}",
                params.sycl_implementation_type)
                      << std::endl;
        }
=======
        // parse SVM parameter from command line
        plssvm::detail::cmd::parser_train cmd_parser{ argc, argv };
>>>>>>> 6d990766

        // output used parameter
        plssvm::detail::log(plssvm::verbosity_level::full,
                            "\ntask: training\n{}\n\n\n",
                            plssvm::detail::tracking_entry{ "parameter", "", cmd_parser });

        // create data set
        std::visit([&](auto &&data) {
            using label_type = typename std::remove_reference_t<decltype(data)>::label_type;

            // create SVM
            const std::unique_ptr<plssvm::csvm> svm = (cmd_parser.backend == plssvm::backend_type::sycl) ? plssvm::make_csvm(cmd_parser.backend, cmd_parser.target, cmd_parser.csvm_params, plssvm::sycl_implementation_type = cmd_parser.sycl_implementation_type, plssvm::sycl_kernel_invocation_type = cmd_parser.sycl_kernel_invocation_type)
                                                                                                         : plssvm::make_csvm(cmd_parser.backend, cmd_parser.target, cmd_parser.csvm_params);

            // only specify plssvm::max_iter if it isn't its default value
            const plssvm::model<label_type> model =
                cmd_parser.max_iter.is_default() ? svm->fit(data,
                                                            plssvm::epsilon = cmd_parser.epsilon,
                                                            plssvm::classification = cmd_parser.classification,
                                                            plssvm::solver = cmd_parser.solver)
                                                 : svm->fit(data,
                                                            plssvm::epsilon = cmd_parser.epsilon,
                                                            plssvm::max_iter = cmd_parser.max_iter,
                                                            plssvm::classification = cmd_parser.classification,
                                                            plssvm::solver = cmd_parser.solver);
            // save model to file
            model.save(cmd_parser.model_filename);
        }, plssvm::detail::cmd::data_set_factory(cmd_parser));

        const std::chrono::steady_clock::time_point end_time = std::chrono::steady_clock::now();
        plssvm::detail::log(plssvm::verbosity_level::full,
                            "\nTotal runtime: {}\n",
                            plssvm::detail::tracking_entry{ "", "total_time", std::chrono::duration_cast<std::chrono::milliseconds>(end_time - start_time) });

        PLSSVM_DETAIL_PERFORMANCE_TRACKER_SAVE(cmd_parser.performance_tracking_filename);

    } catch (const plssvm::exception &e) {
        std::cerr << e.what_with_loc() << std::endl;
        return EXIT_FAILURE;
    } catch (const std::exception &e) {
        std::cerr << e.what() << std::endl;
        return EXIT_FAILURE;
    }

    return EXIT_SUCCESS;
}<|MERGE_RESOLUTION|>--- conflicted
+++ resolved
@@ -26,25 +26,8 @@
     try {
         const std::chrono::steady_clock::time_point start_time = std::chrono::steady_clock::now();
 
-<<<<<<< HEAD
-        // warn if kernel invocation type nd_range or hierarchical are explicitly set but SYCL isn't the current backend
-        if (params.backend != plssvm::backend_type::sycl && params.sycl_kernel_invocation_type != plssvm::sycl::kernel_invocation_type::automatic) {
-            std::clog << fmt::format(
-                "WARNING: explicitly set a SYCL kernel invocation type but the current backend isn't SYCL; ignoring --sycl_kernel_invocation_type={}",
-                params.sycl_kernel_invocation_type)
-                      << std::endl;
-        }
-        // warn if a SYCL implementation type is explicitly set but SYCL isn't the current backend
-        if (params.backend != plssvm::backend_type::sycl && params.sycl_implementation_type != plssvm::sycl::implementation_type::automatic) {
-            std::clog << fmt::format(
-                "WARNING: explicitly set a SYCL implementation type but the current backend isn't SYCL; ignoring --sycl_implementation_type={}",
-                params.sycl_implementation_type)
-                      << std::endl;
-        }
-=======
         // parse SVM parameter from command line
         plssvm::detail::cmd::parser_train cmd_parser{ argc, argv };
->>>>>>> 6d990766
 
         // output used parameter
         plssvm::detail::log(plssvm::verbosity_level::full,
