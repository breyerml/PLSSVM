--- conflicted
+++ resolved
@@ -8,20 +8,7 @@
 
 #include "plssvm/backend_types.hpp"
 
-#include "plssvm/target_platforms.hpp"  // plssvm::list_available_target_platforms
-
 #include "plssvm/detail/string_utility.hpp"  // plssvm::detail::to_lower_case
-<<<<<<< HEAD
-#include "plssvm/exceptions/exceptions.hpp"  // plssvm::unsupported_backend_exception
-
-#include <algorithm>  // std::find
-#include <array>      // std::array
-#include <ios>        // std::ios::failbit
-#include <istream>    // std::istream
-#include <ostream>    // std::ostream
-#include <string>     // std::string
-#include <vector>     // std::vector
-=======
 #include "plssvm/detail/utility.hpp"         // plssvm::detail::contains
 #include "plssvm/exceptions/exceptions.hpp"  // plssvm::unsupported_backend_exception
 
@@ -34,16 +21,11 @@
 #include <string>   // std::string
 #include <utility>  // std::pair
 #include <vector>   // std::vector
->>>>>>> 6d990766
 
 namespace plssvm {
 
 std::vector<backend_type> list_available_backends() {
-<<<<<<< HEAD
-    std::vector<backend_type> available_backends;
-=======
     std::vector<backend_type> available_backends = { backend_type::automatic };
->>>>>>> 6d990766
 #if defined(PLSSVM_HAS_OPENMP_BACKEND)
     available_backends.push_back(backend_type::openmp);
 #endif
@@ -62,55 +44,29 @@
     return available_backends;
 }
 
-<<<<<<< HEAD
-template <typename T>
-bool contains(const std::vector<T> &vec, const T val) {
-    return std::find(vec.begin(), vec.end(), val) != vec.end();
-}
-
-backend_type determine_default_backend() {
-    std::vector<backend_type> available_backends = list_available_backends();
-    std::vector<target_platform> available_target_platforms = list_available_target_platforms();
-
-    using decision_order_type = std::pair<target_platform, std::vector<backend_type>>;
-
-    std::array<decision_order_type, 4> decision_order = {
-=======
 backend_type determine_default_backend(const std::vector<backend_type> &available_backends, const std::vector<target_platform> &available_target_platforms) {
     // the decision order based on empiric findings
     using decision_order_type = std::pair<target_platform, std::vector<backend_type>>;
     const std::array decision_order = {
->>>>>>> 6d990766
         decision_order_type{ target_platform::gpu_nvidia, { backend_type::cuda, backend_type::hip, backend_type::opencl, backend_type::sycl } },
         decision_order_type{ target_platform::gpu_amd, { backend_type::hip, backend_type::opencl, backend_type::sycl } },
         decision_order_type{ target_platform::gpu_intel, { backend_type::sycl, backend_type::opencl } },
         decision_order_type{ target_platform::cpu, { backend_type::sycl, backend_type::opencl, backend_type::openmp } }
     };
 
-<<<<<<< HEAD
-    for (const auto &[target, backends] : decision_order) {
-        if (contains(available_target_platforms, target)) {
-            for (const backend_type b : backends) {
-                if (contains(available_backends, b)) {
-=======
     // return the default backend based on the previously defined decision order
     for (const auto &[target, backends] : decision_order) {
         if (detail::contains(available_target_platforms, target)) {
             for (const backend_type b : backends) {
                 if (detail::contains(available_backends, b)) {
->>>>>>> 6d990766
                     return b;
                 }
             }
         }
     }
-<<<<<<< HEAD
-    throw plssvm::unsupported_backend_exception{ "Unreachable: one target platform and backend combination must exist!" };
-=======
     throw unsupported_backend_exception{ fmt::format("Error: unsupported backend and target platform combination: [{}]x[{}]!",
                                                      fmt::join(available_backends, ", "),
                                                      fmt::join(available_target_platforms, ", ")) };
->>>>>>> 6d990766
 }
 
 std::ostream &operator<<(std::ostream &out, const backend_type backend) {
