--- conflicted
+++ resolved
@@ -6,45 +6,7 @@
  *          See the LICENSE.md file in the project root for full license information.
  */
 
-<<<<<<< HEAD
-// TODO: include?
-
-//TODO: remove copy paste
-#pragma OPENCL EXTENSION cl_khr_fp64 : enable
-#pragma OPENCL EXTENSION cl_khr_int64_base_atomics : enable
-static inline void __attribute__((overloadable)) AtomicAdd(__global const double *source, const double delta) {
-    union {
-        double f;
-        ulong i;
-    } oldVal;
-    union {
-        double f;
-        ulong i;
-    } newVal;
-    do {
-        oldVal.f = *source;
-        newVal.f = oldVal.f + delta;
-        // ++i;
-    } while (atom_cmpxchg((volatile __global ulong *) source, oldVal.i, newVal.i) != oldVal.i);
-}
-
-static inline void __attribute__((overloadable)) AtomicAdd(__global const float *source, const float delta) {
-    union {
-        float f;
-        unsigned i;
-    } oldVal;
-    union {
-        float f;
-        unsigned i;
-    } newVal;
-    do {
-        oldVal.f = *source;
-        newVal.f = oldVal.f + delta;
-    } while (atom_cmpxchg((volatile __global unsigned *) source, oldVal.i, newVal.i) != oldVal.i);
-}
-=======
 #include "detail/atomics.cl"
->>>>>>> d30a6c8c
 
 __kernel void kernel_w(__global real_type *w_d, __global real_type *data_d, __global real_type *data_last_d, __global real_type *alpha_d, const size_type num_data_points, const size_type num_features) {
     size_type index = get_global_id(0);
