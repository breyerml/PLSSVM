--- conflicted
+++ resolved
@@ -8,22 +8,6 @@
 
 #include "plssvm/backends/OpenCL/detail/utility.hpp"
 
-<<<<<<< HEAD
-#include "plssvm/backends/OpenCL/detail/command_queue.hpp"         // plssvm::opencl::detail::command_queue
-#include "plssvm/backends/OpenCL/detail/context.hpp"               // plssvm::opencl::detail::context
-#include "plssvm/backends/OpenCL/detail/error_code.hpp"            // plssvm::opencl::detail::error_code
-#include "plssvm/backends/OpenCL/detail/kernel.hpp"                // plssvm::opencl::detail::compute_kernel_name, plssvm::opencl::detail::kernel
-#include "plssvm/backends/OpenCL/detail/kernel_source_string.hpp"  // plssvm::opencl::detail::kernel_src_string
-#include "plssvm/backends/OpenCL/exceptions.hpp"                   // plssvm::opencl::backend_exception
-#include "plssvm/constants.hpp"                                    // plssvm::kernel_index_type, plssvm::kernel_index_type, plssvm::THREAD_BLOCK_SIZE, plssvm::INTERNAL_BLOCK_SIZE
-#include "plssvm/detail/arithmetic_type_name.hpp"                  // plssvm::detail::arithmetic_type_name
-#include "plssvm/detail/sha256.hpp"                                // plssvm::detail::sha256
-#include "plssvm/detail/string_conversion.hpp"                     // plssvm::detail::extract_first_integer_from_string
-#include "plssvm/detail/string_utility.hpp"                        // plssvm::detail::replace_all, plssvm::detail::to_lower_case, plssvm::detail::contains
-#include "plssvm/detail/utility.hpp"                               // plssvm::detail::erase_if
-#include "plssvm/exceptions/exceptions.hpp"                        // plssvm::unsupported_kernel_type_exception, plssvm::invalid_file_format_exception
-#include "plssvm/target_platforms.hpp"                             // plssvm::target_platform
-=======
 #include "plssvm/backends/OpenCL/detail/command_queue.hpp"  // plssvm::opencl::detail::command_queue
 #include "plssvm/backends/OpenCL/detail/context.hpp"        // plssvm::opencl::detail::context
 #include "plssvm/backends/OpenCL/detail/error_code.hpp"     // plssvm::opencl::detail::error_code
@@ -39,35 +23,24 @@
 #include "plssvm/exceptions/exceptions.hpp"                 // plssvm::unsupported_kernel_type_exception, plssvm::invalid_file_format_exception
 #include "plssvm/target_platforms.hpp"                      // plssvm::target_platform
 #include "plssvm/verbosity_levels.hpp"                      // plssvm::verbosity_level
->>>>>>> 6d990766
 
 #include "CL/cl.h"        // cl_program, cl_platform_id, cl_device_id, cl_uint, cl_device_type, cl_context,
                           // CL_DEVICE_NAME, CL_QUEUE_DEVICE, CL_DEVICE_TYPE_ALL, CL_DEVICE_TYPE_CPU, CL_DEVICE_TYPE_GPU, CL_DEVICE_VENDOR, CL_PROGRAM_BUILD_LOG, CL_PROGRAM_BINARY_SIZES, CL_PROGRAM_BINARIES,
                           // clCreateProgramWithSource, clBuildProgram, clGetProgramBuildInfo, clGetProgramInfo, clCreateKernel, clReleaseProgram, clCreateProgramWithBinary,
                           //  clSetKernelArg, clEnqueueNDRangeKernel, clFinish, clGetPlatformIDs, clGetDeviceIDs, clGetDeviceInfo, clCreateContext
 #include "fmt/core.h"     // fmt::print, fmt::format
-<<<<<<< HEAD
-#include "fmt/ostream.h"  // can use fmt using operator<< overloads
-
-#include <algorithm>    // std::count_if
-=======
 #include "fmt/ostream.h"  // fmt::formatter, fmt::ostream_formatter
 #include "fmt/std.h"      // format std::filesystem::path
 
 #include <algorithm>    // std::count_if
 #include <array>        // std::array
->>>>>>> 6d990766
 #include <cstddef>      // std::size_t
 #include <filesystem>   // std::filesystem::{path, temp_directory_path, exists, directory_iterator, directory_entry}
 #include <fstream>      // std::ifstream, std::ofstream
 #include <functional>   // std::hash
 #include <ios>          // std::ios_base, std::streamsize
-<<<<<<< HEAD
-#include <iterator>     // istreambuf_iterator
-=======
 #include <iostream>     // std::cout, std::endl
 #include <iterator>     // std::istreambuf_iterator
->>>>>>> 6d990766
 #include <limits>       // std::numeric_limits
 #include <map>          // std::map
 #include <string>       // std::string
@@ -90,7 +63,6 @@
 
 [[nodiscard]] std::pair<std::vector<context>, target_platform> get_contexts(target_platform target) {
     error_code err;
-<<<<<<< HEAD
 
     // function to add a key value pair to a map, where the value is added to a std::vector
     const auto add_to_map = [](auto &map, const auto &key, auto value) {
@@ -102,19 +74,6 @@
         map[key].push_back(value);
     };
 
-=======
-
-    // function to add a key value pair to a map, where the value is added to a std::vector
-    const auto add_to_map = [](auto &map, const auto &key, auto value) {
-        // if key currently doesn't exist, add a new std::vector
-        if (map.count(key) == 0) {
-            map[key] = std::vector<decltype(value)>();
-        }
-        // add value to std::vector represented by key
-        map[key].push_back(value);
-    };
-
->>>>>>> 6d990766
     // iterate over all platforms and save all available devices
     std::map<std::pair<cl_platform_id, target_platform>, std::vector<cl_device_id>> platform_devices;
     // get number of platforms
@@ -124,12 +83,6 @@
     std::vector<cl_platform_id> platform_ids(num_platforms);
     PLSSVM_OPENCL_ERROR_CHECK(clGetPlatformIDs(num_platforms, platform_ids.data(), nullptr), "error retrieving platform IDs");
 
-<<<<<<< HEAD
-    // enumerate all available platforms and retrieve the associated devices
-    for (const cl_platform_id &platform : platform_ids) {
-        // get devices associated with current platform
-        cl_uint num_devices;
-=======
     // get the available target_platforms
     const std::vector<target_platform> available_target_platforms = list_available_target_platforms();
 
@@ -137,7 +90,6 @@
     for (const cl_platform_id &platform : platform_ids) {
         // get devices associated with current platform
         cl_uint num_devices{};
->>>>>>> 6d990766
         PLSSVM_OPENCL_ERROR_CHECK(clGetDeviceIDs(platform, CL_DEVICE_TYPE_ALL, 0, nullptr, &num_devices), "error retrieving the number of devices");
         // get devices
         std::vector<cl_device_id> device_ids(num_devices);
@@ -145,24 +97,6 @@
 
         for (const cl_device_id &device : device_ids) {
             // get device type
-<<<<<<< HEAD
-            cl_device_type device_type;
-            PLSSVM_OPENCL_ERROR_CHECK(clGetDeviceInfo(device, CL_DEVICE_TYPE, sizeof(cl_device_type), &device_type, nullptr), "error retrieving the device type");
-
-            if (device_type == CL_DEVICE_TYPE_CPU) {
-                // is CPU device
-#if defined(PLSSVM_HAS_CPU_TARGET)
-                add_to_map(platform_devices, std::make_pair(platform, target_platform::cpu), device);
-#endif
-            } else if (device_type == CL_DEVICE_TYPE_GPU) {
-                // is GPU device
-                // get vendor string
-                std::size_t vendor_string_size;
-                PLSSVM_OPENCL_ERROR_CHECK(clGetDeviceInfo(device, CL_DEVICE_VENDOR, 0, nullptr, &vendor_string_size), "error retrieving device vendor name size");
-                std::string vendor_string(vendor_string_size, '\0');
-                PLSSVM_OPENCL_ERROR_CHECK(clGetDeviceInfo(device, CL_DEVICE_VENDOR, vendor_string_size, vendor_string.data(), nullptr), "error retrieving device vendor name");
-
-=======
             cl_device_type device_type{};
             PLSSVM_OPENCL_ERROR_CHECK(clGetDeviceInfo(device, CL_DEVICE_TYPE, sizeof(cl_device_type), &device_type, nullptr), "error retrieving the device type");
 
@@ -179,25 +113,10 @@
                 PLSSVM_OPENCL_ERROR_CHECK(clGetDeviceInfo(device, CL_DEVICE_VENDOR, 0, nullptr, &vendor_string_size), "error retrieving device vendor name size");
                 std::string vendor_string(vendor_string_size, '\0');
                 PLSSVM_OPENCL_ERROR_CHECK(clGetDeviceInfo(device, CL_DEVICE_VENDOR, vendor_string_size, vendor_string.data(), nullptr), "error retrieving device vendor name");
->>>>>>> 6d990766
                 // convert vendor name to lower case
                 ::plssvm::detail::to_lower_case(vendor_string);
 
                 // check vendor string and insert to correct target platform
-<<<<<<< HEAD
-                if (::plssvm::detail::contains(vendor_string, "nvidia")) {
-#if defined(PLSSVM_HAS_NVIDIA_TARGET)
-                    add_to_map(platform_devices, std::make_pair(platform, target_platform::gpu_nvidia), device);
-#endif
-                } else if (::plssvm::detail::contains(vendor_string, "amd") || ::plssvm::detail::contains(vendor_string, "advanced micro devices")) {
-#if defined(PLSSVM_HAS_AMD_TARGET)
-                    add_to_map(platform_devices, std::make_pair(platform, target_platform::gpu_amd), device);
-#endif
-                } else if (::plssvm::detail::contains(vendor_string, "intel")) {
-#if defined(PLSSVM_HAS_INTEL_TARGET)
-                    add_to_map(platform_devices, std::make_pair(platform, target_platform::gpu_intel), device);
-#endif
-=======
                 if (::plssvm::detail::contains(vendor_string, "nvidia") && ::plssvm::detail::contains(available_target_platforms, target_platform::gpu_nvidia)) {
                     add_to_map(platform_devices, std::make_pair(platform, target_platform::gpu_nvidia), device);
                 } else if ((::plssvm::detail::contains(vendor_string, "amd") || ::plssvm::detail::contains(vendor_string, "advanced micro devices"))
@@ -205,7 +124,6 @@
                     add_to_map(platform_devices, std::make_pair(platform, target_platform::gpu_amd), device);
                 } else if (::plssvm::detail::contains(vendor_string, "intel") && ::plssvm::detail::contains(available_target_platforms, target_platform::gpu_intel)) {
                     add_to_map(platform_devices, std::make_pair(platform, target_platform::gpu_intel), device);
->>>>>>> 6d990766
                 }
             }
         }
@@ -213,26 +131,11 @@
 
     // determine target if provided target_platform is automatic
     if (target == target_platform::automatic) {
-<<<<<<< HEAD
-        const auto has_target_platform = [](const auto &map, const target_platform tp) {
-            return std::count_if(map.begin(), map.end(), [tp](const auto &item) { return item.first.second == tp; }) > 0;
-        };
-        // check for devices in order gpu_nvidia -> gpu_amd -> gpu_intel -> cpu
-        if (has_target_platform(platform_devices, target_platform::gpu_nvidia)) {
-            target = target_platform::gpu_nvidia;
-        } else if (has_target_platform(platform_devices, target_platform::gpu_amd)) {
-            target = target_platform::gpu_amd;
-        } else if (has_target_platform(platform_devices, target_platform::gpu_intel)) {
-            target = target_platform::gpu_intel;
-        } else {
-            target = target_platform::cpu;
-=======
         // get the target_platforms available on this system from the platform_devices map
         std::vector<target_platform> system_devices;
         system_devices.reserve(platform_devices.size());
         for (const auto &[key, value] : platform_devices) {
             system_devices.push_back(key.second);
->>>>>>> 6d990766
         }
         // determine the target_platform
         target = determine_default_target_platform(system_devices);
@@ -248,13 +151,8 @@
     std::vector<context> contexts;
     for (auto &[platform, devices] : platform_devices) {
         // create context and associated OpenCL platform with it
-<<<<<<< HEAD
-        cl_context_properties context_properties[] = { CL_CONTEXT_PLATFORM, (cl_context_properties) platform.first, 0 };
-        cl_context cont = clCreateContext(context_properties, static_cast<cl_uint>(devices.size()), devices.data(), nullptr, nullptr, &err);
-=======
         std::array<cl_context_properties, 3> context_properties = { CL_CONTEXT_PLATFORM, (cl_context_properties) platform.first, 0 };
         cl_context cont = clCreateContext(context_properties.data(), static_cast<cl_uint>(devices.size()), devices.data(), nullptr, nullptr, &err);
->>>>>>> 6d990766
         PLSSVM_OPENCL_ERROR_CHECK(err, "error creating the OpenCL context");
         // add OpenCL context to vector of context wrappers
         contexts.emplace_back(cont, platform.first, std::move(devices));
@@ -269,41 +167,6 @@
 
 std::string get_device_name(const command_queue &queue) {
     // get device
-<<<<<<< HEAD
-    cl_device_id device_id;
-    PLSSVM_OPENCL_ERROR_CHECK(clGetCommandQueueInfo(queue, CL_QUEUE_DEVICE, sizeof(cl_device_id), &device_id, nullptr), "error obtaining device");
-    // get device name
-    std::size_t name_length;
-    PLSSVM_OPENCL_ERROR_CHECK(clGetDeviceInfo(device_id, CL_DEVICE_NAME, 0, nullptr, &name_length), "error obtaining device name size");
-    std::string device_name(name_length, '\0');
-    PLSSVM_OPENCL_ERROR_CHECK(clGetDeviceInfo(device_id, CL_DEVICE_NAME, name_length, device_name.data(), nullptr), "error obtaining device name");
-    return device_name;
-}
-
-std::vector<std::pair<compute_kernel_name, std::string>> kernel_type_to_function_names(const kernel_type kernel) {
-    switch (kernel) {
-        case kernel_type::linear:
-            return { std::make_pair(compute_kernel_name::q_kernel, "device_kernel_q_linear"),
-                     std::make_pair(compute_kernel_name::svm_kernel, "device_kernel_linear"),
-                     std::make_pair(compute_kernel_name::w_kernel, "device_kernel_w_linear") };
-        case kernel_type::polynomial:
-            return { std::make_pair(compute_kernel_name::q_kernel, "device_kernel_q_poly"),
-                     std::make_pair(compute_kernel_name::svm_kernel, "device_kernel_poly"),
-                     std::make_pair(compute_kernel_name::predict_kernel, "device_kernel_predict_poly") };
-        case kernel_type::rbf:
-            return { std::make_pair(compute_kernel_name::q_kernel, "device_kernel_q_radial"),
-                     std::make_pair(compute_kernel_name::svm_kernel, "device_kernel_radial"),
-                     std::make_pair(compute_kernel_name::predict_kernel, "device_kernel_predict_radial") };
-    }
-    throw unsupported_kernel_type_exception{ fmt::format("Unknown kernel type (value: {})!", ::plssvm::detail::to_underlying(kernel)) };
-}
-
-template <typename real_type>
-std::vector<command_queue> create_command_queues(const std::vector<context> &contexts, const target_platform target, const std::vector<std::pair<compute_kernel_name, std::string>> &kernel_names, const bool print_info) {
-    const auto cl_build_program_error_message = [](cl_program prog, cl_device_id device, const std::size_t device_idx) {
-        // determine the size of the log
-        std::size_t log_size;
-=======
     cl_device_id device_id{};
     PLSSVM_OPENCL_ERROR_CHECK(clGetCommandQueueInfo(queue, CL_QUEUE_DEVICE, sizeof(cl_device_id), &device_id, nullptr), "error obtaining device");
     // get device name
@@ -343,35 +206,18 @@
     const auto cl_build_program_error_message = [](cl_program prog, cl_device_id device, const std::size_t device_idx) {
         // determine the size of the log
         std::size_t log_size{};
->>>>>>> 6d990766
         PLSSVM_OPENCL_ERROR_CHECK(clGetProgramBuildInfo(prog, device, CL_PROGRAM_BUILD_LOG, 0, nullptr, &log_size), "error retrieving the program build log size");
         if (log_size > 0) {
             // allocate memory for the log
             std::string log(log_size, ' ');
             // get the log
-<<<<<<< HEAD
-            error_code err = clGetProgramBuildInfo(prog, device, CL_PROGRAM_BUILD_LOG, log_size, log.data(), nullptr);
-            // print the log
-            PLSSVM_OPENCL_ERROR_CHECK(err, fmt::format("error building OpenCL program on device {} ({})", device_idx, log));
-=======
             PLSSVM_OPENCL_ERROR_CHECK(clGetProgramBuildInfo(prog, device, CL_PROGRAM_BUILD_LOG, log_size, log.data(), nullptr), "error retrieving the program build log");
             // print the log
             std::cerr << fmt::format("error building OpenCL program on device {}:\n{}", device_idx, log) << std::endl;
->>>>>>> 6d990766
         }
     };
 
     error_code err, err_bin;
-<<<<<<< HEAD
-
-    // use the `kernel_src_string` provided in the kernel_source_string.hpp header
-
-    // replace types in kernel_src_string
-    ::plssvm::detail::replace_all(kernel_src_string, "real_type", ::plssvm::detail::arithmetic_type_name<real_type>());
-    ::plssvm::detail::replace_all(kernel_src_string, "kernel_index_type", ::plssvm::detail::arithmetic_type_name<::plssvm::kernel_index_type>());
-    // replace constants in kernel_src_string
-    ::plssvm::detail::replace_all(kernel_src_string, "INTERNAL_BLOCK_SIZE", fmt::format("{}", INTERNAL_BLOCK_SIZE));
-=======
 
     // note: unsigned long long may NOT be used in an OpenCL kernel (use ulong instead)
     // note: real_type temp{ 0.0 } may NOT be used in an OpenCL kernel (use real_type temp = 0.0 instead)
@@ -389,18 +235,14 @@
     // replace types in kernel_src_string
     ::plssvm::detail::replace_all(kernel_src_string, "real_type", ::plssvm::detail::arithmetic_type_name<real_type>());
     // replace constants in kernel_src_string
->>>>>>> 6d990766
     ::plssvm::detail::replace_all(kernel_src_string, "THREAD_BLOCK_SIZE", fmt::format("{}", THREAD_BLOCK_SIZE));
     ::plssvm::detail::replace_all(kernel_src_string, "FEATURE_BLOCK_SIZE", fmt::format("{}", FEATURE_BLOCK_SIZE));
     ::plssvm::detail::replace_all(kernel_src_string, "INTERNAL_BLOCK_SIZE", fmt::format("{}", INTERNAL_BLOCK_SIZE));
     ::plssvm::detail::replace_all(kernel_src_string, "PADDING_SIZE", fmt::format("{}", PADDING_SIZE));
 
-<<<<<<< HEAD
-=======
     // append number of device to influence checksum calculation
     kernel_src_string.append(fmt::format("\n// num_devices: {}\n// OpenCL library: {}\n// GEMM: {}", contexts[0].devices.size(), PLSSVM_OPENCL_LIBRARY, PLSSVM_IS_DEFINED(PLSSVM_USE_GEMM)));
 
->>>>>>> 6d990766
     // create source code hash
     const std::string checksum = plssvm::detail::sha256{}(kernel_src_string);
 
@@ -411,38 +253,22 @@
     std::vector<std::size_t> binary_sizes(contexts[0].devices.size());
     std::vector<unsigned char *> binaries(contexts[0].devices.size());
 
-<<<<<<< HEAD
-    const std::filesystem::path cache_dir_name = std::filesystem::temp_directory_path() / "plssvm_opencl_cache" / fmt::format("{}", target);
-=======
     // create caching folder in the temporary directory and change the permissions such that everybody has read/write access
     const std::filesystem::path cache_dir_name = std::filesystem::temp_directory_path() / "plssvm_opencl_cache" / fmt::format("{}_{}_{}_{}", checksum, target, PLSSVM_CMAKE_BUILD_TYPE, ::plssvm::detail::arithmetic_type_name<real_type>());
->>>>>>> 6d990766
 
     // potential reasons why OpenCL caching could fail
     enum class caching_status {
         success,
         error_no_cached_files,
         error_invalid_number_of_cached_files,
-<<<<<<< HEAD
-        error_checksum_missmatch
-=======
->>>>>>> 6d990766
     };
     // message associated with the failed caching reason
     const auto caching_status_to_string = [](const caching_status status) {
         switch (status) {
             case caching_status::error_no_cached_files:
-<<<<<<< HEAD
-                return "no cached files exist";
-            case caching_status::error_invalid_number_of_cached_files:
-                return "invalid number of cached files";
-            case caching_status::error_checksum_missmatch:
-                return "checksum missmatch";
-=======
                 return "no cached files exist (checksum missmatch)";
             case caching_status::error_invalid_number_of_cached_files:
                 return "invalid number of cached files";
->>>>>>> 6d990766
             default:
                 return "";
         }
@@ -464,48 +290,20 @@
             use_cached_binaries = caching_status::error_invalid_number_of_cached_files;
         }
     }
-<<<<<<< HEAD
-    // if the number of files is correct, check if the hashes match
-    if (use_cached_binaries == caching_status::success) {
-        // get directory iterator
-        auto dirIter = std::filesystem::directory_iterator(cache_dir_name);
-        for (const std::filesystem::directory_entry &entry : dirIter) {
-            if (entry.is_regular_file()) {
-                // extract checksum
-                const std::string file_name = entry.path().filename();
-                const std::string file_checksum = file_name.substr(file_name.find_last_of('.') + 1);
-                if (file_checksum != checksum) {
-                    use_cached_binaries = caching_status::error_checksum_missmatch;
-                    break;
-                }
-            }
-        }
-    }
-
-    if (use_cached_binaries != caching_status::success) {
-        if (print_info) {
-            fmt::print("Building OpenCL kernels from source (reason: {}).\n", caching_status_to_string(use_cached_binaries));
-        }
-=======
 
     if (use_cached_binaries != caching_status::success) {
         plssvm::detail::log(verbosity_level::full,
                             "Building OpenCL kernels from source (reason: {}).\n",
                             caching_status_to_string(use_cached_binaries));
->>>>>>> 6d990766
 
         // create and build program
         cl_program program = clCreateProgramWithSource(contexts[0], 1, &kernel_src_ptr, nullptr, &err);
         PLSSVM_OPENCL_ERROR_CHECK(err, "error creating program from source");
-<<<<<<< HEAD
-        err = clBuildProgram(program, static_cast<cl_uint>(contexts[0].devices.size()), contexts[0].devices.data(), "-cl-fast-relaxed-math -cl-mad-enable", nullptr, nullptr);
-=======
 #if defined(PLSSVM_USE_GEMM)
         err = clBuildProgram(program, static_cast<cl_uint>(contexts[0].devices.size()), contexts[0].devices.data(), "-cl-fast-relaxed-math -cl-mad-enable -cl-no-signed-zeros -DPLSSVM_USE_GEMM", nullptr, nullptr);
 #else
         err = clBuildProgram(program, static_cast<cl_uint>(contexts[0].devices.size()), contexts[0].devices.data(), "-cl-fast-relaxed-math -cl-mad-enable -cl-no-signed-zeros", nullptr, nullptr);
 #endif
->>>>>>> 6d990766
         if (!err) {
             // check all devices for errors
             for (std::vector<context>::size_type device = 0; device < contexts[0].devices.size(); ++device) {
@@ -524,20 +322,6 @@
         err = clGetProgramInfo(program, CL_PROGRAM_BINARIES, contexts[0].devices.size() * sizeof(unsigned char *), binaries.data(), nullptr);
         PLSSVM_OPENCL_ERROR_CHECK(err, "error retrieving the kernel binaries");
 
-<<<<<<< HEAD
-        // remove potential previously cached binaries
-        std::filesystem::remove_all(cache_dir_name);
-        // write binaries to file
-        std::filesystem::create_directories(cache_dir_name);
-        for (std::vector<std::size_t>::size_type i = 0; i < binary_sizes.size(); ++i) {
-            std::ofstream out{ cache_dir_name / fmt::format("device_{}.bin.{}", i, checksum) };
-            PLSSVM_ASSERT(out.good(), fmt::format("couldn't create binary cache file ({}) for device {}", cache_dir_name / fmt::format("device_{}.bin", i), i));
-            out.write(reinterpret_cast<char *>(binaries[i]), binary_sizes[i]);
-        }
-        if (print_info) {
-            fmt::print("Cached OpenCL kernel binaries in {}.\n", cache_dir_name);
-        }
-=======
         // write binaries to file
         if (!std::filesystem::exists(cache_dir_name)) {
             std::filesystem::create_directories(cache_dir_name);
@@ -557,22 +341,15 @@
         plssvm::detail::log(verbosity_level::full,
                             "Cached OpenCL kernel binaries in {}.\n",
                             cache_dir_name);
->>>>>>> 6d990766
 
         // release resource
         if (program) {
             PLSSVM_OPENCL_ERROR_CHECK(clReleaseProgram(program), "error releasing OpenCL program resources");
         }
     } else {
-<<<<<<< HEAD
-        if (print_info) {
-            fmt::print("Using cached OpenCL kernel binaries from {}.\n", cache_dir_name);
-        }
-=======
         plssvm::detail::log(verbosity_level::full,
                             "Using cached OpenCL kernel binaries from {}.\n",
                             cache_dir_name);
->>>>>>> 6d990766
 
         const auto common_read_file = [](const std::filesystem::path &file) -> std::pair<unsigned char *, std::size_t> {
             std::ifstream f{ file };
@@ -580,11 +357,7 @@
             // touch all characters in file
             f.ignore(std::numeric_limits<std::streamsize>::max());
             // get number of visited characters
-<<<<<<< HEAD
-            std::streamsize num_bytes = f.gcount();
-=======
             const std::streamsize num_bytes = f.gcount();
->>>>>>> 6d990766
             // since ignore will have set eof
             f.clear();
             // jump to file start
@@ -620,24 +393,12 @@
     }
 
     // build all kernels, one for each device
-<<<<<<< HEAD
-    std::vector<command_queue> queues;
-    for (std::vector<cl_device_id>::size_type device = 0; device < contexts[0].devices.size(); ++device) {
-        command_queue queue(contexts[0], contexts[0].devices[device]);
-        for (std::vector<std::vector<kernel>>::size_type i = 0; i < kernel_names.size(); ++i) {
-            // create kernel
-            queue.add_kernel(kernel_names[i].first, kernel{ clCreateKernel(binary_program, kernel_names[i].second.c_str(), &err) });
-            PLSSVM_OPENCL_ERROR_CHECK(err, fmt::format("error creating OpenCL kernel {} for device {}", kernel_names[i].second, device));
-        }
-        queues.push_back(std::move(queue));
-=======
     for (std::vector<cl_device_id>::size_type device = 0; device < contexts[0].devices.size(); ++device) {
         for (std::vector<std::vector<kernel>>::size_type i = 0; i < kernel_names.size(); ++i) {
             // create kernel
             queues[device].add_kernel(kernel_names[i].first, kernel{ clCreateKernel(binary_program, kernel_names[i].second.c_str(), &err) });
             PLSSVM_OPENCL_ERROR_CHECK(err, fmt::format("error creating OpenCL kernel {} for device {}", kernel_names[i].second, device));
         }
->>>>>>> 6d990766
     }
 
     // release resource
@@ -651,10 +412,4 @@
     return queues;
 }
 
-<<<<<<< HEAD
-template std::vector<command_queue> create_command_queues<float>(const std::vector<context> &, const target_platform, const std::vector<std::pair<compute_kernel_name, std::string>> &, const bool);
-template std::vector<command_queue> create_command_queues<double>(const std::vector<context> &, const target_platform, const std::vector<std::pair<compute_kernel_name, std::string>> &, const bool);
-
-=======
->>>>>>> 6d990766
 }  // namespace plssvm::opencl::detail