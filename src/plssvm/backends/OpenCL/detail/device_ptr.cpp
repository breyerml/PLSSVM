--- conflicted
+++ resolved
@@ -23,37 +23,16 @@
 namespace plssvm::opencl::detail {
 
 template <typename T>
-<<<<<<< HEAD
 device_ptr<T>::device_ptr(const size_type size, command_queue &queue) :
     base_type{ &queue, size } {
-=======
-device_ptr<T>::device_ptr(const size_type size, cl_command_queue &queue) :
-    queue_{ queue }, size_{ size } {
->>>>>>> 904e45e1
     error_code err;
     cl_context cont;
-    PLSSVM_OPENCL_ERROR_CHECK(clGetCommandQueueInfo(queue, CL_QUEUE_CONTEXT, sizeof(cl_context), &cont, nullptr));
+    PLSSVM_OPENCL_ERROR_CHECK(clGetCommandQueueInfo(queue_->queue, CL_QUEUE_CONTEXT, sizeof(cl_context), &cont, nullptr));
     data_ = clCreateBuffer(cont, CL_MEM_READ_WRITE, size_ * sizeof(value_type), nullptr, &err);
     PLSSVM_OPENCL_ERROR_CHECK(err);
 }
 
 template <typename T>
-<<<<<<< HEAD
-=======
-device_ptr<T>::device_ptr(device_ptr &&other) noexcept :
-    queue_{ other.queue_ },
-    data_{ std::exchange(other.data_, nullptr) },
-    size_{ std::exchange(other.size_, 0) } {}
-
-template <typename T>
-device_ptr<T> &device_ptr<T>::operator=(device_ptr &&other) noexcept {
-    device_ptr tmp{ std::move(other) };
-    this->swap(tmp);
-    return *this;
-}
-
-template <typename T>
->>>>>>> 904e45e1
 device_ptr<T>::~device_ptr() {
     if (data_ != nullptr) {
         PLSSVM_OPENCL_ERROR_CHECK(clReleaseMemObject(data_));
@@ -69,9 +48,10 @@
     }
     const size_type rcount = std::min(count, size_ - pos);
     error_code err;
-    err = clEnqueueFillBuffer(queue_, data_, &value, sizeof(value_type), pos * sizeof(value_type), rcount * sizeof(value_type), 0, nullptr, nullptr);
+    const value_type correct_value = static_cast<value_type>(value);
+    err = clEnqueueFillBuffer(queue_->queue, data_, &correct_value, sizeof(value_type), pos * sizeof(value_type), rcount * sizeof(value_type), 0, nullptr, nullptr);
     PLSSVM_OPENCL_ERROR_CHECK(err);
-    PLSSVM_OPENCL_ERROR_CHECK(clFinish(queue_));
+    PLSSVM_OPENCL_ERROR_CHECK(clFinish(queue_->queue));
 }
 
 template <typename T>
@@ -80,9 +60,9 @@
 
     const size_type rcount = std::min(count, size_ - pos);
     error_code err;
-    err = clEnqueueWriteBuffer(queue_, data_, CL_TRUE, pos * sizeof(value_type), rcount * sizeof(value_type), data_to_copy, 0, nullptr, nullptr);
+    err = clEnqueueWriteBuffer(queue_->queue, data_, CL_TRUE, pos * sizeof(value_type), rcount * sizeof(value_type), data_to_copy, 0, nullptr, nullptr);
     PLSSVM_OPENCL_ERROR_CHECK(err);
-    PLSSVM_OPENCL_ERROR_CHECK(clFinish(queue_));
+    PLSSVM_OPENCL_ERROR_CHECK(clFinish(queue_->queue));
 }
 
 template <typename T>
@@ -91,9 +71,9 @@
 
     const size_type rcount = std::min(count, size_ - pos);
     error_code err;
-    err = clEnqueueReadBuffer(queue_, data_, CL_TRUE, pos * sizeof(value_type), rcount * sizeof(value_type), buffer, 0, nullptr, nullptr);
+    err = clEnqueueReadBuffer(queue_->queue, data_, CL_TRUE, pos * sizeof(value_type), rcount * sizeof(value_type), buffer, 0, nullptr, nullptr);
     PLSSVM_OPENCL_ERROR_CHECK(err);
-    PLSSVM_OPENCL_ERROR_CHECK(clFinish(queue_));
+    PLSSVM_OPENCL_ERROR_CHECK(clFinish(queue_->queue));
 }
 
 template class device_ptr<float>;
