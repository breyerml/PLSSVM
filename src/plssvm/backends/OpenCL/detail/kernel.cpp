/**
 * @author Alexander Van Craen
 * @author Marcel Breyer
 * @copyright 2018-today The PLSSVM project - All Rights Reserved
 * @license This file is part of the PLSSVM project which is released under the MIT license.
 *          See the LICENSE.md file in the project root for full license information.
 */

#include "plssvm/backends/OpenCL/detail/kernel.hpp"

<<<<<<< HEAD
=======
#include "plssvm/backends/OpenCL/detail/utility.hpp"  // PLSSVM_OPENCL_ERROR_CHECK

>>>>>>> 6d990766
#include "CL/cl.h"  // cl_kernel, clReleaseKernel

#include <memory>   // std::addressof
#include <utility>  // std::exchange

namespace plssvm::opencl::detail {

kernel::kernel(cl_kernel compute_kernel_p) noexcept :
    compute_kernel{ compute_kernel_p } {}

kernel::kernel(kernel &&other) noexcept :
    compute_kernel{ std::exchange(other.compute_kernel, nullptr) } {}

kernel &kernel::operator=(kernel &&other) noexcept {
    if (this != std::addressof(other)) {
        compute_kernel = std::exchange(other.compute_kernel, nullptr);
    }
    return *this;
}

kernel::~kernel() {
    if (compute_kernel) {
        PLSSVM_OPENCL_ERROR_CHECK(clReleaseKernel(compute_kernel), "error releasing cl_kernel");
    }
}

}  // namespace plssvm::opencl::detail<|MERGE_RESOLUTION|>--- conflicted
+++ resolved
@@ -8,11 +8,8 @@
 
 #include "plssvm/backends/OpenCL/detail/kernel.hpp"
 
-<<<<<<< HEAD
-=======
 #include "plssvm/backends/OpenCL/detail/utility.hpp"  // PLSSVM_OPENCL_ERROR_CHECK
 
->>>>>>> 6d990766
 #include "CL/cl.h"  // cl_kernel, clReleaseKernel
 
 #include <memory>   // std::addressof
