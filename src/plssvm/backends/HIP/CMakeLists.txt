## Authors: Alexander Van Craen, Marcel Breyer
## Copyright (C): 2018-today The PLSSVM project - All Rights Reserved
## License: This file is part of the PLSSVM project which is released under the MIT license.
##          See the LICENSE.md file in the project root for full license information.
########################################################################################################################

# TODO: only tested on AMD GPUs -> test on NVIDIA GPUs

list(APPEND CMAKE_MESSAGE_INDENT "HIP:  ")

# check if HIP can be enabled
message(CHECK_START "Checking for HIP backend")

include(CheckLanguage)
check_language(HIP)

if (NOT CMAKE_HIP_COMPILER)
    message(CHECK_FAIL "not found")
    if (PLSSVM_ENABLE_HIP_BACKEND MATCHES "ON")
        message(SEND_ERROR "Cannot find requested backend: HIP!")
    endif ()
    return()
else ()
    if (NOT DEFINED PLSSVM_AMD_TARGET_ARCHS)
        if (PLSSVM_ENABLE_HIP_BACKEND MATCHES "ON")
            message(SEND_ERROR "Found requested HIP backend, but no \"amd\" targets were specified!")
        else ()
            message(STATUS "Found HIP backend, but no \"amd\" targets were specified!")
        endif ()
        message(CHECK_FAIL "skipped")
        return()
    endif ()
endif ()
message(CHECK_PASS "found")

enable_language(HIP)
find_package(HIP REQUIRED)

## set necessary flags
set(CMAKE_HIP_STANDARD 17)
set(CMAKE_HIP_STANDARD_REQUIRED ON)

set(CMAKE_HIP_FLAGS "${CMAKE_HIP_FLAGS} -std=c++17")
# set fast-math if requested
if (PLSSVM_ENABLE_FAST_MATH)
    set(CMAKE_HIP_FLAGS "${CMAKE_HIP_FLAGS}  -ffast-math")
endif ()
set(CMAKE_HIP_FLAGS_RELWITHDEBINFO "${CMAKE_HIP_FLAGS_RELWITHDEBINFO} -O2")
set(CMAKE_HIP_FLAGS_RELEASE "${CMAKE_HIP_FLAGS_RELEASE} -O3")

# explicitly set sources
set(PLSSVM_HIP_SOURCES
<<<<<<< HEAD
    ${CMAKE_CURRENT_LIST_DIR}/detail/device_ptr.hip
    ${CMAKE_CURRENT_LIST_DIR}/detail/utility.hip
    ${CMAKE_CURRENT_LIST_DIR}/csvm.hip
    ${CMAKE_CURRENT_LIST_DIR}/exceptions.hip
=======
    ${CMAKE_CURRENT_LIST_DIR}/detail/device_ptr.hip.cpp
    ${CMAKE_CURRENT_LIST_DIR}/detail/pinned_memory.hip.cpp
    ${CMAKE_CURRENT_LIST_DIR}/detail/utility.hip.cpp
    ${CMAKE_CURRENT_LIST_DIR}/csvm.hip.cpp
    ${CMAKE_CURRENT_LIST_DIR}/exceptions.cpp
>>>>>>> fe8fff53
)

# set target properties
set_local_and_parent(PLSSVM_HIP_BACKEND_LIBRARY_NAME plssvm-HIP)
add_library(${PLSSVM_HIP_BACKEND_LIBRARY_NAME} SHARED ${PLSSVM_HIP_SOURCES})

# https://gitlab.kitware.com/cmake/cmake/-/issues/23210
#set_target_properties(${PLSSVM_HIP_BACKEND_LIBRARY_NAME} PROPERTIES HIP_SEPARABLE_COMPILATION ON)

target_compile_options(${PLSSVM_BASE_LIBRARY_NAME} PUBLIC -Wno-sign-compare)

# set target architecture
set_property(TARGET ${PLSSVM_HIP_BACKEND_LIBRARY_NAME} PROPERTY HIP_ARCHITECTURES ${PLSSVM_AMD_TARGET_ARCHS})

# link base library against HIP library
target_link_libraries(${PLSSVM_HIP_BACKEND_LIBRARY_NAME} PRIVATE hip::device hip::host)
target_link_libraries(${PLSSVM_HIP_BACKEND_LIBRARY_NAME} PUBLIC ${PLSSVM_BASE_LIBRARY_NAME})

# set compile definition that the HIP backend is available
target_compile_definitions(${PLSSVM_BASE_LIBRARY_NAME} PRIVATE PLSSVM_HAS_HIP_BACKEND)
target_compile_definitions(${PLSSVM_HIP_BACKEND_LIBRARY_NAME} PUBLIC PLSSVM_HAS_HIP_BACKEND)

# link against interface library
target_link_libraries(${PLSSVM_ALL_LIBRARY_NAME} INTERFACE ${PLSSVM_HIP_BACKEND_LIBRARY_NAME})

# mark backend library as install target
list(APPEND PLSSVM_TARGETS_TO_INSTALL "${PLSSVM_HIP_BACKEND_LIBRARY_NAME}")
set(PLSSVM_TARGETS_TO_INSTALL ${PLSSVM_TARGETS_TO_INSTALL} PARENT_SCOPE)

# generate summary string
set(PLSSVM_HIP_BACKEND_SUMMARY_STRING " - HIP: amd (${PLSSVM_AMD_TARGET_ARCHS})" PARENT_SCOPE)

list(POP_BACK CMAKE_MESSAGE_INDENT)

set_target_properties(${PLSSVM_HIP_BACKEND_LIBRARY_NAME} PROPERTIES LINKER_LANGUAGE HIP)

<|MERGE_RESOLUTION|>--- conflicted
+++ resolved
@@ -50,18 +50,11 @@
 
 # explicitly set sources
 set(PLSSVM_HIP_SOURCES
-<<<<<<< HEAD
     ${CMAKE_CURRENT_LIST_DIR}/detail/device_ptr.hip
+    ${CMAKE_CURRENT_LIST_DIR}/detail/pinned_memory.hip
     ${CMAKE_CURRENT_LIST_DIR}/detail/utility.hip
     ${CMAKE_CURRENT_LIST_DIR}/csvm.hip
     ${CMAKE_CURRENT_LIST_DIR}/exceptions.hip
-=======
-    ${CMAKE_CURRENT_LIST_DIR}/detail/device_ptr.hip.cpp
-    ${CMAKE_CURRENT_LIST_DIR}/detail/pinned_memory.hip.cpp
-    ${CMAKE_CURRENT_LIST_DIR}/detail/utility.hip.cpp
-    ${CMAKE_CURRENT_LIST_DIR}/csvm.hip.cpp
-    ${CMAKE_CURRENT_LIST_DIR}/exceptions.cpp
->>>>>>> fe8fff53
 )
 
 # set target properties
