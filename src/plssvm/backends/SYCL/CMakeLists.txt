## Authors: Alexander Van Craen, Marcel Breyer
## Copyright (C): 2018-today The PLSSVM project - All Rights Reserved
## License: This file is part of the PLSSVM project which is released under the MIT license.
##          See the LICENSE.md file in the project root for full license information.
########################################################################################################################

message(CHECK_START "Checking for SYCL backend")

# explicitly set sources for configuration
set(PLSSVM_SYCL_SOURCES
    ${CMAKE_CURRENT_LIST_DIR}/detail/device_ptr.cpp
    ${CMAKE_CURRENT_LIST_DIR}/detail/utility.cpp
    ${CMAKE_CURRENT_LIST_DIR}/csvm.cpp
    ${CMAKE_CURRENT_LIST_DIR}/exceptions.cpp
)
# explicitly set header for configuration
set(PLSSVM_SYCL_INCLUDES
    ${PROJECT_SOURCE_DIR}/include/plssvm/backends/SYCL/detail/constants.hpp
    ${PROJECT_SOURCE_DIR}/include/plssvm/backends/SYCL/detail/device_ptr.hpp
    ${PROJECT_SOURCE_DIR}/include/plssvm/backends/SYCL/detail/utility.hpp
    ${PROJECT_SOURCE_DIR}/include/plssvm/backends/SYCL/csvm.hpp
    ${PROJECT_SOURCE_DIR}/include/plssvm/backends/SYCL/exceptions.hpp
)


# function used to configure SYCL files
function(configure_sycl include_name result_sources)
    message(STATUS "Configuring ${include_name}.")
    set(sources "")
    foreach(FILENAME ${PLSSVM_SYCL_SOURCES})
        string(REPLACE "SYCL" "${include_name}" NEW_FILENAME ${FILENAME})
        configure_file(${FILENAME} ${NEW_FILENAME} @ONLY)
        list(APPEND sources ${NEW_FILENAME})
        set(${result_sources} ${sources} PARENT_SCOPE)
    endforeach()
    foreach(FILENAME ${PLSSVM_SYCL_INCLUDES})
        string(REPLACE "SYCL" "${include_name}" NEW_FILENAME ${FILENAME})
        configure_file(${FILENAME} ${NEW_FILENAME} @ONLY)
    endforeach()
endfunction()


# set target properties
set_local_and_parent(PLSSVM_SYCL_BACKEND_LIBRARY_NAME plssvm-SYCL)
add_library(${PLSSVM_SYCL_BACKEND_LIBRARY_NAME} INTERFACE)

# list of found SYCL implementations
set(PLSSVM_SYCL_BACKEND_FOUND_IMPLEMENTATIONS "")

# check if SYCL can be enabled
message(CHECK_START "Checking for hipSYCL as SYCL implementation")

# reformat PLSSVM_TARGET_PLATFORMS to be usable with HIPSYCL_TARGETS (in case hipSYCL may be available)
set(HIPSYCL_TARGETS "${PLSSVM_TARGET_PLATFORMS}" CACHE STRING "" FORCE)
list(TRANSFORM HIPSYCL_TARGETS REPLACE "cpu" "omp")
list(TRANSFORM HIPSYCL_TARGETS REPLACE "nvidia" "cuda")
list(TRANSFORM HIPSYCL_TARGETS REPLACE "amd" "hip")
list(TRANSFORM HIPSYCL_TARGETS REPLACE "intel" "spirv")
# remove CPU and Intel GPU target architectures since they are not supported when using hipSYCL
if(DEFINED PLSSVM_CPU_TARGET_ARCHS AND PLSSVM_NUM_CPU_TARGET_ARCHS GREATER 0)
    string(REPLACE ";" "," PLSSVM_CPU_TARGET_ARCHS_COMMA "${PLSSVM_CPU_TARGET_ARCHS}")
    string(REPLACE ":${PLSSVM_CPU_TARGET_ARCHS_COMMA}" "" HIPSYCL_TARGETS "${HIPSYCL_TARGETS}")
endif()
if(DEFINED PLSSVM_INTEL_TARGET_ARCHS)
    string(REPLACE ";" "," PLSSVM_INTEL_TARGET_ARCHS_COMMA "${PLSSVM_INTEL_TARGET_ARCHS}")
    string(REPLACE ":${PLSSVM_INTEL_TARGET_ARCHS_COMMA}" "" HIPSYCL_TARGETS "${HIPSYCL_TARGETS}")
endif()

# check if hipSYCL is used as SYCL compiler
find_package(hipSYCL CONFIG)
if(hipSYCL_FOUND)
    message(CHECK_PASS "found")
    message(STATUS "Setting HIPSYCL_TARGETS to \"${HIPSYCL_TARGETS}\".")
    list(APPEND PLSSVM_SYCL_BACKEND_FOUND_IMPLEMENTATIONS "hipsycl")

    # configure SYCL files
    set(PLSSVM_SYCL_BACKEND_INCLUDE_NAME "hipSYCL")
    set(PLSSVM_SYCL_BACKEND_NAMESPACE_NAME "hipsycl")
    configure_sycl("${PLSSVM_SYCL_BACKEND_INCLUDE_NAME}" PLSSVM_SYCL_HIPSYCL_SOURCES)

    # set target properties
    set_local_and_parent(PLSSVM_SYCL_BACKEND_HIPSYCL_LIBRARY_NAME plssvm-SYCL_hipsycl)
    add_library(${PLSSVM_SYCL_BACKEND_HIPSYCL_LIBRARY_NAME} SHARED ${PLSSVM_SYCL_HIPSYCL_SOURCES} ${CMAKE_CURRENT_LIST_DIR}/../gpu_csvm.cpp)
    list(APPEND PLSSVM_TARGETS_TO_INSTALL "${PLSSVM_SYCL_BACKEND_HIPSYCL_LIBRARY_NAME}")

    # necessary target_*_directories if more than one SYCL implementation could be found
    if(DEFINED ENV{PLSSVM_SYCL_HIPSYCL_INCLUDE_DIR})
        message(STATUS "PLSSVM_SYCL_HIPSYCL_INCLUDE_DIR is \"$ENV{PLSSVM_SYCL_HIPSYCL_INCLUDE_DIR}\"")
        target_include_directories(${PLSSVM_SYCL_BACKEND_HIPSYCL_LIBRARY_NAME} PUBLIC $ENV{PLSSVM_SYCL_HIPSYCL_INCLUDE_DIR})
    endif()

    # add target compile definitions for hipSYCL
    target_compile_definitions(${PLSSVM_SYCL_BACKEND_HIPSYCL_LIBRARY_NAME} PUBLIC PLSSVM_HAS_SYCL_BACKEND)
    target_compile_definitions(${PLSSVM_SYCL_BACKEND_HIPSYCL_LIBRARY_NAME} PUBLIC PLSSVM_SYCL_BACKEND_HAS_HIPSYCL)
    target_compile_definitions(${PLSSVM_SYCL_BACKEND_HIPSYCL_LIBRARY_NAME} PRIVATE PLSSVM_SYCL_BACKEND_COMPILER=1)
    target_compile_definitions(${PLSSVM_SYCL_BACKEND_HIPSYCL_LIBRARY_NAME} PRIVATE PLSSVM_SYCL_BACKEND_COMPILER_NAME="hipSYCL")

<<<<<<< HEAD
    # hipSYCL's way to add SYCL to a target
    add_sycl_to_target(TARGET ${PLSSVM_SYCL_BACKEND_HIPSYCL_LIBRARY_NAME} SOURCES ${PROJECT_SOURCE_DIR}/src/plssvm/backends/hipSYCL/csvm.cpp)
=======
# explicitly set sources
set(PLSSVM_SYCL_SOURCES
    ${CMAKE_CURRENT_LIST_DIR}/detail/device_ptr.cpp
    ${CMAKE_CURRENT_LIST_DIR}/detail/utility.cpp
    ${CMAKE_CURRENT_LIST_DIR}/csvm.cpp
    ${CMAKE_CURRENT_LIST_DIR}/exceptions.cpp
    ${CMAKE_CURRENT_LIST_DIR}/../gpu_csvm.cpp
    ${CMAKE_CURRENT_LIST_DIR}/../gpu_device_ptr.cpp
)
>>>>>>> 7184f540

    # silence unknown options warnings
    target_compile_options(${PLSSVM_SYCL_BACKEND_HIPSYCL_LIBRARY_NAME} PRIVATE -Wno-unknown-warning-option
            $<$<CXX_COMPILER_ID:GNU>:-Wno-unknown-pragmas>
            )

    # print note that Intel GPU architecture specifications are ignored when using hipSYCL
    if(DEFINED PLSSVM_INTEL_TARGET_ARCHS)
        message(STATUS "Ignoring specified Intel architectures \"${PLSSVM_INTEL_TARGET_ARCHS}\" in favor of SPIR-V when using hipSYCL!")
    endif()

    target_link_libraries(${PLSSVM_SYCL_BACKEND_HIPSYCL_LIBRARY_NAME} PUBLIC ${PLSSVM_BASE_LIBRARY_NAME})
    target_link_libraries(${PLSSVM_SYCL_BACKEND_LIBRARY_NAME} INTERFACE ${PLSSVM_SYCL_BACKEND_HIPSYCL_LIBRARY_NAME})
else()
    message(CHECK_FAIL "not found")
endif()


message(CHECK_START "Checking for DPC++ as SYCL implementation")

# check if current compiler is Intel's clang llvm fork aka DPC++
set(PLSSVM_SYCL_BACKEND_CHECK_FOR_DPCPP_COMPILER OFF)
if(${CMAKE_CXX_COMPILER_ID} MATCHES "Clang")
    # intel llvm fork must be clang
    execute_process(
            COMMAND ${CMAKE_CXX_COMPILER} --help
            OUTPUT_VARIABLE PLSSVM_DPCPP_CLANG_HELP_OUTPUT)
    # check if help message contains DPC++ specific values
    if("${PLSSVM_DPCPP_CLANG_HELP_OUTPUT}" MATCHES ".*intel.*" AND "${PLSSVM_DPCPP_CLANG_HELP_OUTPUT}" MATCHES ".*-fsycl.*")
        set(PLSSVM_SYCL_BACKEND_CHECK_FOR_DPCPP_COMPILER ON)
    endif()
endif()

if(PLSSVM_SYCL_BACKEND_CHECK_FOR_DPCPP_COMPILER)
    message(CHECK_PASS "found")
    list(APPEND PLSSVM_SYCL_BACKEND_FOUND_IMPLEMENTATIONS "dpcpp")

    # configure SYCL files
    set(PLSSVM_SYCL_BACKEND_INCLUDE_NAME "DPCPP")
    set(PLSSVM_SYCL_BACKEND_NAMESPACE_NAME "dpcpp")
    configure_sycl("${PLSSVM_SYCL_BACKEND_INCLUDE_NAME}" PLSSVM_SYCL_DPCPP_SOURCES)

    # set target properties
    set_local_and_parent(PLSSVM_SYCL_BACKEND_DPCPP_LIBRARY_NAME plssvm-SYCL_dpcpp)
    add_library(${PLSSVM_SYCL_BACKEND_DPCPP_LIBRARY_NAME} SHARED ${PLSSVM_SYCL_DPCPP_SOURCES} ${CMAKE_CURRENT_LIST_DIR}/../gpu_csvm.cpp)
    list(APPEND PLSSVM_TARGETS_TO_INSTALL "${PLSSVM_SYCL_BACKEND_DPCPP_LIBRARY_NAME}")

    # necessary target_*_directories if more than one SYCL implementation could be found
    if(DEFINED ENV{PLSSVM_SYCL_DPCPP_INCLUDE_DIR})
        message(STATUS "PLSSVM_SYCL_DPCPP_INCLUDE_DIR is \"$ENV{PLSSVM_SYCL_DPCPP_INCLUDE_DIR}\"")
        target_include_directories(${PLSSVM_SYCL_BACKEND_DPCPP_LIBRARY_NAME} PUBLIC $ENV{PLSSVM_SYCL_DPCPP_INCLUDE_DIR})
    endif()

    # add target compile definitions for DPC++
    target_compile_definitions(${PLSSVM_SYCL_BACKEND_DPCPP_LIBRARY_NAME} PUBLIC PLSSVM_HAS_SYCL_BACKEND)
    target_compile_definitions(${PLSSVM_SYCL_BACKEND_DPCPP_LIBRARY_NAME} PUBLIC PLSSVM_SYCL_BACKEND_HAS_DPCPP)
    target_compile_definitions(${PLSSVM_SYCL_BACKEND_DPCPP_LIBRARY_NAME} PRIVATE PLSSVM_SYCL_BACKEND_COMPILER=0)
    target_compile_definitions(${PLSSVM_SYCL_BACKEND_DPCPP_LIBRARY_NAME} PRIVATE PLSSVM_SYCL_BACKEND_COMPILER_NAME="DPC++")

    # TODO: remove if DPC++ bug is fixed
    if(CMAKE_BUILD_TYPE STREQUAL "Debug")
        message(SEND_ERROR "The SYCL backend when using DPC++ currently does not support the Debug build type. For more information see: https://github.com/intel/llvm/issues/5754")
    endif()

    # enable DPC++ SYCL support
    target_compile_options(${PLSSVM_SYCL_BACKEND_DPCPP_LIBRARY_NAME} PRIVATE -sycl-std=2020 -fsycl)
    target_link_options(${PLSSVM_SYCL_BACKEND_DPCPP_LIBRARY_NAME} PRIVATE -fsycl)

    set(PLSSVM_DPCPP_FSYCL_TARGETS "")
    # cpu targets
    if(DEFINED PLSSVM_CPU_TARGET_ARCHS)
        # assemble -fsycl-targets
        list(APPEND PLSSVM_DPCPP_FSYCL_TARGETS "spir64_x86_64")
    endif()
    # nvidia targets
    if(DEFINED PLSSVM_NVIDIA_TARGET_ARCHS)
        # assemble -fsycl-targets
        list(APPEND PLSSVM_DPCPP_FSYCL_TARGETS "nvptx64-nvidia-cuda")
<<<<<<< HEAD
=======
        # add target specific flags for AOT
        # add target specific flags for AOT
        if(NOT PLSSVM_NUM_NVIDIA_TARGET_ARCHS EQUAL 1)
            message(FATAL_ERROR "DPC++ currently only supports a single NVIDIA architecture specification for AOT but ${PLSSVM_NUM_NVIDIA_TARGET_ARCHS} were provided!")
        endif()
        target_compile_options(${PLSSVM_SYCL_BACKEND_LIBRARY_NAME} PRIVATE -Xsycl-target-backend=nvptx64-nvidia-cuda --offload-arch=${PLSSVM_NVIDIA_TARGET_ARCHS})
        target_link_options(${PLSSVM_SYCL_BACKEND_LIBRARY_NAME} PRIVATE -Xsycl-target-backend=nvptx64-nvidia-cuda --offload-arch=${PLSSVM_NVIDIA_TARGET_ARCHS})
>>>>>>> 7184f540
    endif()
    # amd targets
    if(DEFINED PLSSVM_AMD_TARGET_ARCHS)
        # assemble -fsycl-targets
        list(APPEND PLSSVM_DPCPP_FSYCL_TARGETS "amdgcn-amd-amdhsa")
        # add target specific flags for AOT -> must always be specified von amd targets
        if(NOT PLSSVM_NUM_AMD_TARGET_ARCHS EQUAL 1)
            message(SEND_ERROR "DPC++ currently only supports a single AMD architecture specification but ${PLSSVM_NUM_AMD_TARGET_ARCHS} were provided!")
        endif()
        target_compile_options(${PLSSVM_SYCL_BACKEND_DPCPP_LIBRARY_NAME} PRIVATE -Xsycl-target-backend=amdgcn-amd-amdhsa --offload-arch=${PLSSVM_AMD_TARGET_ARCHS})
        target_link_options(${PLSSVM_SYCL_BACKEND_DPCPP_LIBRARY_NAME} PRIVATE -Xsycl-target-backend=amdgcn-amd-amdhsa --offload-arch=${PLSSVM_AMD_TARGET_ARCHS})
    endif()
    # intel targets
    if(DEFINED PLSSVM_INTEL_TARGET_ARCHS)
        # assemble -fsycl-targets
        list(APPEND PLSSVM_DPCPP_FSYCL_TARGETS "spir64_gen")
    endif()
    # set -fsycl-targets
    list(JOIN PLSSVM_DPCPP_FSYCL_TARGETS "," PLSSVM_DPCPP_FSYCL_TARGETS_STRING)
    target_compile_options(${PLSSVM_SYCL_BACKEND_DPCPP_LIBRARY_NAME} PRIVATE -fsycl-targets=${PLSSVM_DPCPP_FSYCL_TARGETS_STRING})
    target_link_options(${PLSSVM_SYCL_BACKEND_DPCPP_LIBRARY_NAME} PRIVATE -fsycl-targets=${PLSSVM_DPCPP_FSYCL_TARGETS_STRING})


    # add option for DPC++ Ahead-of-Time (AOT) compilation
    option(PLSSVM_SYCL_BACKEND_DPCPP_ENABLE_AOT "Enables Ahead-of-Time compilation for DPC++." ON)
    if(PLSSVM_SYCL_BACKEND_DPCPP_ENABLE_AOT)
        message(STATUS "Enabled Ahead-of-Time (AOT) compilation with DPC++.")
        ## set AOT compiler flags
        # cpu targets
        if(DEFINED PLSSVM_CPU_TARGET_ARCHS)
            # add target specific flags for AOT
            if(PLSSVM_NUM_CPU_TARGET_ARCHS EQUAL 1)
                target_compile_options(${PLSSVM_SYCL_BACKEND_DPCPP_LIBRARY_NAME} PRIVATE -Xsycl-target-backend=spir64_x86_64 "-march=${PLSSVM_CPU_TARGET_ARCHS}")
                target_link_options(${PLSSVM_SYCL_BACKEND_DPCPP_LIBRARY_NAME} PRIVATE -Xsycl-target-backend=spir64_x86_64 "-march=${PLSSVM_CPU_TARGET_ARCHS}")
            endif()
        endif()
        # nvidia targets
        if(DEFINED PLSSVM_NVIDIA_TARGET_ARCHS)
            # add target specific flags for AOT
            if(NOT PLSSVM_NUM_NVIDIA_TARGET_ARCHS EQUAL 1)
                message(SEND_ERROR "DPC++ currently only supports a single NVIDIA architecture specification for AOT but ${PLSSVM_NUM_NVIDIA_TARGET_ARCHS} were provided!")
            endif()
            target_compile_options(${PLSSVM_SYCL_BACKEND_DPCPP_LIBRARY_NAME} PRIVATE -Xsycl-target-backend=nvptx64-nvidia-cuda --offload-arch=${PLSSVM_NVIDIA_TARGET_ARCHS})
            target_link_options(${PLSSVM_SYCL_BACKEND_DPCPP_LIBRARY_NAME} PRIVATE -Xsycl-target-backend=nvptx64-nvidia-cuda --offload-arch=${PLSSVM_NVIDIA_TARGET_ARCHS})
        endif()
        # intel targets
        if(DEFINED PLSSVM_INTEL_TARGET_ARCHS)
            # add target specific flags for AOT
            list(JOIN PLSSVM_INTEL_TARGET_ARCHS "," PLSSVM_INTEL_TARGET_ARCHS_STRING)
            target_compile_options(${PLSSVM_SYCL_BACKEND_DPCPP_LIBRARY_NAME} PRIVATE -Xsycl-target-backend=spir64_gen "-device ${PLSSVM_INTEL_TARGET_ARCHS_STRING}")
            target_link_options(${PLSSVM_SYCL_BACKEND_DPCPP_LIBRARY_NAME} PRIVATE -Xsycl-target-backend=spir64_gen "-device ${PLSSVM_INTEL_TARGET_ARCHS_STRING}")
        endif()
    endif()

    # be able to choose between the Level-Zero and OpenCL DPC++ backend
    option(PLSSVM_SYCL_BACKEND_DPCPP_USE_LEVEL_ZERO "Enable Level-Zero backend in favor of OpenCL when using DPC++." OFF)
    if(PLSSVM_SYCL_BACKEND_DPCPP_USE_LEVEL_ZERO)
        target_compile_definitions(${PLSSVM_SYCL_BACKEND_DPCPP_LIBRARY_NAME} PRIVATE PLSSVM_SYCL_BACKEND_DPCPP_BACKEND_TYPE="level_zero")
    else()
        target_compile_definitions(${PLSSVM_SYCL_BACKEND_DPCPP_LIBRARY_NAME} PRIVATE PLSSVM_SYCL_BACKEND_DPCPP_BACKEND_TYPE="opencl")
    endif()

    target_link_libraries(${PLSSVM_SYCL_BACKEND_DPCPP_LIBRARY_NAME} PUBLIC ${PLSSVM_BASE_LIBRARY_NAME})
    target_link_libraries(${PLSSVM_SYCL_BACKEND_LIBRARY_NAME} INTERFACE ${PLSSVM_SYCL_BACKEND_DPCPP_LIBRARY_NAME})
else()
    message(CHECK_FAIL "not found")
endif()

## check if ANY SYCL implementation has been found
if(NOT PLSSVM_SYCL_BACKEND_FOUND_IMPLEMENTATIONS)
    message(CHECK_FAIL "not found")
    if(PLSSVM_ENABLE_SYCL_BACKEND MATCHES "ON")
        message(SEND_ERROR "Cannot find requested backend: SYCL!")
    endif()
    return()
endif()

## check if environment variables are correctly set if more than one SYCL implementation has been found
list(LENGTH PLSSVM_SYCL_BACKEND_FOUND_IMPLEMENTATIONS PLSSVM_SYCL_BACKEND_NUM_FOUND_IMPLEMENTATIONS)
if(PLSSVM_SYCL_BACKEND_NUM_FOUND_IMPLEMENTATIONS GREATER 1)
    if(NOT DEFINED ENV{PLSSVM_SYCL_HIPSYCL_INCLUDE_DIR})
        message(SEND_ERROR "Found more than one SYCL implementation, but the environment variable \"PLSSVM_SYCL_HIPSYCL_INCLUDE_DIR\" isn't set!")
    endif()
    if(NOT DEFINED ENV{PLSSVM_SYCL_DPCPP_INCLUDE_DIR})
        message(SEND_ERROR "Found more than one SYCL implementation, but the environment variable \"PLSSVM_SYCL_DPCPP_INCLUDE_DIR\" isn't set!")
    endif()
endif()
message(CHECK_PASS "found")


# set the preferred SYCL implementation
if(DEFINED PLSSVM_SYCL_BACKEND_PREFERRED_IMPLEMENTATION)
    # command line value provided
    if(PLSSVM_SYCL_BACKEND_PREFERRED_IMPLEMENTATION IN_LIST PLSSVM_SYCL_BACKEND_FOUND_IMPLEMENTATIONS)
        # possible value found -> set preferred SYCL implementation
        target_compile_definitions(${PLSSVM_SYCL_BACKEND_LIBRARY_NAME} INTERFACE PLSSVM_SYCL_BACKEND_PREFERRED_IMPLEMENTATION=${PLSSVM_SYCL_BACKEND_PREFERRED_IMPLEMENTATION})
        message(STATUS "Setting preferred SYCL implementation to \"${PLSSVM_SYCL_BACKEND_PREFERRED_IMPLEMENTATION}\".")
    else()
        # value not recognized
        message(SEND_ERROR "\"${PLSSVM_SYCL_BACKEND_PREFERRED_IMPLEMENTATION}\" as preferred SYCL implementation unrecognized or not available! Possible values are: ${PLSSVM_SYCL_BACKEND_FOUND_IMPLEMENTATIONS}.")
    endif()
else()
    # no command line value provided -> try to infer preferred SYCL implementation
    list(LENGTH PLSSVM_SYCL_BACKEND_FOUND_IMPLEMENTATIONS PLSSVM_SYCL_BACKEND_FOUND_IMPLEMENTATIONS_NUM)
    if(PLSSVM_SYCL_BACKEND_FOUND_IMPLEMENTATIONS_NUM GREATER 1)
        # more than one SYCL implementation found -> can't infer preferred SYCL implementation
        message(SEND_ERROR "Found more than one SYCL implementation, but \"PLSSVM_SYCL_BACKEND_PREFERRED_IMPLEMENTATION\" hasn't been set!")
    else()
        # use only available SYCL implementation as preferred implementation
        target_compile_definitions(${PLSSVM_SYCL_BACKEND_LIBRARY_NAME} INTERFACE PLSSVM_SYCL_BACKEND_PREFERRED_IMPLEMENTATION=${PLSSVM_SYCL_BACKEND_FOUND_IMPLEMENTATIONS})
        message(STATUS "Setting preferred SYCL implementation to \"${PLSSVM_SYCL_BACKEND_FOUND_IMPLEMENTATIONS}\".")
    endif()
endif()

# link against interface library
target_link_libraries(${PLSSVM_ALL_LIBRARY_NAME} INTERFACE ${PLSSVM_SYCL_BACKEND_LIBRARY_NAME})


# the SYCL backend is available
target_compile_definitions(${PLSSVM_BASE_LIBRARY_NAME} PRIVATE PLSSVM_HAS_SYCL_BACKEND)


# mark backend library as install target
list(APPEND PLSSVM_TARGETS_TO_INSTALL "${PLSSVM_SYCL_BACKEND_LIBRARY_NAME}")
set(PLSSVM_TARGETS_TO_INSTALL ${PLSSVM_TARGETS_TO_INSTALL} PARENT_SCOPE)


# generate summary string
include(${PROJECT_SOURCE_DIR}/cmake/assemble_summary_string.cmake)
set(PLSSVM_SYCL_BACKEND_SUMMARY_STRINGS "")
foreach(SYCL_IMPLEMENTATION ${PLSSVM_SYCL_BACKEND_FOUND_IMPLEMENTATIONS})
    # mark preferred SYCL implementation
    get_target_property(PLSSVM_SYCL_BACKEND_LIBRARY_NAME_COMPILE_DEFINITIONS ${PLSSVM_SYCL_BACKEND_LIBRARY_NAME} INTERFACE_COMPILE_DEFINITIONS)
    if("${PLSSVM_SYCL_BACKEND_LIBRARY_NAME_COMPILE_DEFINITIONS}" MATCHES ".*${SYCL_IMPLEMENTATION}.*")
        set(SYCL_IMPLEMENTATION "${SYCL_IMPLEMENTATION}*")
    endif()

    assemble_summary_string(PLSSVM_SYCL_BACKEND_SUMMARY_STRING_ARCHS)
    # do not print CPU and Intel GPU target architectures when using hipSYCL
    if("${SYCL_IMPLEMENTATION}" STREQUAL "hipsycl")
        string(REPLACE " (${PLSSVM_CPU_TARGET_ARCHS})" "" PLSSVM_SYCL_BACKEND_SUMMARY_STRING_ARCHS "${PLSSVM_SYCL_BACKEND_SUMMARY_STRING_ARCHS}")
        string(REPLACE " (${PLSSVM_INTEL_TARGET_ARCHS})" "" PLSSVM_SYCL_BACKEND_SUMMARY_STRING_ARCHS "${PLSSVM_SYCL_BACKEND_SUMMARY_STRING_ARCHS}")
    endif()
    list(APPEND PLSSVM_SYCL_BACKEND_SUMMARY_STRINGS " - SYCL (${SYCL_IMPLEMENTATION}):${PLSSVM_SYCL_BACKEND_SUMMARY_STRING_ARCHS}")
endforeach()
set(PLSSVM_SYCL_BACKEND_SUMMARY_STRINGS "${PLSSVM_SYCL_BACKEND_SUMMARY_STRINGS}" PARENT_SCOPE)
<|MERGE_RESOLUTION|>--- conflicted
+++ resolved
@@ -5,6 +5,12 @@
 ########################################################################################################################
 
 message(CHECK_START "Checking for SYCL backend")
+
+#explicitly set sources that must not be configured
+set(PLSSVM_SYCL_SHARED_SOURCES
+    ${CMAKE_CURRENT_LIST_DIR}/../gpu_csvm.cpp
+    ${CMAKE_CURRENT_LIST_DIR}/../gpu_device_ptr.cpp
+)
 
 # explicitly set sources for configuration
 set(PLSSVM_SYCL_SOURCES
@@ -80,7 +86,7 @@
 
     # set target properties
     set_local_and_parent(PLSSVM_SYCL_BACKEND_HIPSYCL_LIBRARY_NAME plssvm-SYCL_hipsycl)
-    add_library(${PLSSVM_SYCL_BACKEND_HIPSYCL_LIBRARY_NAME} SHARED ${PLSSVM_SYCL_HIPSYCL_SOURCES} ${CMAKE_CURRENT_LIST_DIR}/../gpu_csvm.cpp)
+    add_library(${PLSSVM_SYCL_BACKEND_HIPSYCL_LIBRARY_NAME} SHARED ${PLSSVM_SYCL_HIPSYCL_SOURCES} ${PLSSVM_SYCL_SHARED_SOURCES})
     list(APPEND PLSSVM_TARGETS_TO_INSTALL "${PLSSVM_SYCL_BACKEND_HIPSYCL_LIBRARY_NAME}")
 
     # necessary target_*_directories if more than one SYCL implementation could be found
@@ -95,20 +101,8 @@
     target_compile_definitions(${PLSSVM_SYCL_BACKEND_HIPSYCL_LIBRARY_NAME} PRIVATE PLSSVM_SYCL_BACKEND_COMPILER=1)
     target_compile_definitions(${PLSSVM_SYCL_BACKEND_HIPSYCL_LIBRARY_NAME} PRIVATE PLSSVM_SYCL_BACKEND_COMPILER_NAME="hipSYCL")
 
-<<<<<<< HEAD
     # hipSYCL's way to add SYCL to a target
     add_sycl_to_target(TARGET ${PLSSVM_SYCL_BACKEND_HIPSYCL_LIBRARY_NAME} SOURCES ${PROJECT_SOURCE_DIR}/src/plssvm/backends/hipSYCL/csvm.cpp)
-=======
-# explicitly set sources
-set(PLSSVM_SYCL_SOURCES
-    ${CMAKE_CURRENT_LIST_DIR}/detail/device_ptr.cpp
-    ${CMAKE_CURRENT_LIST_DIR}/detail/utility.cpp
-    ${CMAKE_CURRENT_LIST_DIR}/csvm.cpp
-    ${CMAKE_CURRENT_LIST_DIR}/exceptions.cpp
-    ${CMAKE_CURRENT_LIST_DIR}/../gpu_csvm.cpp
-    ${CMAKE_CURRENT_LIST_DIR}/../gpu_device_ptr.cpp
-)
->>>>>>> 7184f540
 
     # silence unknown options warnings
     target_compile_options(${PLSSVM_SYCL_BACKEND_HIPSYCL_LIBRARY_NAME} PRIVATE -Wno-unknown-warning-option
@@ -153,7 +147,7 @@
 
     # set target properties
     set_local_and_parent(PLSSVM_SYCL_BACKEND_DPCPP_LIBRARY_NAME plssvm-SYCL_dpcpp)
-    add_library(${PLSSVM_SYCL_BACKEND_DPCPP_LIBRARY_NAME} SHARED ${PLSSVM_SYCL_DPCPP_SOURCES} ${CMAKE_CURRENT_LIST_DIR}/../gpu_csvm.cpp)
+    add_library(${PLSSVM_SYCL_BACKEND_DPCPP_LIBRARY_NAME} SHARED ${PLSSVM_SYCL_DPCPP_SOURCES} ${PLSSVM_SYCL_SHARED_SOURCES})
     list(APPEND PLSSVM_TARGETS_TO_INSTALL "${PLSSVM_SYCL_BACKEND_DPCPP_LIBRARY_NAME}")
 
     # necessary target_*_directories if more than one SYCL implementation could be found
@@ -187,16 +181,6 @@
     if(DEFINED PLSSVM_NVIDIA_TARGET_ARCHS)
         # assemble -fsycl-targets
         list(APPEND PLSSVM_DPCPP_FSYCL_TARGETS "nvptx64-nvidia-cuda")
-<<<<<<< HEAD
-=======
-        # add target specific flags for AOT
-        # add target specific flags for AOT
-        if(NOT PLSSVM_NUM_NVIDIA_TARGET_ARCHS EQUAL 1)
-            message(FATAL_ERROR "DPC++ currently only supports a single NVIDIA architecture specification for AOT but ${PLSSVM_NUM_NVIDIA_TARGET_ARCHS} were provided!")
-        endif()
-        target_compile_options(${PLSSVM_SYCL_BACKEND_LIBRARY_NAME} PRIVATE -Xsycl-target-backend=nvptx64-nvidia-cuda --offload-arch=${PLSSVM_NVIDIA_TARGET_ARCHS})
-        target_link_options(${PLSSVM_SYCL_BACKEND_LIBRARY_NAME} PRIVATE -Xsycl-target-backend=nvptx64-nvidia-cuda --offload-arch=${PLSSVM_NVIDIA_TARGET_ARCHS})
->>>>>>> 7184f540
     endif()
     # amd targets
     if(DEFINED PLSSVM_AMD_TARGET_ARCHS)
