--- conflicted
+++ resolved
@@ -4,273 +4,6 @@
 ##          See the LICENSE.md file in the project root for full license information.
 ########################################################################################################################
 
-<<<<<<< HEAD
-message(CHECK_START "Checking for SYCL backend")
-
-# explicitly set sources for configuration
-set(PLSSVM_SYCL_SOURCES
-    ${CMAKE_CURRENT_LIST_DIR}/detail/device_ptr.cpp
-    ${CMAKE_CURRENT_LIST_DIR}/detail/utility.cpp
-    ${CMAKE_CURRENT_LIST_DIR}/csvm.cpp
-    ${CMAKE_CURRENT_LIST_DIR}/exceptions.cpp
-)
-# explicitly set header for configuration
-set(PLSSVM_SYCL_INCLUDES
-    ${PROJECT_SOURCE_DIR}/include/plssvm/backends/SYCL/detail/constants.hpp
-    ${PROJECT_SOURCE_DIR}/include/plssvm/backends/SYCL/detail/device_ptr.hpp
-    ${PROJECT_SOURCE_DIR}/include/plssvm/backends/SYCL/detail/utility.hpp
-    ${PROJECT_SOURCE_DIR}/include/plssvm/backends/SYCL/csvm.hpp
-    ${PROJECT_SOURCE_DIR}/include/plssvm/backends/SYCL/exceptions.hpp
-)
-
-
-# function used to configure SYCL files
-function(configure_sycl include_name result_sources)
-    message(STATUS "Configuring ${include_name}.")
-    set(sources "")
-    foreach(FILENAME ${PLSSVM_SYCL_SOURCES})
-        string(REPLACE "SYCL" "${include_name}" NEW_FILENAME ${FILENAME})
-        configure_file(${FILENAME} ${NEW_FILENAME} @ONLY)
-        list(APPEND sources ${NEW_FILENAME})
-        set(${result_sources} ${sources} PARENT_SCOPE)
-    endforeach()
-    foreach(FILENAME ${PLSSVM_SYCL_INCLUDES})
-        string(REPLACE "SYCL" "${include_name}" NEW_FILENAME ${FILENAME})
-        configure_file(${FILENAME} ${NEW_FILENAME} @ONLY)
-    endforeach()
-endfunction()
-
-
-# set target properties
-set_local_and_parent(PLSSVM_SYCL_BACKEND_LIBRARY_NAME plssvm-SYCL)
-add_library(${PLSSVM_SYCL_BACKEND_LIBRARY_NAME} INTERFACE)
-
-# list of found SYCL implementations
-set(PLSSVM_SYCL_BACKEND_FOUND_IMPLEMENTATIONS "")
-
-# check if SYCL can be enabled
-message(CHECK_START "Checking for hipSYCL as SYCL implementation")
-
-# reformat PLSSVM_TARGET_PLATFORMS to be usable with HIPSYCL_TARGETS (in case hipSYCL may be available)
-set(HIPSYCL_TARGETS "${PLSSVM_TARGET_PLATFORMS}" CACHE STRING "" FORCE)
-list(TRANSFORM HIPSYCL_TARGETS REPLACE "cpu" "omp")
-list(TRANSFORM HIPSYCL_TARGETS REPLACE "nvidia" "cuda")
-list(TRANSFORM HIPSYCL_TARGETS REPLACE "amd" "hip")
-list(TRANSFORM HIPSYCL_TARGETS REPLACE "intel" "spirv")
-# remove CPU and Intel GPU target architectures since they are not supported when using hipSYCL
-if(DEFINED PLSSVM_CPU_TARGET_ARCHS AND PLSSVM_NUM_CPU_TARGET_ARCHS GREATER 0)
-    string(REPLACE ";" "," PLSSVM_CPU_TARGET_ARCHS_COMMA "${PLSSVM_CPU_TARGET_ARCHS}")
-    string(REPLACE ":${PLSSVM_CPU_TARGET_ARCHS_COMMA}" "" HIPSYCL_TARGETS "${HIPSYCL_TARGETS}")
-endif()
-if(DEFINED PLSSVM_INTEL_TARGET_ARCHS)
-    string(REPLACE ";" "," PLSSVM_INTEL_TARGET_ARCHS_COMMA "${PLSSVM_INTEL_TARGET_ARCHS}")
-    string(REPLACE ":${PLSSVM_INTEL_TARGET_ARCHS_COMMA}" "" HIPSYCL_TARGETS "${HIPSYCL_TARGETS}")
-endif()
-
-# check if hipSYCL is used as SYCL compiler
-find_package(hipSYCL CONFIG)
-if(hipSYCL_FOUND)
-    message(CHECK_PASS "found")
-    message(STATUS "Setting HIPSYCL_TARGETS to \"${HIPSYCL_TARGETS}\".")
-    list(APPEND PLSSVM_SYCL_BACKEND_FOUND_IMPLEMENTATIONS "hipsycl")
-
-    # configure SYCL files
-    set(PLSSVM_SYCL_BACKEND_INCLUDE_NAME "hipSYCL")
-    set(PLSSVM_SYCL_BACKEND_NAMESPACE_NAME "hipsycl")
-    configure_sycl("${PLSSVM_SYCL_BACKEND_INCLUDE_NAME}" PLSSVM_SYCL_HIPSYCL_SOURCES)
-
-    # set target properties
-    set_local_and_parent(PLSSVM_SYCL_BACKEND_HIPSYCL_LIBRARY_NAME plssvm-SYCL_hipsycl)
-    add_library(${PLSSVM_SYCL_BACKEND_HIPSYCL_LIBRARY_NAME} SHARED ${PLSSVM_SYCL_HIPSYCL_SOURCES} ${CMAKE_CURRENT_LIST_DIR}/../gpu_csvm.cpp)
-    list(APPEND PLSSVM_TARGETS_TO_INSTALL "${PLSSVM_SYCL_BACKEND_HIPSYCL_LIBRARY_NAME}")
-
-    # necessary target_*_directories if more than one SYCL implementation could be found
-    if(DEFINED ENV{PLSSVM_SYCL_HIPSYCL_INCLUDE_DIR})
-        message(STATUS "PLSSVM_SYCL_HIPSYCL_INCLUDE_DIR is \"$ENV{PLSSVM_SYCL_HIPSYCL_INCLUDE_DIR}\"")
-        target_include_directories(${PLSSVM_SYCL_BACKEND_HIPSYCL_LIBRARY_NAME} PUBLIC $ENV{PLSSVM_SYCL_HIPSYCL_INCLUDE_DIR})
-    endif()
-
-    # add target compile definitions for hipSYCL
-    target_compile_definitions(${PLSSVM_SYCL_BACKEND_HIPSYCL_LIBRARY_NAME} PRIVATE PLSSVM_HAS_SYCL_BACKEND)
-    target_compile_definitions(${PLSSVM_SYCL_BACKEND_HIPSYCL_LIBRARY_NAME} PUBLIC PLSSVM_SYCL_BACKEND_HAS_HIPSYCL)
-    target_compile_definitions(${PLSSVM_SYCL_BACKEND_HIPSYCL_LIBRARY_NAME} PRIVATE PLSSVM_SYCL_BACKEND_COMPILER=1)
-    target_compile_definitions(${PLSSVM_SYCL_BACKEND_HIPSYCL_LIBRARY_NAME} PRIVATE PLSSVM_SYCL_BACKEND_COMPILER_NAME="hipSYCL")
-
-    # hipSYCL's way to add SYCL to a target
-    add_sycl_to_target(TARGET ${PLSSVM_SYCL_BACKEND_HIPSYCL_LIBRARY_NAME} SOURCES ${PROJECT_SOURCE_DIR}/src/plssvm/backends/hipSYCL/csvm.cpp)
-
-    # silence unknown options warnings
-    target_compile_options(${PLSSVM_SYCL_BACKEND_HIPSYCL_LIBRARY_NAME} PRIVATE -Wno-unknown-warning-option
-            $<$<CXX_COMPILER_ID:GNU>:-Wno-unknown-pragmas>
-            )
-
-    # print note that Intel GPU architecture specifications are ignored when using hipSYCL
-    if(DEFINED PLSSVM_INTEL_TARGET_ARCHS)
-        message(STATUS "Ignoring specified Intel architectures \"${PLSSVM_INTEL_TARGET_ARCHS}\" in favor of SPIR-V when using hipSYCL!")
-    endif()
-
-    target_link_libraries(${PLSSVM_SYCL_BACKEND_HIPSYCL_LIBRARY_NAME} PUBLIC ${PLSSVM_BASE_LIBRARY_NAME})
-    target_link_libraries(${PLSSVM_SYCL_BACKEND_LIBRARY_NAME} INTERFACE ${PLSSVM_SYCL_BACKEND_HIPSYCL_LIBRARY_NAME})
-else()
-    message(CHECK_FAIL "not found")
-endif()
-
-
-message(CHECK_START "Checking for DPC++ as SYCL implementation")
-
-# check if current compiler is Intel's clang llvm fork aka DPC++
-set(PLSSVM_SYCL_BACKEND_CHECK_FOR_DPCPP_COMPILER OFF)
-if(${CMAKE_CXX_COMPILER_ID} MATCHES "Clang")
-    # intel llvm fork must be clang
-    execute_process(
-            COMMAND ${CMAKE_CXX_COMPILER} --help
-            OUTPUT_VARIABLE PLSSVM_DPCPP_CLANG_HELP_OUTPUT)
-    # check if help message contains DPC++ specific values
-    if("${PLSSVM_DPCPP_CLANG_HELP_OUTPUT}" MATCHES ".*intel.*" AND "${PLSSVM_DPCPP_CLANG_HELP_OUTPUT}" MATCHES ".*-fsycl.*")
-        set(PLSSVM_SYCL_BACKEND_CHECK_FOR_DPCPP_COMPILER ON)
-    endif()
-endif()
-
-if(PLSSVM_SYCL_BACKEND_CHECK_FOR_DPCPP_COMPILER)
-    message(CHECK_PASS "found")
-    list(APPEND PLSSVM_SYCL_BACKEND_FOUND_IMPLEMENTATIONS "dpcpp")
-
-    # configure SYCL files
-    set(PLSSVM_SYCL_BACKEND_INCLUDE_NAME "DPCPP")
-    set(PLSSVM_SYCL_BACKEND_NAMESPACE_NAME "dpcpp")
-    configure_sycl("${PLSSVM_SYCL_BACKEND_INCLUDE_NAME}" PLSSVM_SYCL_DPCPP_SOURCES)
-
-    # set target properties
-    set_local_and_parent(PLSSVM_SYCL_BACKEND_DPCPP_LIBRARY_NAME plssvm-SYCL_dpcpp)
-    add_library(${PLSSVM_SYCL_BACKEND_DPCPP_LIBRARY_NAME} SHARED ${PLSSVM_SYCL_DPCPP_SOURCES} ${CMAKE_CURRENT_LIST_DIR}/../gpu_csvm.cpp)
-    list(APPEND PLSSVM_TARGETS_TO_INSTALL "${PLSSVM_SYCL_BACKEND_DPCPP_LIBRARY_NAME}")
-
-    # necessary target_*_directories if more than one SYCL implementation could be found
-    if(DEFINED ENV{PLSSVM_SYCL_DPCPP_INCLUDE_DIR})
-        message(STATUS "PLSSVM_SYCL_DPCPP_INCLUDE_DIR is \"$ENV{PLSSVM_SYCL_DPCPP_INCLUDE_DIR}\"")
-        target_include_directories(${PLSSVM_SYCL_BACKEND_DPCPP_LIBRARY_NAME} PUBLIC $ENV{PLSSVM_SYCL_DPCPP_INCLUDE_DIR})
-    endif()
-
-    # add target compile definitions for DPC++
-    target_compile_definitions(${PLSSVM_SYCL_BACKEND_DPCPP_LIBRARY_NAME} PRIVATE PLSSVM_HAS_SYCL_BACKEND)
-    target_compile_definitions(${PLSSVM_SYCL_BACKEND_DPCPP_LIBRARY_NAME} PUBLIC PLSSVM_SYCL_BACKEND_HAS_DPCPP)
-    target_compile_definitions(${PLSSVM_SYCL_BACKEND_DPCPP_LIBRARY_NAME} PRIVATE PLSSVM_SYCL_BACKEND_COMPILER=0)
-    target_compile_definitions(${PLSSVM_SYCL_BACKEND_DPCPP_LIBRARY_NAME} PRIVATE PLSSVM_SYCL_BACKEND_COMPILER_NAME="DPC++")
-
-    # TODO: remove if DPC++ bug is fixed
-    if(CMAKE_BUILD_TYPE STREQUAL "Debug")
-        message(SEND_ERROR "The SYCL backend when using DPC++ currently does not support the Debug build type. For more information see: https://github.com/intel/llvm/issues/5754")
-    endif()
-
-    # enable DPC++ SYCL support
-    target_compile_options(${PLSSVM_SYCL_BACKEND_DPCPP_LIBRARY_NAME} PRIVATE -sycl-std=2020 -fsycl)
-    target_link_options(${PLSSVM_SYCL_BACKEND_DPCPP_LIBRARY_NAME} PRIVATE -fsycl)
-
-    set(PLSSVM_DPCPP_FSYCL_TARGETS "")
-    # cpu targets
-    if(DEFINED PLSSVM_CPU_TARGET_ARCHS)
-        # assemble -fsycl-targets
-        list(APPEND PLSSVM_DPCPP_FSYCL_TARGETS "spir64_x86_64")
-    endif()
-    # nvidia targets
-    if(DEFINED PLSSVM_NVIDIA_TARGET_ARCHS)
-        # assemble -fsycl-targets
-        list(APPEND PLSSVM_DPCPP_FSYCL_TARGETS "nvptx64-nvidia-cuda")
-        # add target specific flags for AOT
-        # add target specific flags for AOT
-        if(NOT PLSSVM_NUM_NVIDIA_TARGET_ARCHS EQUAL 1)
-            message(FATAL_ERROR "DPC++ currently only supports a single NVIDIA architecture specification for AOT but ${PLSSVM_NUM_NVIDIA_TARGET_ARCHS} were provided!")
-        endif()
-        target_compile_options(${PLSSVM_SYCL_BACKEND_LIBRARY_NAME} PRIVATE -Xsycl-target-backend=nvptx64-nvidia-cuda --offload-arch=${PLSSVM_NVIDIA_TARGET_ARCHS})
-        target_link_options(${PLSSVM_SYCL_BACKEND_LIBRARY_NAME} PRIVATE -Xsycl-target-backend=nvptx64-nvidia-cuda --offload-arch=${PLSSVM_NVIDIA_TARGET_ARCHS})
-    endif()
-    # amd targets
-    if(DEFINED PLSSVM_AMD_TARGET_ARCHS)
-        # assemble -fsycl-targets
-        list(APPEND PLSSVM_DPCPP_FSYCL_TARGETS "amdgcn-amd-amdhsa")
-        # add target specific flags for AOT -> must always be specified von amd targets
-        if(NOT PLSSVM_NUM_AMD_TARGET_ARCHS EQUAL 1)
-            message(SEND_ERROR "DPC++ currently only supports a single AMD architecture specification but ${PLSSVM_NUM_AMD_TARGET_ARCHS} were provided!")
-        endif()
-        target_compile_options(${PLSSVM_SYCL_BACKEND_DPCPP_LIBRARY_NAME} PRIVATE -Xsycl-target-backend=amdgcn-amd-amdhsa --offload-arch=${PLSSVM_AMD_TARGET_ARCHS})
-        target_link_options(${PLSSVM_SYCL_BACKEND_DPCPP_LIBRARY_NAME} PRIVATE -Xsycl-target-backend=amdgcn-amd-amdhsa --offload-arch=${PLSSVM_AMD_TARGET_ARCHS})
-    endif()
-    # intel targets
-    if(DEFINED PLSSVM_INTEL_TARGET_ARCHS)
-        # assemble -fsycl-targets
-        list(APPEND PLSSVM_DPCPP_FSYCL_TARGETS "spir64_gen")
-    endif()
-    # set -fsycl-targets
-    list(JOIN PLSSVM_DPCPP_FSYCL_TARGETS "," PLSSVM_DPCPP_FSYCL_TARGETS_STRING)
-    target_compile_options(${PLSSVM_SYCL_BACKEND_DPCPP_LIBRARY_NAME} PRIVATE -fsycl-targets=${PLSSVM_DPCPP_FSYCL_TARGETS_STRING})
-    target_link_options(${PLSSVM_SYCL_BACKEND_DPCPP_LIBRARY_NAME} PRIVATE -fsycl-targets=${PLSSVM_DPCPP_FSYCL_TARGETS_STRING})
-
-
-    # add option for DPC++ Ahead-of-Time (AOT) compilation
-    option(PLSSVM_SYCL_BACKEND_DPCPP_ENABLE_AOT "Enables Ahead-of-Time compilation for DPC++." ON)
-    if(PLSSVM_SYCL_BACKEND_DPCPP_ENABLE_AOT)
-        message(STATUS "Enabled Ahead-of-Time (AOT) compilation with DPC++.")
-        ## set AOT compiler flags
-        # cpu targets
-        if(DEFINED PLSSVM_CPU_TARGET_ARCHS)
-            # add target specific flags for AOT
-            if(PLSSVM_NUM_CPU_TARGET_ARCHS EQUAL 1)
-                target_compile_options(${PLSSVM_SYCL_BACKEND_DPCPP_LIBRARY_NAME} PRIVATE -Xsycl-target-backend=spir64_x86_64 "-march=${PLSSVM_CPU_TARGET_ARCHS}")
-                target_link_options(${PLSSVM_SYCL_BACKEND_DPCPP_LIBRARY_NAME} PRIVATE -Xsycl-target-backend=spir64_x86_64 "-march=${PLSSVM_CPU_TARGET_ARCHS}")
-            endif()
-        endif()
-        # nvidia targets
-        if(DEFINED PLSSVM_NVIDIA_TARGET_ARCHS)
-            # add target specific flags for AOT
-            if(NOT PLSSVM_NUM_NVIDIA_TARGET_ARCHS EQUAL 1)
-                message(SEND_ERROR "DPC++ currently only supports a single NVIDIA architecture specification for AOT but ${PLSSVM_NUM_NVIDIA_TARGET_ARCHS} were provided!")
-            endif()
-            target_compile_options(${PLSSVM_SYCL_BACKEND_DPCPP_LIBRARY_NAME} PRIVATE -Xsycl-target-backend=nvptx64-nvidia-cuda --offload-arch=${PLSSVM_NVIDIA_TARGET_ARCHS})
-            target_link_options(${PLSSVM_SYCL_BACKEND_DPCPP_LIBRARY_NAME} PRIVATE -Xsycl-target-backend=nvptx64-nvidia-cuda --offload-arch=${PLSSVM_NVIDIA_TARGET_ARCHS})
-        endif()
-        # intel targets
-        if(DEFINED PLSSVM_INTEL_TARGET_ARCHS)
-            # add target specific flags for AOT
-            list(JOIN PLSSVM_INTEL_TARGET_ARCHS "," PLSSVM_INTEL_TARGET_ARCHS_STRING)
-            target_compile_options(${PLSSVM_SYCL_BACKEND_DPCPP_LIBRARY_NAME} PRIVATE -Xsycl-target-backend=spir64_gen "-device ${PLSSVM_INTEL_TARGET_ARCHS_STRING}")
-            target_link_options(${PLSSVM_SYCL_BACKEND_DPCPP_LIBRARY_NAME} PRIVATE -Xsycl-target-backend=spir64_gen "-device ${PLSSVM_INTEL_TARGET_ARCHS_STRING}")
-        endif()
-    endif()
-
-    # be able to choose between the Level-Zero and OpenCL DPC++ backend
-    option(PLSSVM_SYCL_BACKEND_DPCPP_USE_LEVEL_ZERO "Enable Level-Zero backend in favor of OpenCL when using DPC++." OFF)
-    if(PLSSVM_SYCL_BACKEND_DPCPP_USE_LEVEL_ZERO)
-        target_compile_definitions(${PLSSVM_SYCL_BACKEND_DPCPP_LIBRARY_NAME} PRIVATE PLSSVM_SYCL_BACKEND_DPCPP_BACKEND_TYPE="level_zero")
-    else()
-        target_compile_definitions(${PLSSVM_SYCL_BACKEND_DPCPP_LIBRARY_NAME} PRIVATE PLSSVM_SYCL_BACKEND_DPCPP_BACKEND_TYPE="opencl")
-    endif()
-
-    target_link_libraries(${PLSSVM_SYCL_BACKEND_DPCPP_LIBRARY_NAME} PUBLIC ${PLSSVM_BASE_LIBRARY_NAME})
-    target_link_libraries(${PLSSVM_SYCL_BACKEND_LIBRARY_NAME} INTERFACE ${PLSSVM_SYCL_BACKEND_DPCPP_LIBRARY_NAME})
-else()
-    message(CHECK_FAIL "not found")
-endif()
-
-## check if ANY SYCL implementation has been found
-if(NOT PLSSVM_SYCL_BACKEND_FOUND_IMPLEMENTATIONS)
-    message(CHECK_FAIL "not found")
-    if(PLSSVM_ENABLE_SYCL_BACKEND MATCHES "ON")
-        message(SEND_ERROR "Cannot find requested backend: SYCL!")
-    endif()
-    return()
-endif()
-
-## check if environment variables are correctly set if more than one SYCL implementation has been found
-list(LENGTH PLSSVM_SYCL_BACKEND_FOUND_IMPLEMENTATIONS PLSSVM_SYCL_BACKEND_NUM_FOUND_IMPLEMENTATIONS)
-if(PLSSVM_SYCL_BACKEND_NUM_FOUND_IMPLEMENTATIONS GREATER 1)
-    if(NOT DEFINED ENV{PLSSVM_SYCL_HIPSYCL_INCLUDE_DIR})
-        message(SEND_ERROR "Found more than one SYCL implementation, but the environment variable \"PLSSVM_SYCL_HIPSYCL_INCLUDE_DIR\" isn't set!")
-    endif()
-    if(NOT DEFINED ENV{PLSSVM_SYCL_DPCPP_INCLUDE_DIR})
-        message(SEND_ERROR "Found more than one SYCL implementation, but the environment variable \"PLSSVM_SYCL_DPCPP_INCLUDE_DIR\" isn't set!")
-    endif()
-endif()
-=======
 include(CMakeDependentOption)
 
 list(APPEND CMAKE_MESSAGE_INDENT "SYCL:  ")
@@ -337,35 +70,10 @@
         message(SEND_ERROR "Found more than one SYCL implementation, but the environment variable \"PLSSVM_SYCL_DPCPP_INCLUDE_DIR\" isn't set!")
     endif ()
 endif ()
->>>>>>> 6d990766
 message(CHECK_PASS "found")
 
 
 # set the preferred SYCL implementation
-<<<<<<< HEAD
-if(DEFINED PLSSVM_SYCL_BACKEND_PREFERRED_IMPLEMENTATION)
-    # command line value provided
-    if(PLSSVM_SYCL_BACKEND_PREFERRED_IMPLEMENTATION IN_LIST PLSSVM_SYCL_BACKEND_FOUND_IMPLEMENTATIONS)
-        # possible value found -> set preferred SYCL implementation
-        target_compile_definitions(${PLSSVM_SYCL_BACKEND_LIBRARY_NAME} INTERFACE PLSSVM_SYCL_BACKEND_PREFERRED_IMPLEMENTATION=${PLSSVM_SYCL_BACKEND_PREFERRED_IMPLEMENTATION})
-        message(STATUS "Setting preferred SYCL implementation to \"${PLSSVM_SYCL_BACKEND_PREFERRED_IMPLEMENTATION}\".")
-    else()
-        # value not recognized
-        message(SEND_ERROR "\"${PLSSVM_SYCL_BACKEND_PREFERRED_IMPLEMENTATION}\" as preferred SYCL implementation unrecognized or not available! Possible values are: ${PLSSVM_SYCL_BACKEND_FOUND_IMPLEMENTATIONS}.")
-    endif()
-else()
-    # no command line value provided -> try to infer preferred SYCL implementation
-    list(LENGTH PLSSVM_SYCL_BACKEND_FOUND_IMPLEMENTATIONS PLSSVM_SYCL_BACKEND_FOUND_IMPLEMENTATIONS_NUM)
-    if(PLSSVM_SYCL_BACKEND_FOUND_IMPLEMENTATIONS_NUM GREATER 1)
-        # more than one SYCL implementation found -> can't infer preferred SYCL implementation
-        message(SEND_ERROR "Found more than one SYCL implementation, but \"PLSSVM_SYCL_BACKEND_PREFERRED_IMPLEMENTATION\" hasn't been set!")
-    else()
-        # use only available SYCL implementation as preferred implementation
-        target_compile_definitions(${PLSSVM_SYCL_BACKEND_LIBRARY_NAME} INTERFACE PLSSVM_SYCL_BACKEND_PREFERRED_IMPLEMENTATION=${PLSSVM_SYCL_BACKEND_FOUND_IMPLEMENTATIONS})
-        message(STATUS "Setting preferred SYCL implementation to \"${PLSSVM_SYCL_BACKEND_FOUND_IMPLEMENTATIONS}\".")
-    endif()
-endif()
-=======
 if (DEFINED PLSSVM_SYCL_BACKEND_PREFERRED_IMPLEMENTATION)
     # command line value provided
     if (PLSSVM_SYCL_BACKEND_PREFERRED_IMPLEMENTATION IN_LIST PLSSVM_SYCL_BACKEND_FOUND_IMPLEMENTATIONS)
@@ -395,18 +103,13 @@
     target_compile_definitions(${PLSSVM_SYCL_BACKEND_DPCPP_LIBRARY_NAME} PRIVATE PLSSVM_SYCL_BACKEND_PREFERRED_IMPLEMENTATION=${PLSSVM_SYCL_BACKEND_PREFERRED_IMPLEMENTATION})
 endif ()
 
->>>>>>> 6d990766
 
 # link against interface library
 target_link_libraries(${PLSSVM_ALL_LIBRARY_NAME} INTERFACE ${PLSSVM_SYCL_BACKEND_LIBRARY_NAME})
 
 
 # the SYCL backend is available
-<<<<<<< HEAD
-target_compile_definitions(${PLSSVM_BASE_LIBRARY_NAME} PUBLIC PLSSVM_HAS_SYCL_BACKEND)
-=======
 target_compile_definitions(${PLSSVM_BASE_LIBRARY_NAME} PRIVATE PLSSVM_HAS_SYCL_BACKEND)
->>>>>>> 6d990766
 
 
 # mark backend library as install target
@@ -420,24 +123,6 @@
 # generate summary string
 include(${PROJECT_SOURCE_DIR}/cmake/assemble_summary_string.cmake)
 set(PLSSVM_SYCL_BACKEND_SUMMARY_STRINGS "")
-<<<<<<< HEAD
-foreach(SYCL_IMPLEMENTATION ${PLSSVM_SYCL_BACKEND_FOUND_IMPLEMENTATIONS})
-    # mark preferred SYCL implementation
-    get_target_property(PLSSVM_SYCL_BACKEND_LIBRARY_NAME_COMPILE_DEFINITIONS ${PLSSVM_SYCL_BACKEND_LIBRARY_NAME} INTERFACE_COMPILE_DEFINITIONS)
-    if("${PLSSVM_SYCL_BACKEND_LIBRARY_NAME_COMPILE_DEFINITIONS}" MATCHES ".*${SYCL_IMPLEMENTATION}.*")
-        set(SYCL_IMPLEMENTATION "${SYCL_IMPLEMENTATION}*")
-    endif()
-
-    assemble_summary_string(PLSSVM_SYCL_BACKEND_SUMMARY_STRING_ARCHS)
-    # do not print CPU and Intel GPU target architectures when using hipSYCL
-    if("${SYCL_IMPLEMENTATION}" STREQUAL "hipsycl")
-        string(REPLACE " (${PLSSVM_CPU_TARGET_ARCHS})" "" PLSSVM_SYCL_BACKEND_SUMMARY_STRING_ARCHS "${PLSSVM_SYCL_BACKEND_SUMMARY_STRING_ARCHS}")
-        string(REPLACE " (${PLSSVM_INTEL_TARGET_ARCHS})" "" PLSSVM_SYCL_BACKEND_SUMMARY_STRING_ARCHS "${PLSSVM_SYCL_BACKEND_SUMMARY_STRING_ARCHS}")
-    endif()
-    list(APPEND PLSSVM_SYCL_BACKEND_SUMMARY_STRINGS " - SYCL (${SYCL_IMPLEMENTATION}):${PLSSVM_SYCL_BACKEND_SUMMARY_STRING_ARCHS}")
-endforeach()
-set(PLSSVM_SYCL_BACKEND_SUMMARY_STRINGS "${PLSSVM_SYCL_BACKEND_SUMMARY_STRINGS}" PARENT_SCOPE)
-=======
 foreach (SYCL_IMPLEMENTATION ${PLSSVM_SYCL_BACKEND_FOUND_IMPLEMENTATIONS})
     # mark preferred SYCL implementation
     get_target_property(PLSSVM_SYCL_BACKEND_LIBRARY_NAME_COMPILE_DEFINITIONS ${PLSSVM_SYCL_BACKEND_LIBRARY_NAME} INTERFACE_COMPILE_DEFINITIONS)
@@ -472,5 +157,4 @@
 endforeach ()
 set(PLSSVM_SYCL_BACKEND_SUMMARY_STRINGS "${PLSSVM_SYCL_BACKEND_SUMMARY_STRINGS}" PARENT_SCOPE)
 
-list(POP_BACK CMAKE_MESSAGE_INDENT)
->>>>>>> 6d990766
+list(POP_BACK CMAKE_MESSAGE_INDENT)