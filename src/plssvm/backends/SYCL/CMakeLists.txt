--- conflicted
+++ resolved
@@ -180,13 +180,8 @@
         if(NOT PLSSVM_NUM_NVIDIA_TARGET_ARCHS EQUAL 1)
             message(FATAL_ERROR "DPC++ currently only supports a single NVIDIA architecture specification for AOT but ${PLSSVM_NUM_NVIDIA_TARGET_ARCHS} were provided!")
         endif()
-<<<<<<< HEAD
-        target_compile_options(${PLSSVM_SYCL_BACKEND_DPCPP_LIBRARY_NAME} PRIVATE -Xsycl-target-backend=nvptx64-nvidia-cuda-sycldevice -fno-sycl-libspirv --offload-arch=${PLSSVM_NVIDIA_TARGET_ARCHS})
-        target_link_options(${PLSSVM_SYCL_BACKEND_DPCPP_LIBRARY_NAME} PRIVATE -Xsycl-target-backend=nvptx64-nvidia-cuda-sycldevice --offload-arch=${PLSSVM_NVIDIA_TARGET_ARCHS})
-=======
         target_compile_options(${PLSSVM_SYCL_BACKEND_LIBRARY_NAME} PRIVATE -Xsycl-target-backend=nvptx64-nvidia-cuda --offload-arch=${PLSSVM_NVIDIA_TARGET_ARCHS})
         target_link_options(${PLSSVM_SYCL_BACKEND_LIBRARY_NAME} PRIVATE -Xsycl-target-backend=nvptx64-nvidia-cuda --offload-arch=${PLSSVM_NVIDIA_TARGET_ARCHS})
->>>>>>> 4a3649dd
     endif()
     # amd targets
     if(DEFINED PLSSVM_AMD_TARGET_ARCHS)
