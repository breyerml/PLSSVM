--- conflicted
+++ resolved
@@ -13,19 +13,6 @@
 
 if (NOT OPENMP_FOUND)
     message(CHECK_FAIL "not found")
-<<<<<<< HEAD
-    if(PLSSVM_ENABLE_OPENMP_BACKEND MATCHES "ON")
-        message(SEND_ERROR "Cannot find requested backend: OpenMP!")
-    endif()
-    return()
-else()
-    if(NOT DEFINED PLSSVM_CPU_TARGET_ARCHS)
-        if(PLSSVM_ENABLE_OPENMP_BACKEND MATCHES "ON")
-            message(SEND_ERROR "Found requested OpenMP backend, but no \"cpu\" targets were specified!")
-        else()
-            message(STATUS "Found OpenMP backend, but no \"cpu\" targets were specified!")
-        endif()
-=======
     if (PLSSVM_ENABLE_OPENMP_BACKEND MATCHES "ON")
         message(SEND_ERROR "Cannot find requested backend: OpenMP!")
     endif ()
@@ -37,7 +24,6 @@
         else ()
             message(STATUS "Found OpenMP backend, but no \"cpu\" targets were specified!")
         endif ()
->>>>>>> 6d990766
         message(CHECK_FAIL "skipped")
         return()
     endif ()
@@ -55,13 +41,8 @@
 
 # set target properties
 set_local_and_parent(PLSSVM_OPENMP_BACKEND_LIBRARY_NAME plssvm-OpenMP)
-<<<<<<< HEAD
-add_library(${PLSSVM_OPENMP_BACKEND_LIBRARY_NAME} STATIC ${PLSSVM_OPENMP_SOURCES})
-target_link_libraries(${PLSSVM_OPENMP_BACKEND_LIBRARY_NAME} PUBLIC OpenMP::OpenMP_CXX)
-=======
 add_library(${PLSSVM_OPENMP_BACKEND_LIBRARY_NAME} SHARED ${PLSSVM_OPENMP_SOURCES})
 target_link_libraries(${PLSSVM_OPENMP_BACKEND_LIBRARY_NAME} PRIVATE $<$<NOT:$<CXX_COMPILER_ID:MSVC>>:OpenMP::OpenMP_CXX>)
->>>>>>> 6d990766
 # special command line options for MSVC:
 # -openmp:llvm -> enables unsigned loop indexes in OpenMP parallel for loops
 # -openmp:experimental -> enables OpenMP's SIMD instructions
