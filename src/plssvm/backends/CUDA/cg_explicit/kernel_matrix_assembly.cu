--- conflicted
+++ resolved
@@ -73,7 +73,6 @@
                 const unsigned long long global_i = i + internal_i;
                 const unsigned long long global_j = j + internal_j;
 
-<<<<<<< HEAD
                 if (global_i < num_rows && global_j < num_rows && global_i >= global_j) {
                     real_type temp_ij = temp[internal_i][internal_j];
                     temp_ij = temp_ij + QA_cost - q[global_i] - q[global_j];
@@ -81,17 +80,12 @@
                         temp_ij += cost;
                     }
 
+#if defined(PLSSVM_USE_GEMM)
+                    ret[global_j * num_rows + global_i] = temp_ij;
+                    ret[global_i * num_rows + global_j] = temp_ij;
+#else
                     ret[global_j * num_rows + global_i - global_j * (global_j + 1) / 2] = temp_ij;
-                }
-            }
-=======
-#if defined(PLSSVM_USE_GEMM)
-            ret[j * num_rows + i] = temp;
-            ret[i * num_rows + j] = temp;
-#else
-            ret[j * num_rows + i - j * (j + 1) / 2] = temp;
 #endif
->>>>>>> 1b704bc4
         }
     }
 }
@@ -157,7 +151,6 @@
                 const unsigned long long global_i = i + internal_i;
                 const unsigned long long global_j = j + internal_j;
 
-<<<<<<< HEAD
                 if (global_i < num_rows && global_j < num_rows && global_i >= global_j) {
                     real_type temp_ij = temp[internal_i][internal_j];
                     temp_ij = pow(gamma * temp_ij + coef0, (double) degree) + QA_cost - q[global_i] - q[global_j];
@@ -165,17 +158,12 @@
                         temp_ij += cost;
                     }
 
+#if defined(PLSSVM_USE_GEMM)
+                    ret[global_j * num_rows + global_i] = temp_ij;
+                    ret[global_i * num_rows + global_j] = temp_ij;
+#else
                     ret[global_j * num_rows + global_i - global_j * (global_j + 1) / 2] = temp_ij;
-                }
-            }
-=======
-#if defined(PLSSVM_USE_GEMM)
-            ret[j * num_rows + i] = temp;
-            ret[i * num_rows + j] = temp;
-#else
-            ret[j * num_rows + i - j * (j + 1) / 2] = temp;
 #endif
->>>>>>> 1b704bc4
         }
     }
 }
@@ -249,18 +237,12 @@
                         temp_ij += cost;
                     }
 
-<<<<<<< HEAD
+#if defined(PLSSVM_USE_GEMM)
+                    ret[global_j * num_rows + global_i] = temp_ij;
+                    ret[global_i * num_rows + global_j] = temp_ij;
+#else
                     ret[global_j * num_rows + global_i - global_j * (global_j + 1) / 2] = temp_ij;
-                }
-            }
-=======
-#if defined(PLSSVM_USE_GEMM)
-            ret[j * num_rows + i] = temp;
-            ret[i * num_rows + j] = temp;
-#else
-            ret[j * num_rows + i - j * (j + 1) / 2] = temp;
 #endif
->>>>>>> 1b704bc4
         }
     }
 }
