--- conflicted
+++ resolved
@@ -14,19 +14,6 @@
 
 if (NOT CMAKE_CUDA_COMPILER)
     message(CHECK_FAIL "not found")
-<<<<<<< HEAD
-    if(PLSSVM_ENABLE_CUDA_BACKEND MATCHES "ON")
-        message(SEND_ERROR "Cannot find requested backend: CUDA!")
-    endif()
-    return()
-else()
-    if(NOT DEFINED PLSSVM_NVIDIA_TARGET_ARCHS)
-        if(PLSSVM_ENABLE_CUDA_BACKEND MATCHES "ON")
-            message(SEND_ERROR "Found requested CUDA backend, but no \"nvidia\" targets were specified!")
-        else()
-            message(STATUS "Found CUDA backend, but no \"nvidia\" targets were specified!")
-        endif()
-=======
     if (PLSSVM_ENABLE_CUDA_BACKEND MATCHES "ON")
         message(SEND_ERROR "Cannot find requested backend: CUDA!")
     endif ()
@@ -38,7 +25,6 @@
         else ()
             message(STATUS "Found CUDA backend, but no \"nvidia\" targets were specified!")
         endif ()
->>>>>>> 6d990766
         message(CHECK_FAIL "skipped")
         return()
     endif ()
@@ -110,12 +96,8 @@
 target_link_libraries(${PLSSVM_CUDA_BACKEND_LIBRARY_NAME} PUBLIC ${PLSSVM_BASE_LIBRARY_NAME})
 
 # set compile definition that the CUDA backend is available
-<<<<<<< HEAD
-target_compile_definitions(${PLSSVM_BASE_LIBRARY_NAME} PUBLIC PLSSVM_HAS_CUDA_BACKEND)
-=======
 target_compile_definitions(${PLSSVM_BASE_LIBRARY_NAME} PRIVATE PLSSVM_HAS_CUDA_BACKEND)
 target_compile_definitions(${PLSSVM_CUDA_BACKEND_LIBRARY_NAME} PUBLIC PLSSVM_HAS_CUDA_BACKEND)
->>>>>>> 6d990766
 
 # link against interface library
 target_link_libraries(${PLSSVM_ALL_LIBRARY_NAME} INTERFACE ${PLSSVM_CUDA_BACKEND_LIBRARY_NAME})
