/**
 * @author Alexander Van Craen
 * @author Marcel Breyer
 * @copyright 2018-today The PLSSVM project - All Rights Reserved
 * @license This file is part of the PLSSVM project which is released under the MIT license.
 *          See the LICENSE.md file in the project root for full license information.
 */

#include "plssvm/csvm.hpp"

#include "plssvm/constants.hpp"                   // plssvm::real_type
#include "plssvm/detail/assert.hpp"               // PLSSVM_ASSERT
#include "plssvm/detail/logger.hpp"               // plssvm::detail::log, plssvm::verbosity_level
#include "plssvm/detail/operators.hpp"            // plssvm operator overloads for vectors
#include "plssvm/detail/performance_tracker.hpp"  // PLSSVM_DETAIL_PERFORMANCE_TRACKER_ADD_TRACKING_ENTRY, plssvm::detail::tracking_entry
#include "plssvm/detail/simple_any.hpp"           // plssvm::detail::simple_any
#include "plssvm/exceptions/exceptions.hpp"       // plssvm::invalid_parameter_exception
#include "plssvm/kernel_function_types.hpp"       // plssvm::kernel_function_type, plssvm::kernel_function
#include "plssvm/matrix.hpp"                      // plssvm::aos_matrix
#include "plssvm/parameter.hpp"                   // plssvm::parameter
#include "plssvm/solver_types.hpp"                // plssvm::solver_type

#include "fmt/core.h"  // fmt::format

#include <algorithm>   // std::count
#include <chrono>      // std::chrono::{steady_clock, duration_cast, milliseconds}
#include <cstddef>     // std::size_t
#include <functional>  // std::plus
#include <numeric>     // std::inner_product
#include <utility>     // std::move
#include <utility>     // std::pair, std::make_pair
#include <vector>      // std::vector

namespace plssvm {

void csvm::sanity_check_parameter() const {
    // kernel: valid kernel function
    if (params_.kernel_type != kernel_function_type::linear && params_.kernel_type != kernel_function_type::polynomial && params_.kernel_type != kernel_function_type::rbf) {
        throw invalid_parameter_exception{ fmt::format("Invalid kernel function {} given!", detail::to_underlying(params_.kernel_type)) };
    }

    // gamma: must be greater than 0 IF explicitly provided, but only in the polynomial and rbf kernel
    if ((params_.kernel_type == kernel_function_type::polynomial || params_.kernel_type == kernel_function_type::rbf) && !params_.gamma.is_default() && params_.gamma.value() <= real_type{ 0.0 }) {
        throw invalid_parameter_exception{ fmt::format("gamma must be greater than 0.0, but is {}!", params_.gamma) };
    }
    // degree: all allowed
    // coef0: all allowed
    // cost: all allowed
}

soa_matrix<real_type> csvm::conjugate_gradients(const detail::simple_any &A, const soa_matrix<real_type> &B, const real_type eps, const unsigned long long max_cg_iter, const solver_type cg_solver) const {
    using namespace plssvm::operators;

    PLSSVM_ASSERT(!B.empty(), "The right-hand sides may not be empty!");

    const std::size_t num_rows = B.num_cols();
    const std::size_t num_rhs = B.num_rows();

    // timing for each CG iteration
    std::chrono::milliseconds total_iteration_time{};
    std::chrono::milliseconds total_blas_level_3_time{};

    //
    // perform Conjugate Gradients (CG) algorithm
    //

    soa_matrix<real_type> X{ num_rhs, num_rows, real_type{ 1.0 }, FEATURE_BLOCK_SIZE, THREAD_BLOCK_PADDING };

    // R = B - A * X
<<<<<<< HEAD
    soa_matrix<real_type> R{ B, THREAD_BLOCK_PADDING, THREAD_BLOCK_PADDING };
    total_blas_gemm_time += this->run_blas_gemm(cg_solver, real_type{ -1.0 }, A, X, real_type{ 1.0 }, R);
=======
    soa_matrix<real_type> R{ B };
    total_blas_level_3_time += this->run_blas_level_3(cg_solver, real_type{ -1.0 }, A, X, real_type{ 1.0 }, R);
>>>>>>> 0b51e7c3

    // delta = R.T * R
    std::vector<real_type> delta(num_rhs);
    #pragma omp parallel for default(none) shared(R, delta) firstprivate(num_rhs, num_rows)
    for (std::size_t i = 0; i < num_rhs; ++i) {
        real_type temp{ 0.0 };
        #pragma omp simd reduction(+ : temp)
        for (std::size_t j = 0; j < num_rows; ++j) {
            temp += R(i, j) * R(i, j);
        }
        delta[i] = temp;
    }
    const std::vector<real_type> delta0(delta);

    soa_matrix<real_type> D{ R, FEATURE_BLOCK_SIZE, THREAD_BLOCK_PADDING };

    // get the index of the rhs that has the largest residual difference wrt to its target residual
    const auto rhs_idx_max_residual_difference = [&]() {
        const real_type max_difference{ 0.0 };
        std::size_t idx{ 0 };
        for (std::size_t i = 0; i < delta.size(); ++i) {
            const real_type difference = delta[i] - (eps * eps * delta0[i]);
            if (difference > max_difference) {
                idx = i;
            }
        }
        return idx;
    };
    // get the number of rhs that have already been converged
    const auto num_rhs_converged = [eps, &delta, &delta0]() {
        return static_cast<std::size_t>(std::inner_product(delta.cbegin(), delta.cend(), delta0.cbegin(),
                                                           real_type{ 0.0 },
                                                           std::plus<>{},
                                                           [eps](const real_type d, const real_type d0) { return d <= eps * eps *d0; }));
    };

    unsigned long long iter = 0;
    while (iter < max_cg_iter && num_rhs_converged() < num_rhs) {
        const std::size_t max_residual_difference_idx = rhs_idx_max_residual_difference();
        detail::log(verbosity_level::full | verbosity_level::timing,
                    "Start Iteration {} (max: {}) with {}/{} converged rhs (max residual {} with target residual {} for rhs {}). ",
                    iter + 1,
                    max_cg_iter,
                    num_rhs_converged(),
                    num_rhs,
                    delta[max_residual_difference_idx],
                    eps * eps * delta0[max_residual_difference_idx],
                    max_residual_difference_idx);
        const std::chrono::steady_clock::time_point iteration_start_time = std::chrono::steady_clock::now();

        // Q = A * D
<<<<<<< HEAD
        soa_matrix<real_type> Q{ D.num_rows(), D.num_cols(), THREAD_BLOCK_PADDING, THREAD_BLOCK_PADDING };
        total_blas_gemm_time += this->run_blas_gemm(cg_solver, real_type{ 1.0 }, A, D, real_type{ 0.0 }, Q);
=======
        soa_matrix<real_type> Q{ D.num_rows(), D.num_cols() };
        total_blas_level_3_time += this->run_blas_level_3(cg_solver, real_type{ 1.0 }, A, D, real_type{ 0.0 }, Q);
>>>>>>> 0b51e7c3

        // alpha = delta_new / (D^T * Q))
        std::vector<real_type> alpha(num_rhs);
        #pragma omp parallel for default(none) shared(D, Q, alpha, delta) firstprivate(num_rhs, num_rows)
        for (std::size_t i = 0; i < num_rhs; ++i) {
            real_type temp{ 0.0 };
            #pragma omp simd reduction(+ : temp)
            for (std::size_t dim = 0; dim < num_rows; ++dim) {
                temp += D(i, dim) * Q(i, dim);
            }
            alpha[i] = delta[i] / temp;
        }

        // X = X + alpha * D
        #pragma omp parallel for collapse(2) default(none) shared(X, alpha, D) firstprivate(num_rhs, num_rows)
        for (std::size_t i = 0; i < num_rhs; ++i) {
            for (std::size_t dim = 0; dim < num_rows; ++dim) {
                X(i, dim) += alpha[i] * D(i, dim);
            }
        }

        if (iter % 50 == 49) {
            // explicitly recalculate residual to remove accumulating floating point errors
            // R = B - A * X
<<<<<<< HEAD
            R = soa_matrix<real_type>{ B, THREAD_BLOCK_PADDING, THREAD_BLOCK_PADDING };
            total_blas_gemm_time += this->run_blas_gemm(cg_solver, real_type{ -1.0 }, A, X, real_type{ 1.0 }, R);
=======
            R = B;
            total_blas_level_3_time += this->run_blas_level_3(cg_solver, real_type{ -1.0 }, A, X, real_type{ 1.0 }, R);
>>>>>>> 0b51e7c3
        } else {
            // R = R - alpha * Q
            #pragma omp parallel for collapse(2) default(none) shared(R, alpha, Q) firstprivate(num_rhs, num_rows)
            for (std::size_t i = 0; i < num_rhs; ++i) {
                for (std::size_t dim = 0; dim < num_rows; ++dim) {
                    R(i, dim) -= alpha[i] * Q(i, dim);
                }
            }
        }

        // delta = R^T * R
        const std::vector<real_type> delta_old = delta;
        #pragma omp parallel for default(none) shared(R, delta) firstprivate(num_rhs, num_rows)
        for (std::size_t col = 0; col < num_rhs; ++col) {
            real_type temp{ 0.0 };
            #pragma omp simd reduction(+ : temp)
            for (std::size_t row = 0; row < num_rows; ++row) {
                temp += R(col, row) * R(col, row);
            }
            delta[col] = temp;
        }

        // beta = delta_new / delta_old
        const std::vector<real_type> beta = delta / delta_old;
        // D = beta * D + R
        #pragma omp parallel for collapse(2) default(none) shared(D, beta, R) firstprivate(num_rhs, num_rows)
        for (std::size_t i = 0; i < num_rhs; ++i) {
            for (std::size_t dim = 0; dim < num_rows; ++dim) {
                D(i, dim) = beta[i] * D(i, dim) + R(i, dim);
            }
        }

        const std::chrono::steady_clock::time_point iteration_end_time = std::chrono::steady_clock::now();
        const std::chrono::duration iteration_duration = std::chrono::duration_cast<std::chrono::milliseconds>(iteration_end_time - iteration_start_time);
        detail::log(verbosity_level::full | verbosity_level::timing,
                    "Done in {}.\n",
                    iteration_duration);
        total_iteration_time += iteration_duration;

        // next CG iteration
        ++iter;
    }
    const std::size_t max_residual_difference_idx = rhs_idx_max_residual_difference();
    detail::log(verbosity_level::full | verbosity_level::timing,
                "Finished after {}/{} iterations with {}/{} converged rhs (max residual {} with target residual {} for rhs {}) and an average iteration time of {} and an average GEMM time of {}.\n",
                detail::tracking_entry{ "cg", "iterations", iter },
                detail::tracking_entry{ "cg", "max_iterations", max_cg_iter },
                detail::tracking_entry{ "cg", "num_converged_rhs", num_rhs_converged() },
                detail::tracking_entry{ "cg", "num_rhs", num_rhs },
                delta[max_residual_difference_idx],
                eps * eps * delta0[max_residual_difference_idx],
                max_residual_difference_idx,
                detail::tracking_entry{ "cg", "avg_iteration_time", total_iteration_time / iter },
                detail::tracking_entry{ "cg", "avg_blas_level_3_time", total_blas_level_3_time / (1 + iter + iter / 50) });
    PLSSVM_DETAIL_PERFORMANCE_TRACKER_ADD_TRACKING_ENTRY((detail::tracking_entry{ "cg", "residuals", delta }));
    PLSSVM_DETAIL_PERFORMANCE_TRACKER_ADD_TRACKING_ENTRY((detail::tracking_entry{ "cg", "target_residuals", eps * eps * delta0 }));
    PLSSVM_DETAIL_PERFORMANCE_TRACKER_ADD_TRACKING_ENTRY((detail::tracking_entry{ "cg", "epsilon", eps }));
    detail::log(verbosity_level::libsvm,
                "optimization finished, #iter = {}\n",
                iter);

    return X;
}

std::pair<std::vector<real_type>, real_type> csvm::perform_dimensional_reduction(const parameter &params, const soa_matrix<real_type> &A) const {
    const std::chrono::steady_clock::time_point dimension_reduction_start_time = std::chrono::steady_clock::now();

    const std::size_t num_rows_reduced = A.num_rows() - 1;

    // create q_red vector and calculate QA_costs
    std::vector<real_type> q_red(num_rows_reduced);
    switch (params.kernel_type) {
        case kernel_function_type::linear:
            #pragma omp parallel for default(none) shared(q_red, A) firstprivate(num_rows_reduced)
            for (std::size_t i = 0; i < num_rows_reduced; ++i) {
                q_red[i] = kernel_function<kernel_function_type::linear>(A, i, A, num_rows_reduced);
            }
            break;
        case kernel_function_type::polynomial:
            #pragma omp parallel for default(none) shared(q_red, A, params) firstprivate(num_rows_reduced)
            for (std::size_t i = 0; i < num_rows_reduced; ++i) {
                q_red[i] = kernel_function<kernel_function_type::polynomial>(A, i, A, num_rows_reduced, params.degree.value(), params.gamma.value(), params.coef0.value());
            }
            break;
        case kernel_function_type::rbf:
            #pragma omp parallel for default(none) shared(q_red, A, params) firstprivate(num_rows_reduced)
            for (std::size_t i = 0; i < num_rows_reduced; ++i) {
                q_red[i] = kernel_function<kernel_function_type::rbf>(A, i, A, num_rows_reduced, params.gamma.value());
            }
            break;
    }
    const real_type QA_cost = kernel_function(A, num_rows_reduced, A, num_rows_reduced, params) + real_type{ 1.0 } / params.cost;
    const std::chrono::steady_clock::time_point dimension_reduction_end_time = std::chrono::steady_clock::now();
    detail::log(verbosity_level::full | verbosity_level::timing,
                "Performed dimensional reduction in {}.\n",
                detail::tracking_entry{ "cg", "dimensional_reduction", std::chrono::duration_cast<std::chrono::milliseconds>(dimension_reduction_end_time - dimension_reduction_start_time) });

    return std::make_pair(std::move(q_red), QA_cost);
}

std::chrono::duration<long, std::milli> csvm::run_blas_level_3(const solver_type cg_solver, const real_type alpha, const detail::simple_any &A, const soa_matrix<real_type> &B, const real_type beta, soa_matrix<real_type> &C) const {
    const std::chrono::steady_clock::time_point start_time = std::chrono::steady_clock::now();

    this->blas_level_3(cg_solver, alpha, A, B, beta, C);

    const std::chrono::steady_clock::time_point end_time = std::chrono::steady_clock::now();
    return std::chrono::duration_cast<std::chrono::milliseconds>(end_time - start_time);
}

}  // namespace plssvm<|MERGE_RESOLUTION|>--- conflicted
+++ resolved
@@ -67,13 +67,8 @@
     soa_matrix<real_type> X{ num_rhs, num_rows, real_type{ 1.0 }, FEATURE_BLOCK_SIZE, THREAD_BLOCK_PADDING };
 
     // R = B - A * X
-<<<<<<< HEAD
     soa_matrix<real_type> R{ B, THREAD_BLOCK_PADDING, THREAD_BLOCK_PADDING };
-    total_blas_gemm_time += this->run_blas_gemm(cg_solver, real_type{ -1.0 }, A, X, real_type{ 1.0 }, R);
-=======
-    soa_matrix<real_type> R{ B };
     total_blas_level_3_time += this->run_blas_level_3(cg_solver, real_type{ -1.0 }, A, X, real_type{ 1.0 }, R);
->>>>>>> 0b51e7c3
 
     // delta = R.T * R
     std::vector<real_type> delta(num_rhs);
@@ -125,13 +120,8 @@
         const std::chrono::steady_clock::time_point iteration_start_time = std::chrono::steady_clock::now();
 
         // Q = A * D
-<<<<<<< HEAD
         soa_matrix<real_type> Q{ D.num_rows(), D.num_cols(), THREAD_BLOCK_PADDING, THREAD_BLOCK_PADDING };
-        total_blas_gemm_time += this->run_blas_gemm(cg_solver, real_type{ 1.0 }, A, D, real_type{ 0.0 }, Q);
-=======
-        soa_matrix<real_type> Q{ D.num_rows(), D.num_cols() };
         total_blas_level_3_time += this->run_blas_level_3(cg_solver, real_type{ 1.0 }, A, D, real_type{ 0.0 }, Q);
->>>>>>> 0b51e7c3
 
         // alpha = delta_new / (D^T * Q))
         std::vector<real_type> alpha(num_rhs);
@@ -156,13 +146,8 @@
         if (iter % 50 == 49) {
             // explicitly recalculate residual to remove accumulating floating point errors
             // R = B - A * X
-<<<<<<< HEAD
             R = soa_matrix<real_type>{ B, THREAD_BLOCK_PADDING, THREAD_BLOCK_PADDING };
-            total_blas_gemm_time += this->run_blas_gemm(cg_solver, real_type{ -1.0 }, A, X, real_type{ 1.0 }, R);
-=======
-            R = B;
             total_blas_level_3_time += this->run_blas_level_3(cg_solver, real_type{ -1.0 }, A, X, real_type{ 1.0 }, R);
->>>>>>> 0b51e7c3
         } else {
             // R = R - alpha * Q
             #pragma omp parallel for collapse(2) default(none) shared(R, alpha, Q) firstprivate(num_rhs, num_rows)
